[flake8]
format = wemake
show-violation-links = true
show-source = true
statistics = false
doctests = true
enable-extensions = G

# darglint configuration:
# https://github.com/terrencepreilly/darglint
strictness = full
# docstring-style = numpy

max-line-length = 120
max-complexity = 6
max-module-members = 8

exclude =
    .tox,
    .git,
    .venv,
    __py_cache__,
    */static/CACHE/*,
    site,
    node_modules,
    manage.py
ignore=
    # ignore errors on mypy type comment (# type: ignore[attr-defined]):
    # see: https://github.com/PyCQA/pyflakes/issues/373
    F821,
    # ignore line-break before operator error (to report only line-break after)
    # see: https://gitlab.com/pycqa/flake8/-/issues/466
    W503,
    # ignore missing docstring in public package (__init__.py)
    D104,
    # Don't enforce docstring in public nested class
    D106,
    # ignore wrong variable violation
    WPS110,
    # ignore imperative mood for docstrings first sentence
    # D401,
    # Ignore overused string (WPS226)
    WPS226,
    # allow local folder imports
    WPS300,
    # allow f-strings (mypy and the IDE should detect errors in them)
    WPS305,
    # don't enforce mandatory base class (e.g., class Meta(object) instead of Meta)
    WPS306,
    # allow multiline conditions
    WPS337,
    # allow print (but also other blacklisted functions)
    WPS421,
    # Ignore files name restrictions
    WPS100
# Docs: https://flake8.pycqa.org/en/latest/user/options.html?highlight=per-file-ignores#cmdoption-flake8-per-file-ignores
per-file-ignores=
    # Settings
    #
    # - Ignore mutable constants (WPS407)
    **/settings.py: WPS407
    # Migrations
    #
    # - Allow missing docstring in public module (D100)
    # - Allow missing args in docstring (DAR101)
    # - Ignore null=True on string-based fields (DJ01)
    # - Ignore line length errors for migrations to catch problems in migrations with custom code (E501)
    # - Allow uppercase variables in functions for model names in RunPython functions (N806)
    # - Ignore max line complexity aka high jones complexity (WPS221)
    # - Allow dotted raw imports and imports collisions (WPS301, WPS458)
    # - Allow implicit raw string (WPS342)
    # - Allow to have magic numbers inside migrations and wrong module names (WPS102, WPS114, WPS432)
    */migrations/*.py: D100, DAR101, DJ01, E501, N806, WPS102, WPS221, WPS301, WPS114, WPS342, WPS432, WPS458
    # Tests
    #
    # - Allow missing docstring in public module (D100)
    # - Allow larger number of module members (WPS202)
    # - Ignore expression overuse (WPS204)
    # - Allow calling private functions/methods to test them directly (WPS437)
    # - Enable `assert` keyword and magic numbers for tests (DAR101, S101, WPS432)
    # - Ignore `Found module with too many imports:` for tests (WPS201)
    # - Ignore `Found too many local variables:` for tests (WPS210)
    # - Ignore `Found too many methods:` for tests (WPS214)
    # - Ignore too many `assert` statements for tests (WPS218)
    */tests/*.py: D100, DAR101, S101, WPS202, WPS204, WPS432, WPS437, WPS201, WPS210, WPS214, WPS218
    # - Allow missing docstring in public module (D100)
    # - Allow missing function arguments in docstring (DAR101)
    # - Allow uppercase variables in functions for model names in RunPython functions (N806)
    # - Enable `assert` keyword and magic numbers for tests (S101)
    # - Ignore `Found too many local variables:` for tests (WPS210)
    */tests/test_migrations.py: D100, DAR101, N806, S101, WPS210
    # Models
    #
    */legacy/models.py:
        # - Ignore __str__ method requirement for legacy API (DJ08)
        DJ08,
        DJ10,
        DJ11,
        # - Ignore wrong variable name to allow definition of objects (WPS110)
        WPS110,
        # - Allow upper-case constant names for enumeration types, i.e., TextChoices and IntegerChoices (WPS115)
        WPS115,
        # - Allow magic numbers for model field definition such as CharField.max_length (WPS432)
        WPS432,
        # - Ignore shadowed class attribute violation (WPS601)
        WPS601,
        # - Allow larger number of module members (WPS202)
        WPS202,
        # - Allow string literal over-use (WPS226)
        WPS226,
    */legacy/management/commands/migrate_securityanswers.py:
        # - Ignore module cognitive complexity for legacy migration commands (WPS232)
        WPS232,
    */models.py:
        # - Ignore wrong variable name to allow definition of objects (WPS110)
        WPS110,
        # - Allow upper-case constant names for enumeration types, i.e., TextChoices and IntegerChoices (WPS115)
        WPS115,
        # - Allow magic numbers for model field definition such as CharField.max_length (WPS432)
        WPS432,
        # - Ignore shadowed class attribute violation (WPS601)
        WPS601,
    # Views
    #
<<<<<<< HEAD
    # - Ignore too many imports in a module (WPS201)
    # - Ignore too many classes/functions in a module (WPS202)
    # - Ignore string overuse (WPS226)
    */views.py: WPS201, WPS202, WPS226
=======
    */views.py:
        # - Ignore too many classes/functions in a module
        WPS202,
        # - Ignore WPS201 Found module with too many imports
        WPS201,
>>>>>>> 5391e9ba
    # Factories
    #
    */factories.py:
        # - Allow magic numbers for default values (WPS432)
        WPS432,
        # - Allow larger number of module members (WPS202)
        WPS202,
    # Forms
    #
    */forms.py:
        # - Allow larger number of module members (WPS202)
        WPS202,
        # - Ignore `Found module with too many imports:` (WPS201)
        WPS201,
    */viewsets.py:
        # - Ignore WPS201 Found module with too many imports
        WPS201,
    */serializers.py:
        # - Allow larger number of module members (WPS202)
        WPS202,
    */core/api_urls.py:
        # - Ignore WPS201 Found module with too many imports
        WPS201,
    */caregivers/api/views.py:
        # - Ignore WPS201 Found module with too many imports
        WPS201,


[isort]
known_django = django
known_firstparty = opal
sections = FUTURE,STDLIB,DJANGO,THIRDPARTY,FIRSTPARTY,LOCALFOLDER
line_length = 120
skip = .venv
skip_glob = */migrations/*.py
include_trailing_comma = true
use_parentheses = true
# vertical hanging
# See: https://github.com/PyCQA/isort#multi-line-output-modes
multi_line_output = 3

[pycodestyle]
max-line-length = 120
exclude = .tox,.git,*/migrations/*,*/static/CACHE/*,docs,node_modules

[mypy]
python_version = 3.9
ignore_missing_imports = True
strict_equality = True
show_error_codes = True
warn_return_any = True
warn_unused_ignores = True
warn_redundant_casts = True
warn_unused_configs = True
# warn_unreachable = True
disallow_untyped_calls = True
disallow_untyped_defs = True
disallow_incomplete_defs = True
disallow_untyped_decorators = True
check_untyped_defs = True
plugins = mypy_django_plugin.main, mypy_drf_plugin.main

[mypy.plugins.django-stubs]
django_settings_module = opal.settings

[mypy-*.migrations.*]
# Django migrations should not produce any errors:
# ignore_errors = False
# suppress error from initial migration, anything else should be reported due migrations with custom code
allow_untyped_globals = True

# Disabled to enforce type definitions in tests as well.
# This hopefully helps find test issues faster.
# [mypy-*.tests.*]
# # supress errors for tests about untyped defs
# disallow_untyped_defs = False
# disallow_untyped_decorators = False
# disallow_incomplete_defs = False

[coverage:run]
source = opal
; include = opal/*
omit =
    .*,
    *tests*,
    *migrations*,
    opal/wsgi.py,
    opal/asgi.py,
    # omit prod settings
    opal/settings_prod.py,
branch = True
plugins =
    django_coverage_plugin

[coverage:report]
fail_under = 90
show_missing = True
skip_empty = True
exclude_lines =
    # Have to re-enable the standard pragma
    pragma: no cover
    # Don't require coverage on TYPE_CHECKING imports
    if TYPE_CHECKING:

    # Don't complain if non-runnable code isn't run:
    if __name__ == .__main__.:<|MERGE_RESOLUTION|>--- conflicted
+++ resolved
@@ -122,18 +122,13 @@
         WPS601,
     # Views
     #
-<<<<<<< HEAD
-    # - Ignore too many imports in a module (WPS201)
-    # - Ignore too many classes/functions in a module (WPS202)
-    # - Ignore string overuse (WPS226)
-    */views.py: WPS201, WPS202, WPS226
-=======
     */views.py:
-        # - Ignore too many classes/functions in a module
-        WPS202,
-        # - Ignore WPS201 Found module with too many imports
-        WPS201,
->>>>>>> 5391e9ba
+        # - Ignore too many classes/functions in a module (WPS202)
+        WPS202,
+        # - Ignore Found module with too many imports (WPS201)
+        WPS201,
+        # - Ignore string overuse (WPS226)
+        WPS226,
     # Factories
     #
     */factories.py:
