"""
Opal project URL configuration file.

The `urlpatterns` list routes URLs to views. For more information please see:
    https://docs.djangoproject.com/en/dev/topics/http/urls/

Examples:
    Function views
        1. Add an import:  from my_app import views
        2. Add a URL to urlpatterns:  path('', views.home, name='home')
    Class-based views
        1. Add an import:  from other_app.views import Home
        2. Add a URL to urlpatterns:  path('', Home.as_view(), name='home')
    Including another URLconf
        1. Import the include() function: from django.urls import include, path
        2. Add a URL to urlpatterns:  path('blog/', include('blog.urls'))
"""
from django.contrib import admin
from django.contrib.auth.views import LogoutView
from django.contrib.staticfiles.storage import staticfiles_storage
from django.urls import path
from django.urls.conf import include
from django.utils.translation import gettext_lazy as _
from django.views.generic.base import RedirectView

from .core.views import LoginView

urlpatterns = [
    # REST API
    path('api/', include('opal.core.api_urls', namespace='api')),

    # apps
    # hospital settings app
<<<<<<< HEAD
    path('hospital-settings/', include('opal.hospital_settings.urls')),
=======
    path('', include('opal.hospital_settings.urls')),
    # patients app
    path('patients/', include('opal.patients.urls')),
>>>>>>> beb301c0

    # global config
    path('admin/', admin.site.urls),
    # define simple login view reusing the admin template
    path('login', LoginView.as_view(), name='login'),
    path('logout', LogoutView.as_view(), name='logout'),
    # define start URL as this might be expected by certain packages to exist
    # (e.g., DRF auth/login without a ?next parameter)
    path('', RedirectView.as_view(url='/hospital-settings/'), name='start'),
    # Make favicon available in admin site (causes ConnectionResetError otherwise)
    path(
        'favicon.ico',
        RedirectView.as_view(permanent=True, url=staticfiles_storage.url('images/favicon.ico')),
        name='favicon.ico',
    ),
]

admin.site.site_header = _('Opal Management')
admin.site.site_title = _('Opal Backend Admin')<|MERGE_RESOLUTION|>--- conflicted
+++ resolved
@@ -31,13 +31,9 @@
 
     # apps
     # hospital settings app
-<<<<<<< HEAD
     path('hospital-settings/', include('opal.hospital_settings.urls')),
-=======
-    path('', include('opal.hospital_settings.urls')),
     # patients app
     path('patients/', include('opal.patients.urls')),
->>>>>>> beb301c0
 
     # global config
     path('admin/', admin.site.urls),
