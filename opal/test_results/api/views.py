"""This module provides `APIViews` for the `test-results` app REST APIs."""

from pathlib import Path

from django.db import models
from django.shortcuts import get_object_or_404

from rest_framework import generics, serializers

from opal.core.drf_permissions import CreateModelPermissions
from opal.hospital_settings.models import Institution
from opal.patients.models import Patient
from opal.services.reports import PathologyData, ReportService

from ..models import GeneralTest, TestType
from ..utils import parse_notes, parse_observations
from .serializers import PathologySerializer


class CreatePathologyView(generics.CreateAPIView):
    """
    `CreateAPIView` for handling POST requests for the `GeneralTest` and creating pathology reports.

    Supports the creation of one or more instances of the nested `observations` and `notes` records.
    """

    # DjangoModelPermission requires a queryset to determine the model
    queryset = GeneralTest.objects.none()
    serializer_class = PathologySerializer
    permission_classes = [CreateModelPermissions]
    pagination_class = None
    # Report service for generating pathology reports
    report_service = ReportService()

    def perform_create(self, serializer: serializers.BaseSerializer[GeneralTest]) -> None:
        """
        Perform the `GeneralTest` (a.k.a pathology) record creation for a specific patient.

        Ensures that the patient with the given UUID exists.

        Args:
            serializer: the serializer instance to use
        """
        # Patient for whom the pathology report is being created
        patient: Patient = get_object_or_404(
            Patient.objects.prefetch_related(
                'hospital_patients__site',
            ),
            uuid=self.kwargs['uuid'],
        )

        patient_sites_and_mrns = list(
            patient.hospital_patients.all().annotate(
                site_code=models.F('site__code'),
            ).values('mrn', 'site_code'),
        )

        # Validate pathology data
        pathology_data = serializer.validated_data

        # Parsed observations that contain SPCI, SPSPECI, SPGROS, and SPDX values
        observations = parse_observations(pathology_data['observations'])

        # Note containing doctors' names and time that show by whom and when the report was created
        note_comment = parse_notes(pathology_data['notes'])

        # Generate the pathology report
        self.report_service.generate_pathology_report(
            pathology_data=PathologyData(
                site_logo_path=Path(Institution.objects.get().logo.path),
                site_name='',  # TODO: decide what site name we should include (QSCCD-1438)
                site_building_address='',  # TODO: decide what site we should use for the address (QSCCD-1438)
                site_city='',  # TODO: decide what site we should use for the address (QSCCD-1438)
                site_province='',  # TODO: decide what site we should use for the address (QSCCD-1438)
                site_postal_code='',  # TODO: decide what site we should use for the address (QSCCD-1438)
                site_phone='',  # TODO: decide what site we should use for the address (QSCCD-1438)
                patient_first_name=patient.first_name,
                patient_last_name=patient.last_name,
                patient_date_of_birth=patient.date_of_birth,
                patient_ramq=patient.ramq if patient.ramq else '',
<<<<<<< HEAD
                # patient_sites_and_mrns=patient_sites_and_mrns,
                patient_sites_and_mrns=[{'mrn': '9999996', 'site_code': 'RVH'}, {'mrn': '9999997', 'site_code': 'MGH'}, {'mrn': '1234567', 'site_code': 'VRY'}, {'mrn': '7654321', 'site_code': 'LNG'}, {'mrn': '1324354657', 'site_code': 'LST'}],
                test_number=serializer.validated_data['case_number'],  # TODO: confirm if case_number required
                test_collected_at=serializer.validated_data['collected_at'],
                test_reported_at=serializer.validated_data['reported_at'],
=======
                patient_sites_and_mrns=patient_sites_and_mrns,
                test_number=pathology_data['case_number'] if 'case_number' in pathology_data else '',
                test_collected_at=pathology_data['collected_at'],
                test_reported_at=pathology_data['reported_at'],
>>>>>>> a73bd5ec
                observation_clinical_info=observations['SPCI'],
                observation_specimens=observations['SPSPECI'],
                observation_descriptions=observations['SPGROS'],
                observation_diagnosis=observations['SPDX'],
                prepared_by='Atilla Omeroglu, MD',
                prepared_at=note_comment['prepared_at'],
            ),
        )

        # TODO: Insert record to the OpalDB.Documents

        # TODO: Use DocumentSerNum field of the OpalDB.Documents table as legacy_document_id
        serializer.save(
            patient=patient,
            type=TestType.PATHOLOGY,
            legacy_document_id=1,
        )<|MERGE_RESOLUTION|>--- conflicted
+++ resolved
@@ -78,18 +78,10 @@
                 patient_last_name=patient.last_name,
                 patient_date_of_birth=patient.date_of_birth,
                 patient_ramq=patient.ramq if patient.ramq else '',
-<<<<<<< HEAD
-                # patient_sites_and_mrns=patient_sites_and_mrns,
-                patient_sites_and_mrns=[{'mrn': '9999996', 'site_code': 'RVH'}, {'mrn': '9999997', 'site_code': 'MGH'}, {'mrn': '1234567', 'site_code': 'VRY'}, {'mrn': '7654321', 'site_code': 'LNG'}, {'mrn': '1324354657', 'site_code': 'LST'}],
-                test_number=serializer.validated_data['case_number'],  # TODO: confirm if case_number required
-                test_collected_at=serializer.validated_data['collected_at'],
-                test_reported_at=serializer.validated_data['reported_at'],
-=======
                 patient_sites_and_mrns=patient_sites_and_mrns,
                 test_number=pathology_data['case_number'] if 'case_number' in pathology_data else '',
                 test_collected_at=pathology_data['collected_at'],
                 test_reported_at=pathology_data['reported_at'],
->>>>>>> a73bd5ec
                 observation_clinical_info=observations['SPCI'],
                 observation_specimens=observations['SPSPECI'],
                 observation_descriptions=observations['SPGROS'],
