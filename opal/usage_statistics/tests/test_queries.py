# SPDX-FileCopyrightText: Copyright (C) 2024 Opal Health Informatics Group at the Research Institute of the McGill University Health Centre <john.kildea@mcgill.ca>
#
# SPDX-License-Identifier: AGPL-3.0-or-later

import datetime as dt
from typing import Any

from django.utils import timezone

import pytest
from pytest_mock import MockerFixture

from opal.caregivers import factories as caregiver_factories
from opal.caregivers import models as caregiver_models
from opal.legacy import factories as legacy_factories
from opal.patients import factories as patient_factories
from opal.patients import models as patient_models
from opal.usage_statistics import factories as stats_factories
from opal.usage_statistics import models as stats_models
from opal.usage_statistics import queries as stats_queries

from ..common import GroupByComponent

pytestmark = pytest.mark.django_db(databases=['default', 'legacy'])


def test_empty_fetch_registration_summary() -> None:
    """Ensure fetch_registration_summary() query can return an empty result without errors."""
    registration_summary = stats_queries.fetch_registration_summary(
        start_date=timezone.now().today(),
        end_date=timezone.now().today(),
    )
    assert registration_summary == {
        'uncompleted_registration': 0,
        'completed_registration': 0,
        'total_registration_codes': 0,
    }


def test_fetch_registration_summary(mocker: MockerFixture) -> None:
    """Ensure fetch_registration_summary() query successfully returns registration statistics."""
    # fake the current time to avoid crossing over to the next day if the current time is 10pm or later
    now = dt.datetime(2022, 11, 29, 11, 2, 3, tzinfo=timezone.get_current_timezone())
    mock_timezone = mocker.patch('django.utils.timezone.now', return_value=now)

    relationships = _create_relationship_records()

    caregiver_models.RegistrationCode.objects.bulk_create([
        caregiver_models.RegistrationCode(
            code='marge_code',
            relationship=relationships['marge_relationship'],
            status=caregiver_models.RegistrationCodeStatus.REGISTERED,
        ),
        caregiver_models.RegistrationCode(
            code='marge_homer',
            relationship=relationships['marge_homer_relationship'],
            status=caregiver_models.RegistrationCodeStatus.REGISTERED,
        ),
        caregiver_models.RegistrationCode(
            code='homer_self1',
            relationship=relationships['homer_relationship'],
            status=caregiver_models.RegistrationCodeStatus.BLOCKED,
        ),
        caregiver_models.RegistrationCode(
            code='homer_self2',
            relationship=relationships['homer_pending_relationship'],
            status=caregiver_models.RegistrationCodeStatus.REGISTERED,
        ),
        caregiver_models.RegistrationCode(
            code='marge_bart',
            relationship=relationships['marge_bart_relationship'],
            status=caregiver_models.RegistrationCodeStatus.REGISTERED,
        ),
        caregiver_models.RegistrationCode(
            code='bart_self',
            relationship=relationships['bart_relationship'],
            status=caregiver_models.RegistrationCodeStatus.REGISTERED,
        ),
        caregiver_models.RegistrationCode(
            code='homer_lisa',
            relationship=relationships['homer_lisa_relationship'],
            status=caregiver_models.RegistrationCodeStatus.REGISTERED,
        ),
        caregiver_models.RegistrationCode(
            code='lisa_self2',
            relationship=relationships['lisa_pending_relationship'],
            status=caregiver_models.RegistrationCodeStatus.NEW,
        ),
    ])
    # Lisa's registration code created on previous day
    today = timezone.now().date()
    previous_day = timezone.now() - dt.timedelta(days=1)
    mock_timezone = mocker.patch('django.utils.timezone.now')
    mock_timezone.return_value = previous_day
    caregiver_factories.RegistrationCode.create(
        code='lisa_self1',
        relationship=relationships['lisa_relationship'],
        status=caregiver_models.RegistrationCodeStatus.REGISTERED,
    )

    population_summary = stats_queries.fetch_registration_summary(
        start_date=today,
        end_date=today,
    )

    assert population_summary == {
        'uncompleted_registration': 2,
        'completed_registration': 6,
        'total_registration_codes': 8,
    }


def test_empty_fetch_grouped_registration_summary() -> None:
    """Ensure fetch_grouped_registration_summary() query can return an empty result without errors."""
    registration_summary = stats_queries.fetch_grouped_registration_summary(
        start_date=timezone.now().today(),
        end_date=timezone.now().today(),
    )
    assert not registration_summary


def test_fetch_grouped_registration_summary_by_day(mocker: MockerFixture) -> None:
    """Ensure fetch_grouped_registration_summary query successfully returns registration statistics grouped by day."""
    relationships = _create_relationship_records()
    current_datetime = dt.datetime(2025, 1, 20, 20, tzinfo=dt.UTC)
    mock_timezone = mocker.patch('django.utils.timezone.now')
    mock_timezone.return_value = current_datetime
    caregiver_factories.RegistrationCode.create(
        code='marge_code',
        relationship=relationships['marge_relationship'],
        status=caregiver_models.RegistrationCodeStatus.REGISTERED,
    )
    mock_timezone.return_value = current_datetime - dt.timedelta(days=1)
    caregiver_factories.RegistrationCode.create(
        code='marge_homer',
        relationship=relationships['marge_homer_relationship'],
        status=caregiver_models.RegistrationCodeStatus.REGISTERED,
    )
    caregiver_factories.RegistrationCode.create(
        code='homer_self',
        relationship=relationships['homer_relationship'],
        status=caregiver_models.RegistrationCodeStatus.BLOCKED,
    )
    mock_timezone.return_value = current_datetime - dt.timedelta(days=4)
    caregiver_factories.RegistrationCode.create(
        code='marge_bart',
        relationship=relationships['marge_bart_relationship'],
        status=caregiver_models.RegistrationCodeStatus.REGISTERED,
    )
    caregiver_factories.RegistrationCode.create(
        code='bart_self',
        relationship=relationships['bart_relationship'],
        status=caregiver_models.RegistrationCodeStatus.REGISTERED,
    )
    mock_timezone.return_value = current_datetime - dt.timedelta(days=6)
    caregiver_factories.RegistrationCode.create(
        code='homer_lisa',
        relationship=relationships['homer_lisa_relationship'],
        status=caregiver_models.RegistrationCodeStatus.REGISTERED,
    )
    caregiver_factories.RegistrationCode.create(
        code='lisa_self',
        relationship=relationships['lisa_pending_relationship'],
        status=caregiver_models.RegistrationCodeStatus.NEW,
    )

    population_summary = stats_queries.fetch_grouped_registration_summary(
        start_date=current_datetime.date() - dt.timedelta(days=7),
        end_date=current_datetime.date(),
    )

    current_datetime = current_datetime.replace(hour=0, minute=0, second=0, microsecond=0)
    assert population_summary == [
        {
            'uncompleted_registration': 0,
            'completed_registration': 1,
            'total_registration_codes': 1,
            'day': current_datetime.date(),
        },
        {
            'uncompleted_registration': 1,
            'completed_registration': 1,
            'total_registration_codes': 2,
            'day': (current_datetime - dt.timedelta(days=1)).date(),
        },
        {
            'uncompleted_registration': 0,
            'completed_registration': 2,
            'total_registration_codes': 2,
            'day': (current_datetime - dt.timedelta(days=4)).date(),
        },
        {
            'uncompleted_registration': 1,
            'completed_registration': 1,
            'total_registration_codes': 2,
            'day': (current_datetime - dt.timedelta(days=6)).date(),
        },
    ]


def test_fetch_grouped_registration_summary_by_month(mocker: MockerFixture) -> None:
    """Ensure fetch_grouped_registration_summary() successfully returns registration statistics grouped by month."""
    relationships = _create_relationship_records()

    mock_timezone = mocker.patch('django.utils.timezone.now')
    mock_timezone.return_value = dt.datetime(2024, 6, 20, tzinfo=timezone.get_current_timezone())
    caregiver_factories.RegistrationCode.create(
        code='marge_code',
        relationship=relationships['marge_relationship'],
        status=caregiver_models.RegistrationCodeStatus.REGISTERED,
    )
    mock_timezone.return_value = dt.datetime(2024, 5, 15, tzinfo=timezone.get_current_timezone())
    caregiver_factories.RegistrationCode.create(
        code='marge_homer',
        relationship=relationships['marge_homer_relationship'],
        status=caregiver_models.RegistrationCodeStatus.REGISTERED,
    )
    mock_timezone.return_value = dt.datetime(2024, 5, 10, tzinfo=timezone.get_current_timezone())
    caregiver_factories.RegistrationCode.create(
        code='homer_self',
        relationship=relationships['homer_relationship'],
        status=caregiver_models.RegistrationCodeStatus.BLOCKED,
    )
    mock_timezone.return_value = dt.datetime(2024, 4, 10, tzinfo=timezone.get_current_timezone())
    caregiver_factories.RegistrationCode.create(
        code='marge_bart',
        relationship=relationships['marge_bart_relationship'],
        status=caregiver_models.RegistrationCodeStatus.REGISTERED,
    )
    mock_timezone.return_value = dt.datetime(2024, 4, 5, tzinfo=timezone.get_current_timezone())
    caregiver_factories.RegistrationCode.create(
        code='bart_self',
        relationship=relationships['bart_relationship'],
        status=caregiver_models.RegistrationCodeStatus.REGISTERED,
    )
    mock_timezone.return_value = dt.datetime(2024, 3, 4, tzinfo=timezone.get_current_timezone())
    caregiver_factories.RegistrationCode.create(
        code='homer_lisa',
        relationship=relationships['homer_lisa_relationship'],
        status=caregiver_models.RegistrationCodeStatus.REGISTERED,
    )
    mock_timezone.return_value = dt.datetime(2024, 3, 1, tzinfo=timezone.get_current_timezone())
    caregiver_factories.RegistrationCode.create(
        code='lisa_self',
        relationship=relationships['lisa_pending_relationship'],
        status=caregiver_models.RegistrationCodeStatus.NEW,
    )

    population_summary = stats_queries.fetch_grouped_registration_summary(
        start_date=dt.date(2024, 3, 1),
        end_date=dt.date(2024, 6, 20),
        group_by=GroupByComponent.MONTH,
    )

    assert population_summary == [
        {
            'uncompleted_registration': 0,
            'completed_registration': 1,
            'total_registration_codes': 1,
            'month': dt.datetime(2024, 6, 1, tzinfo=timezone.get_current_timezone()).date(),
        },
        {
            'uncompleted_registration': 1,
            'completed_registration': 1,
            'total_registration_codes': 2,
            'month': dt.datetime(2024, 5, 1, tzinfo=timezone.get_current_timezone()).date(),
        },
        {
            'uncompleted_registration': 0,
            'completed_registration': 2,
            'total_registration_codes': 2,
            'month': dt.datetime(2024, 4, 1, tzinfo=timezone.get_current_timezone()).date(),
        },
        {
            'uncompleted_registration': 1,
            'completed_registration': 1,
            'total_registration_codes': 2,
            'month': dt.datetime(2024, 3, 1, tzinfo=timezone.get_current_timezone()).date(),
        },
    ]


def test_fetch_grouped_registration_summary_by_year(mocker: MockerFixture) -> None:
    """Ensure fetch_grouped_registration_summary() successfully returns registration statistics grouped by year."""
    relationships = _create_relationship_records()

    mock_timezone = mocker.patch('django.utils.timezone.now')
    mock_timezone.return_value = dt.datetime(2024, 6, 20, tzinfo=timezone.get_current_timezone())
    caregiver_factories.RegistrationCode.create(
        code='marge_code',
        relationship=relationships['marge_relationship'],
        status=caregiver_models.RegistrationCodeStatus.REGISTERED,
    )
    mock_timezone.return_value = dt.datetime(2023, 5, 15, tzinfo=timezone.get_current_timezone())
    caregiver_factories.RegistrationCode.create(
        code='marge_homer',
        relationship=relationships['marge_homer_relationship'],
        status=caregiver_models.RegistrationCodeStatus.REGISTERED,
    )
    mock_timezone.return_value = dt.datetime(2023, 4, 10, tzinfo=timezone.get_current_timezone())
    caregiver_factories.RegistrationCode.create(
        code='homer_self',
        relationship=relationships['homer_relationship'],
        status=caregiver_models.RegistrationCodeStatus.BLOCKED,
    )
    mock_timezone.return_value = dt.datetime(2022, 4, 10, tzinfo=timezone.get_current_timezone())
    caregiver_factories.RegistrationCode.create(
        code='marge_bart',
        relationship=relationships['marge_bart_relationship'],
        status=caregiver_models.RegistrationCodeStatus.REGISTERED,
    )
    mock_timezone.return_value = dt.datetime(2022, 3, 5, tzinfo=timezone.get_current_timezone())
    caregiver_factories.RegistrationCode.create(
        code='bart_self',
        relationship=relationships['bart_relationship'],
        status=caregiver_models.RegistrationCodeStatus.REGISTERED,
    )
    mock_timezone.return_value = dt.datetime(2021, 2, 4, tzinfo=timezone.get_current_timezone())
    caregiver_factories.RegistrationCode.create(
        code='homer_lisa',
        relationship=relationships['homer_lisa_relationship'],
        status=caregiver_models.RegistrationCodeStatus.REGISTERED,
    )
    mock_timezone.return_value = dt.datetime(2021, 1, 1, tzinfo=timezone.get_current_timezone())
    caregiver_factories.RegistrationCode.create(
        code='lisa_self',
        relationship=relationships['lisa_pending_relationship'],
        status=caregiver_models.RegistrationCodeStatus.NEW,
    )

    population_summary = stats_queries.fetch_grouped_registration_summary(
        start_date=dt.date(2021, 1, 1),
        end_date=dt.date(2024, 6, 20),
        group_by=GroupByComponent.YEAR,
    )

    assert population_summary == [
        {
            'uncompleted_registration': 0,
            'completed_registration': 1,
            'total_registration_codes': 1,
            'year': dt.datetime(2024, 1, 1, tzinfo=timezone.get_current_timezone()).date(),
        },
        {
            'uncompleted_registration': 1,
            'completed_registration': 1,
            'total_registration_codes': 2,
            'year': dt.datetime(2023, 1, 1, tzinfo=timezone.get_current_timezone()).date(),
        },
        {
            'uncompleted_registration': 0,
            'completed_registration': 2,
            'total_registration_codes': 2,
            'year': dt.datetime(2022, 1, 1, tzinfo=timezone.get_current_timezone()).date(),
        },
        {
            'uncompleted_registration': 1,
            'completed_registration': 1,
            'total_registration_codes': 2,
            'year': dt.datetime(2021, 1, 1, tzinfo=timezone.get_current_timezone()).date(),
        },
    ]


def test_empty_fetch_caregivers_summary() -> None:
    """Ensure fetch_caregivers_summary() query can return an empty result without errors."""
    caregivers_summary = stats_queries.fetch_caregivers_summary(
        start_date=timezone.now().today(),
        end_date=timezone.now().today(),
    )
    assert caregivers_summary == {
        'caregivers_total': 0,
        'caregivers_registered': 0,
        'caregivers_unregistered': 0,
        'never_logged_in_after_registration': 0,
        'en': 0,
        'fr': 0,
    }


def test_fetch_caregivers_summary() -> None:
    """Ensure fetch_caregivers_summary() query successfully returns caregivers statistics."""
    caregiver_factories.Caregiver.create(username='marge', language='fr', last_login=timezone.now())
    caregiver_factories.Caregiver.create(username='homer', language='fr', last_login=timezone.now())
    caregiver_factories.Caregiver.create(username='bart')
    caregiver_factories.Caregiver.create(username='lisa', is_active=False)
    caregiver_factories.Caregiver.create(username='mona', language='fr', is_active=False)
    caregiver_factories.Caregiver.create(username='fred', is_active=False)
    caregiver_factories.Caregiver.create(
        username='pebbles',
        language='fr',
        date_joined=timezone.now() - dt.timedelta(days=1),
    )
    caregiver_factories.Caregiver.create(
        username='flinstone',
        language='fr',
        date_joined=timezone.now() - dt.timedelta(days=1),
    )
    caregivers_summary = stats_queries.fetch_caregivers_summary(
        start_date=timezone.now().today(),
        end_date=timezone.now().today(),
    )
    assert caregivers_summary == {
        'caregivers_total': 6,
        'caregivers_registered': 3,
        'caregivers_unregistered': 3,
        'never_logged_in_after_registration': 1,
        'en': 3,
        'fr': 3,
    }


def test_empty_fetch_patients_summary() -> None:
    """Ensure fetch_patients_summary() query can return an empty result without errors."""
    caregivers_summary = stats_queries.fetch_patients_summary(
        start_date=timezone.now().today(),
        end_date=timezone.now().today(),
    )
    assert caregivers_summary == {
        'total': 0,
        'deceased': 0,
        'male': 0,
        'female': 0,
        'sex_other': 0,
        'sex_unknown': 0,
        'access_all': 0,
        'access_ntk': 0,
    }


def test_fetch_patients_summary() -> None:
    """Ensure fetch_patients_summary() query successfully returns patients statistics."""
    patient_factories.Patient.create(
        legacy_id=51,
        ramq='TEST01161974',
        sex=patient_models.Patient.SexType.FEMALE,
    )
    patient_factories.Patient.create(
        legacy_id=52,
        ramq='TEST01161975',
        sex=patient_models.Patient.SexType.OTHER,
    )
    patient_factories.Patient.create(
        legacy_id=53,
        ramq='TEST01161976',
        sex=patient_models.Patient.SexType.UNKNOWN,
    )
    patient_factories.Patient.create(
        legacy_id=54,
        ramq='TEST01161977',
        data_access=patient_models.Patient.DataAccessType.NEED_TO_KNOW,
    )
    patient_factories.Patient.create(
        legacy_id=55,
        ramq='TEST01161978',
        data_access=patient_models.Patient.DataAccessType.NEED_TO_KNOW,
    )
    patient_factories.Patient.create(
        legacy_id=56,
        ramq='TEST01161979',
        sex=patient_models.Patient.SexType.FEMALE,
        date_of_death=timezone.now(),
    )
    patient_factories.Patient.create(
        legacy_id=57,
        ramq='TEST01161980',
        date_of_death=timezone.now(),
    )
    patient_factories.Patient.create(
        legacy_id=58,
        ramq='TEST01161981',
        sex=patient_models.Patient.SexType.FEMALE,
        created_at=timezone.now() - dt.timedelta(days=3),
    )
    caregivers_summary = stats_queries.fetch_patients_summary(
        start_date=timezone.now().today(),
        end_date=timezone.now().today(),
    )
    assert caregivers_summary == {
        'total': 7,
        'deceased': 2,
        'male': 3,
        'female': 2,
        'sex_other': 1,
        'sex_unknown': 1,
        'access_all': 5,
        'access_ntk': 2,
    }


@pytest.mark.django_db(databases=['legacy'])
def test_empty_fetch_devices_summary() -> None:
    """Ensure fetch_devices_summary() query can return an empty result without errors."""
    devices_summary = stats_queries.fetch_devices_summary(
        start_date=timezone.now().today(),
        end_date=timezone.now().today(),
    )
    assert devices_summary == {
        'device_total': 0,
        'device_ios': 0,
        'device_android': 0,
        'device_browser': 0,
    }


@pytest.mark.django_db(databases=['legacy'])
def test_fetch_devices_summary(mocker: MockerFixture) -> None:
    """Ensure fetch_devices_summary() query successfully returns device statistics."""
    legacy_factories.LegacyPatientDeviceIdentifierFactory.create()
    legacy_factories.LegacyPatientDeviceIdentifierFactory.create()
    legacy_factories.LegacyPatientDeviceIdentifierFactory.create(device_type=1)
    legacy_factories.LegacyPatientDeviceIdentifierFactory.create(device_type=1)
    legacy_factories.LegacyPatientDeviceIdentifierFactory.create(device_type=3)
    legacy_factories.LegacyPatientDeviceIdentifierFactory.create(device_type=3)

    # Previous day records
    previous_day = timezone.now() - dt.timedelta(days=1)
    mock_timezone = mocker.patch('django.utils.timezone.now')
    mock_timezone.return_value = previous_day
    legacy_factories.LegacyPatientDeviceIdentifierFactory.create(last_updated=previous_day)
    legacy_factories.LegacyPatientDeviceIdentifierFactory.create(device_type=1, last_updated=previous_day)
    devices_summary = stats_queries.fetch_devices_summary(
        start_date=timezone.now().today(),
        end_date=timezone.now().today(),
    )
    assert devices_summary == {
        'device_total': 6,
        'device_ios': 2,
        'device_android': 2,
        'device_browser': 2,
    }


def test_empty_fetch_patients_received_clinical_data_summary() -> None:
    """Ensure fetch_patients_received_clinical_data_summary() query can return an empty result without errors."""
    patients_received_data_summary = stats_queries.fetch_patients_received_clinical_data_summary(
        start_date=timezone.now().today(),
        end_date=timezone.now().today(),
    )
    assert patients_received_data_summary == {
        'no_appointments_labs_notes': 0,
        'has_appointments_only': 0,
        'has_labs_only': 0,
        'has_clinical_notes_only': 0,
        'receiving_new_data_total': 0,
    }


def test_patients_received_data_no_appointment_labs_note() -> None:
    """Ensure received_clinical_data_summary query successfully returns no_appointments_labs_notes statistic."""
    relationships = _create_relationship_records()

    stats_factories.DailyPatientDataReceived.create(
        patient=relationships['marge_relationship'].patient,
        last_appointment_received=None,
        last_document_received=None,
        last_lab_received=None,
        action_date=timezone.now().date(),
    )
    stats_factories.DailyPatientDataReceived.create(
        patient=relationships['homer_relationship'].patient,
        last_appointment_received=None,
        last_document_received=None,
        last_lab_received=None,
        action_date=timezone.now().date(),
    )
    stats_factories.DailyPatientDataReceived.create(
        patient=relationships['bart_relationship'].patient,
        last_appointment_received=None,
        last_document_received=None,
        last_lab_received=None,
        action_date=timezone.now().date(),
    )
    stats_factories.DailyPatientDataReceived.create(
        patient=relationships['lisa_relationship'].patient,
        last_appointment_received=None,
        last_document_received=None,
        last_lab_received=None,
        action_date=timezone.now().date(),
    )

    # previous day received records should not be included to the no_appointments_labs_notes count

    stats_factories.DailyPatientDataReceived.create(
        patient=relationships['marge_relationship'].patient,
        last_appointment_received=None,
        last_document_received=None,
        last_lab_received=None,
    )
    stats_factories.DailyPatientDataReceived.create(
        patient=relationships['homer_relationship'].patient,
        last_appointment_received=None,
        last_document_received=None,
        last_lab_received=None,
    )
    stats_factories.DailyPatientDataReceived.create(
        patient=relationships['bart_relationship'].patient,
        last_appointment_received=None,
        last_document_received=None,
        last_lab_received=None,
    )
    stats_factories.DailyPatientDataReceived.create(
        patient=relationships['lisa_relationship'].patient,
        last_appointment_received=None,
        last_document_received=None,
        last_lab_received=None,
    )

    patients_received_data_summary = stats_queries.fetch_patients_received_clinical_data_summary(
        start_date=timezone.now().today(),
        end_date=timezone.now().today(),
    )

    assert stats_models.DailyPatientDataReceived.objects.count() == 8
    assert patients_received_data_summary == {
        'no_appointments_labs_notes': 4,
        'has_appointments_only': 0,
        'has_labs_only': 0,
        'has_clinical_notes_only': 0,
        'receiving_new_data_total': 0,
    }


def test_patients_received_data_has_appointments_only() -> None:
    """Ensure received_clinical_data_summary() query successfully returns has_appointments_only statistic."""
    relationships = _create_relationship_records()

    stats_factories.DailyPatientDataReceived.create(
        patient=relationships['marge_relationship'].patient,
        last_document_received=None,
        last_lab_received=None,
        action_date=timezone.now().date(),
    )
    stats_factories.DailyPatientDataReceived.create(
        patient=relationships['homer_relationship'].patient,
        last_document_received=None,
        last_lab_received=None,
        action_date=timezone.now().date(),
    )
    stats_factories.DailyPatientDataReceived.create(
        patient=relationships['bart_relationship'].patient,
        last_appointment_received=None,
        last_document_received=None,
        last_lab_received=None,
        action_date=timezone.now().date(),
    )
    stats_factories.DailyPatientDataReceived.create(
        patient=relationships['lisa_relationship'].patient,
        last_document_received=None,
        last_lab_received=None,
        action_date=timezone.now().date(),
    )

    # previous day received records should not be included to the has_appointments_only count

    stats_factories.DailyPatientDataReceived.create(
        patient=relationships['marge_relationship'].patient,
        last_document_received=None,
        last_lab_received=None,
    )
    stats_factories.DailyPatientDataReceived.create(
        patient=relationships['homer_relationship'].patient,
        last_document_received=None,
        last_lab_received=None,
    )
    stats_factories.DailyPatientDataReceived.create(
        patient=relationships['bart_relationship'].patient,
        last_document_received=None,
        last_lab_received=None,
    )
    stats_factories.DailyPatientDataReceived.create(
        patient=relationships['lisa_relationship'].patient,
        last_document_received=None,
        last_lab_received=None,
    )

    patients_received_data_summary = stats_queries.fetch_patients_received_clinical_data_summary(
        start_date=timezone.now().today(),
        end_date=timezone.now().today(),
    )

    assert stats_models.DailyPatientDataReceived.objects.count() == 8
    assert patients_received_data_summary == {
        'no_appointments_labs_notes': 1,
        'has_appointments_only': 3,
        'has_labs_only': 0,
        'has_clinical_notes_only': 0,
        'receiving_new_data_total': 3,
    }


def test_patients_received_data_has_labs_only() -> None:
    """Ensure received_clinical_data_summary() query successfully returns has_labs_only statistic."""
    relationships = _create_relationship_records()

    stats_factories.DailyPatientDataReceived.create(
        patient=relationships['marge_relationship'].patient,
        last_appointment_received=None,
        last_document_received=None,
        action_date=timezone.now().date(),
    )
    stats_factories.DailyPatientDataReceived.create(
        patient=relationships['homer_relationship'].patient,
        last_appointment_received=None,
        last_document_received=None,
        last_lab_received=None,
        action_date=timezone.now().date(),
    )
    stats_factories.DailyPatientDataReceived.create(
        patient=relationships['bart_relationship'].patient,
        last_appointment_received=None,
        last_document_received=None,
        action_date=timezone.now().date(),
    )
    stats_factories.DailyPatientDataReceived.create(
        patient=relationships['lisa_relationship'].patient,
        last_appointment_received=None,
        last_document_received=None,
        action_date=timezone.now().date(),
    )

    # previous day received records should not be included to the has_labs_only count

    stats_factories.DailyPatientDataReceived.create(
        patient=relationships['marge_relationship'].patient,
        last_appointment_received=None,
        last_document_received=None,
    )
    stats_factories.DailyPatientDataReceived.create(
        patient=relationships['homer_relationship'].patient,
        last_appointment_received=None,
        last_document_received=None,
    )
    stats_factories.DailyPatientDataReceived.create(
        patient=relationships['bart_relationship'].patient,
        last_appointment_received=None,
        last_document_received=None,
    )
    stats_factories.DailyPatientDataReceived.create(
        patient=relationships['lisa_relationship'].patient,
        last_appointment_received=None,
        last_document_received=None,
    )

    patients_received_data_summary = stats_queries.fetch_patients_received_clinical_data_summary(
        start_date=timezone.now().today(),
        end_date=timezone.now().today(),
    )

    assert stats_models.DailyPatientDataReceived.objects.count() == 8
    assert patients_received_data_summary == {
        'no_appointments_labs_notes': 1,
        'has_appointments_only': 0,
        'has_labs_only': 3,
        'has_clinical_notes_only': 0,
        'receiving_new_data_total': 3,
    }


def test_patients_received_data_has_clinical_notes_only() -> None:
    """Ensure received_clinical_data_summary() query successfully returns has_clinical_notes_only statistic."""
    relationships = _create_relationship_records()

    stats_factories.DailyPatientDataReceived.create(
        patient=relationships['marge_relationship'].patient,
        last_appointment_received=None,
        last_lab_received=None,
        action_date=timezone.now().date(),
    )
    stats_factories.DailyPatientDataReceived.create(
        patient=relationships['homer_relationship'].patient,
        last_appointment_received=None,
        last_lab_received=None,
        action_date=timezone.now().date(),
    )
    stats_factories.DailyPatientDataReceived.create(
        patient=relationships['bart_relationship'].patient,
        last_appointment_received=None,
        last_document_received=None,
        last_lab_received=None,
        action_date=timezone.now().date(),
    )
    stats_factories.DailyPatientDataReceived.create(
        patient=relationships['lisa_relationship'].patient,
        last_appointment_received=None,
        last_lab_received=None,
        action_date=timezone.now().date(),
    )

    # previous day received records should not be included to the has_clinical_notes_only count

    stats_factories.DailyPatientDataReceived.create(
        patient=relationships['marge_relationship'].patient,
        last_appointment_received=None,
        last_lab_received=None,
    )
    stats_factories.DailyPatientDataReceived.create(
        patient=relationships['homer_relationship'].patient,
        last_appointment_received=None,
        last_lab_received=None,
    )
    stats_factories.DailyPatientDataReceived.create(
        patient=relationships['bart_relationship'].patient,
        last_appointment_received=None,
        last_lab_received=None,
    )
    stats_factories.DailyPatientDataReceived.create(
        patient=relationships['lisa_relationship'].patient,
        last_appointment_received=None,
        last_lab_received=None,
    )

    patients_received_data_summary = stats_queries.fetch_patients_received_clinical_data_summary(
        start_date=timezone.now().today(),
        end_date=timezone.now().today(),
    )

    assert stats_models.DailyPatientDataReceived.objects.count() == 8
    assert patients_received_data_summary == {
        'no_appointments_labs_notes': 1,
        'has_appointments_only': 0,
        'has_labs_only': 0,
        'has_clinical_notes_only': 3,
        'receiving_new_data_total': 3,
    }


def test_patients_received_data_using_app_after_receiving_new_data() -> None:
    """Ensure received_clinical_data_summary() successfully returns using_app_after_receiving_new_data count."""
    relationships = _create_relationship_records()

    stats_factories.DailyPatientDataReceived.create(
        patient=relationships['marge_relationship'].patient,
        last_document_received=None,
        last_lab_received=None,
        action_date=timezone.now().date(),
    )
    stats_factories.DailyPatientDataReceived.create(
        patient=relationships['homer_relationship'].patient,
        last_appointment_received=None,
        last_lab_received=None,
        action_date=timezone.now().date(),
    )
    stats_factories.DailyPatientDataReceived.create(
        patient=relationships['bart_relationship'].patient,
        last_appointment_received=None,
        last_document_received=None,
        action_date=timezone.now().date(),
    )
    stats_factories.DailyPatientDataReceived.create(
        patient=relationships['lisa_relationship'].patient,
        action_date=timezone.now().date(),
    )

    # previous day received records should not be included to the using_app_after_receiving_new_data count

    stats_factories.DailyPatientDataReceived.create(
        patient=relationships['marge_relationship'].patient,
        last_document_received=None,
        last_lab_received=None,
    )
    stats_factories.DailyPatientDataReceived.create(
        patient=relationships['homer_relationship'].patient,
        last_appointment_received=None,
        last_lab_received=None,
    )
    stats_factories.DailyPatientDataReceived.create(
        patient=relationships['bart_relationship'].patient,
        last_appointment_received=None,
        last_document_received=None,
    )
    stats_factories.DailyPatientDataReceived.create(
        patient=relationships['lisa_relationship'].patient,
    )

    patients_received_data_summary = stats_queries.fetch_patients_received_clinical_data_summary(
        start_date=timezone.now().today(),
        end_date=timezone.now().today(),
    )

    assert stats_models.DailyPatientDataReceived.objects.count() == 8
    assert patients_received_data_summary == {
        'no_appointments_labs_notes': 0,
        'has_appointments_only': 1,
        'has_labs_only': 1,
        'has_clinical_notes_only': 1,
        'receiving_new_data_total': 4,
    }


def test_empty_logins_summary() -> None:
    """Ensure fetch_logins_summary() query can return an empty result without errors."""
    logins_summary = stats_queries.fetch_logins_summary(
        start_date=timezone.now().today(),
        end_date=timezone.now().today(),
    )
    assert not logins_summary


def test_fetch_logins_summary_by_date() -> None:
    """Ensure fetch_logins_summary() query successfully aggregates login statistics grouped by date."""
    marge_caregiver = caregiver_factories.CaregiverProfile.create(user__username='marge', legacy_id=1)
    homer_caregiver = caregiver_factories.CaregiverProfile.create(user__username='homer', legacy_id=2)
    bart_caregiver = caregiver_factories.CaregiverProfile.create(user__username='bart', legacy_id=3)
    current_date = timezone.now().date()
    stats_factories.DailyUserAppActivity.create(
        action_by_user=marge_caregiver.user,
        count_logins=3,
        action_date=current_date - dt.timedelta(days=2),
    )
    stats_factories.DailyUserAppActivity.create(
        action_by_user=homer_caregiver.user,
        count_logins=5,
        action_date=current_date - dt.timedelta(days=2),
    )
    stats_factories.DailyUserAppActivity.create(
        action_by_user=marge_caregiver.user,
        count_logins=10,
        action_date=current_date,
    )
    stats_factories.DailyUserAppActivity.create(
        action_by_user=homer_caregiver.user,
        count_logins=3,
        action_date=current_date,
    )
    stats_factories.DailyUserAppActivity.create(
        action_by_user=bart_caregiver.user,
        count_logins=5,
        action_date=current_date,
    )

    logins_summary = stats_queries.fetch_logins_summary(
        start_date=current_date - dt.timedelta(days=2),
        end_date=current_date,
    )
    assert logins_summary == [
        {
            'day': current_date,
            'total_logins': 18,
            'unique_user_logins': 3,
            'avg_logins_per_user': 6,
        },
        {
            'day': current_date - dt.timedelta(days=2),
            'total_logins': 8,
            'unique_user_logins': 2,
            'avg_logins_per_user': 4,
        },
    ]


def test_fetch_logins_summary_by_month() -> None:
    """Ensure fetch_logins_summary() query successfully aggregates login statistics grouped by month."""
    marge_caregiver = caregiver_factories.CaregiverProfile.create(user__username='marge', legacy_id=1)
    homer_caregiver = caregiver_factories.CaregiverProfile.create(user__username='homer', legacy_id=2)
    bart_caregiver = caregiver_factories.CaregiverProfile.create(user__username='bart', legacy_id=3)
    stats_factories.DailyUserAppActivity.create(
        action_by_user=marge_caregiver.user,
        count_logins=3,
        action_date=dt.date(2024, 5, 5),
    )
    stats_factories.DailyUserAppActivity.create(
        action_by_user=homer_caregiver.user,
        count_logins=5,
        action_date=dt.date(2024, 5, 5),
    )
    stats_factories.DailyUserAppActivity.create(
        action_by_user=marge_caregiver.user,
        count_logins=5,
        action_date=dt.date(2024, 4, 4),
    )
    stats_factories.DailyUserAppActivity.create(
        action_by_user=bart_caregiver.user,
        count_logins=1,
        action_date=dt.date(2024, 4, 4),
    )
    stats_factories.DailyUserAppActivity.create(
        action_by_user=marge_caregiver.user,
        count_logins=10,
        action_date=dt.date(2024, 3, 3),
    )
    stats_factories.DailyUserAppActivity.create(
        action_by_user=homer_caregiver.user,
        count_logins=9,
        action_date=dt.date(2024, 3, 3),
    )
    stats_factories.DailyUserAppActivity.create(
        action_by_user=homer_caregiver.user,
        count_logins=9,
        action_date=dt.date(2024, 3, 2),
    )
    stats_factories.DailyUserAppActivity.create(
        action_by_user=bart_caregiver.user,
        count_logins=5,
        action_date=dt.date(2024, 3, 1),
    )

    logins_summary = stats_queries.fetch_logins_summary(
        start_date=dt.date(2024, 3, 1),
        end_date=dt.date(2024, 5, 5),
        group_by=GroupByComponent.MONTH,
    )

    assert stats_models.DailyUserAppActivity.objects.count() == 8
    assert logins_summary == [
        {
            'month': dt.date(2024, 5, 1),
            'total_logins': 8,
            'unique_user_logins': 2,
            'avg_logins_per_user': 4.0,
        },
        {
            'month': dt.date(2024, 4, 1),
            'total_logins': 6,
            'unique_user_logins': 2,
            'avg_logins_per_user': 3.0,
        },
        {
            'month': dt.date(2024, 3, 1),
            'total_logins': 33,
            'unique_user_logins': 3,
            'avg_logins_per_user': 11.0,
        },
    ]


def test_fetch_logins_summary_by_year() -> None:
    """Ensure fetch_logins_summary() query successfully aggregates login statistics grouped by year."""
    marge_caregiver = caregiver_factories.CaregiverProfile.create(user__username='marge', legacy_id=1)
    homer_caregiver = caregiver_factories.CaregiverProfile.create(user__username='homer', legacy_id=2)
    bart_caregiver = caregiver_factories.CaregiverProfile.create(user__username='bart', legacy_id=3)
    stats_factories.DailyUserAppActivity.create(
        action_by_user=marge_caregiver.user,
        count_logins=3,
        action_date=dt.date(2024, 5, 5),
    )
    stats_factories.DailyUserAppActivity.create(
        action_by_user=homer_caregiver.user,
        count_logins=5,
        action_date=dt.date(2024, 4, 5),
    )
    stats_factories.DailyUserAppActivity.create(
        action_by_user=marge_caregiver.user,
        count_logins=5,
        action_date=dt.date(2023, 8, 4),
    )
    stats_factories.DailyUserAppActivity.create(
        action_by_user=homer_caregiver.user,
        count_logins=6,
        action_date=dt.date(2023, 7, 4),
    )
    stats_factories.DailyUserAppActivity.create(
        action_by_user=bart_caregiver.user,
        count_logins=1,
        action_date=dt.date(2023, 6, 4),
    )
    stats_factories.DailyUserAppActivity.create(
        action_by_user=bart_caregiver.user,
        count_logins=3,
        action_date=dt.date(2023, 5, 4),
    )
    stats_factories.DailyUserAppActivity.create(
        action_by_user=marge_caregiver.user,
        count_logins=10,
        action_date=dt.date(2022, 4, 3),
    )
    stats_factories.DailyUserAppActivity.create(
        action_by_user=homer_caregiver.user,
        count_logins=8,
        action_date=dt.date(2022, 3, 3),
    )

    logins_summary = stats_queries.fetch_logins_summary(
        start_date=dt.date(2022, 2, 1),
        end_date=dt.date(2024, 5, 5),
        group_by=GroupByComponent.YEAR,
    )

    assert stats_models.DailyUserAppActivity.objects.count() == 8
    assert logins_summary == [
        {
            'year': dt.date(2024, 1, 1),
            'total_logins': 8,
            'unique_user_logins': 2,
            'avg_logins_per_user': 4.0,
        },
        {
            'year': dt.date(2023, 1, 1),
            'total_logins': 15,
            'unique_user_logins': 3,
            'avg_logins_per_user': 5.0,
        },
        {
            'year': dt.date(2022, 1, 1),
            'total_logins': 18,
            'unique_user_logins': 2,
            'avg_logins_per_user': 9.0,
        },
    ]


def test_empty_users_clicks_summary() -> None:
    """Ensure fetch_users_clicks_summary() query can return an empty result without errors."""
    users_clicks_summary = stats_queries.fetch_users_clicks_summary(
        start_date=timezone.now().today(),
        end_date=timezone.now().today(),
    )
    assert not users_clicks_summary


def test_users_clicks_summary_by_date() -> None:
    """Ensure fetch_users_clicks_summary() query successfully aggregates users' click statistics grouped by date."""
    marge_caregiver = caregiver_factories.CaregiverProfile.create(user__username='marge', legacy_id=1)
    homer_caregiver = caregiver_factories.CaregiverProfile.create(user__username='homer', legacy_id=2)
    bart_caregiver = caregiver_factories.CaregiverProfile.create(user__username='bart', legacy_id=3)
    current_date = timezone.now().date()
    stats_factories.DailyUserAppActivity.create(
        action_by_user=marge_caregiver.user,
        count_logins=3,
        count_feedback=4,
        count_update_security_answers=5,
        count_update_passwords=6,
        action_date=current_date - dt.timedelta(days=2),
    )
    stats_factories.DailyUserAppActivity.create(
        action_by_user=homer_caregiver.user,
        count_logins=5,
        count_feedback=6,
        count_update_security_answers=7,
        count_update_passwords=8,
        action_date=current_date - dt.timedelta(days=2),
    )
    stats_factories.DailyUserAppActivity.create(
        action_by_user=marge_caregiver.user,
        count_logins=10,
        count_feedback=11,
        count_update_security_answers=12,
        count_update_passwords=13,
        action_date=current_date,
    )
    stats_factories.DailyUserAppActivity.create(
        action_by_user=homer_caregiver.user,
        count_logins=3,
        count_feedback=4,
        count_update_security_answers=5,
        count_update_passwords=6,
        action_date=current_date,
    )
    stats_factories.DailyUserAppActivity.create(
        action_by_user=bart_caregiver.user,
        count_logins=5,
        count_feedback=6,
        count_update_security_answers=7,
        count_update_passwords=8,
        action_date=current_date,
    )

    users_clicks_summary = stats_queries.fetch_users_clicks_summary(
        start_date=current_date - dt.timedelta(days=2),
        end_date=current_date,
    )
    assert users_clicks_summary == [
        {
            'day': current_date,
            'login_count': 18,
            'feedback_count': 21,
            'update_security_answers_count': 24,
            'update_passwords_count': 27,
        },
        {
            'day': current_date - dt.timedelta(days=2),
            'login_count': 8,
            'feedback_count': 10,
            'update_security_answers_count': 12,
            'update_passwords_count': 14,
        },
    ]


def test_users_clicks_summary_by_month() -> None:
    """Ensure fetch_users_clicks_summary() query successfully aggregates users' click statistics grouped by month."""
    marge_caregiver = caregiver_factories.CaregiverProfile.create(user__username='marge', legacy_id=1)
    homer_caregiver = caregiver_factories.CaregiverProfile.create(user__username='homer', legacy_id=2)
    bart_caregiver = caregiver_factories.CaregiverProfile.create(user__username='bart', legacy_id=3)
    stats_factories.DailyUserAppActivity.create(
        action_by_user=marge_caregiver.user,
        count_logins=3,
        count_feedback=4,
        count_update_security_answers=5,
        count_update_passwords=6,
        action_date=dt.date(2024, 5, 5),
    )
    stats_factories.DailyUserAppActivity.create(
        action_by_user=homer_caregiver.user,
        count_logins=5,
        count_feedback=6,
        count_update_security_answers=7,
        count_update_passwords=8,
        action_date=dt.date(2024, 5, 5),
    )
    stats_factories.DailyUserAppActivity.create(
        action_by_user=marge_caregiver.user,
        count_logins=5,
        count_feedback=6,
        count_update_security_answers=7,
        count_update_passwords=8,
        action_date=dt.date(2024, 4, 4),
    )
    stats_factories.DailyUserAppActivity.create(
        action_by_user=homer_caregiver.user,
        count_logins=6,
        count_feedback=7,
        count_update_security_answers=8,
        count_update_passwords=9,
        action_date=dt.date(2024, 4, 4),
    )
    stats_factories.DailyUserAppActivity.create(
        action_by_user=bart_caregiver.user,
        count_logins=1,
        count_feedback=2,
        count_update_security_answers=3,
        count_update_passwords=4,
        action_date=dt.date(2024, 4, 4),
    )
    stats_factories.DailyUserAppActivity.create(
        action_by_user=marge_caregiver.user,
        count_logins=10,
        count_feedback=11,
        count_update_security_answers=12,
        count_update_passwords=13,
        action_date=dt.date(2024, 3, 3),
    )
    stats_factories.DailyUserAppActivity.create(
        action_by_user=homer_caregiver.user,
        count_logins=9,
        count_feedback=10,
        count_update_security_answers=11,
        count_update_passwords=12,
        action_date=dt.date(2024, 3, 3),
    )
    stats_factories.DailyUserAppActivity.create(
        action_by_user=bart_caregiver.user,
        count_logins=5,
        count_feedback=6,
        count_update_security_answers=7,
        count_update_passwords=8,
        action_date=dt.date(2024, 3, 1),
    )

    users_clicks_summary = stats_queries.fetch_users_clicks_summary(
        start_date=dt.date(2024, 3, 1),
        end_date=dt.date(2024, 5, 5),
        group_by=GroupByComponent.MONTH,
    )

    assert stats_models.DailyUserAppActivity.objects.count() == 8
    assert users_clicks_summary == [
        {
            'month': dt.date(2024, 5, 1),
            'login_count': 8,
            'feedback_count': 10,
            'update_security_answers_count': 12,
            'update_passwords_count': 14,
        },
        {
            'month': dt.date(2024, 4, 1),
            'login_count': 12,
            'feedback_count': 15,
            'update_security_answers_count': 18,
            'update_passwords_count': 21,
        },
        {
            'month': dt.date(2024, 3, 1),
            'login_count': 24,
            'feedback_count': 27,
            'update_security_answers_count': 30,
            'update_passwords_count': 33,
        },
    ]


def test_users_clicks_summary_by_year() -> None:
    """Ensure fetch_users_clicks_summary() query successfully aggregates users' click statistics grouped by year."""
    marge_caregiver = caregiver_factories.CaregiverProfile.create(user__username='marge', legacy_id=1)
    homer_caregiver = caregiver_factories.CaregiverProfile.create(user__username='homer', legacy_id=2)
    bart_caregiver = caregiver_factories.CaregiverProfile.create(user__username='bart', legacy_id=3)
    stats_factories.DailyUserAppActivity.create(
        action_by_user=marge_caregiver.user,
        count_logins=3,
        count_feedback=4,
        count_update_security_answers=5,
        count_update_passwords=6,
        action_date=dt.date(2024, 5, 5),
    )
    stats_factories.DailyUserAppActivity.create(
        action_by_user=homer_caregiver.user,
        count_logins=5,
        count_feedback=6,
        count_update_security_answers=7,
        count_update_passwords=8,
        action_date=dt.date(2024, 4, 5),
    )
    stats_factories.DailyUserAppActivity.create(
        action_by_user=marge_caregiver.user,
        count_logins=5,
        count_feedback=6,
        count_update_security_answers=7,
        count_update_passwords=8,
        action_date=dt.date(2023, 8, 4),
    )
    stats_factories.DailyUserAppActivity.create(
        action_by_user=homer_caregiver.user,
        count_logins=6,
        count_feedback=7,
        count_update_security_answers=8,
        count_update_passwords=9,
        action_date=dt.date(2023, 7, 4),
    )
    stats_factories.DailyUserAppActivity.create(
        action_by_user=bart_caregiver.user,
        count_logins=1,
        count_feedback=2,
        count_update_security_answers=3,
        count_update_passwords=4,
        action_date=dt.date(2023, 6, 4),
    )
    stats_factories.DailyUserAppActivity.create(
        action_by_user=marge_caregiver.user,
        count_logins=10,
        count_feedback=11,
        count_update_security_answers=12,
        count_update_passwords=13,
        action_date=dt.date(2022, 4, 3),
    )
    stats_factories.DailyUserAppActivity.create(
        action_by_user=homer_caregiver.user,
        count_logins=9,
        count_feedback=10,
        count_update_security_answers=11,
        count_update_passwords=12,
        action_date=dt.date(2022, 3, 3),
    )
    stats_factories.DailyUserAppActivity.create(
        action_by_user=bart_caregiver.user,
        count_logins=5,
        count_feedback=6,
        count_update_security_answers=7,
        count_update_passwords=8,
        action_date=dt.date(2022, 2, 1),
    )

    users_clicks_summary = stats_queries.fetch_users_clicks_summary(
        start_date=dt.date(2022, 2, 1),
        end_date=dt.date(2024, 5, 5),
        group_by=GroupByComponent.YEAR,
    )

    assert stats_models.DailyUserAppActivity.objects.count() == 8
    assert users_clicks_summary == [
        {
            'year': dt.date(2024, 1, 1),
            'login_count': 8,
            'feedback_count': 10,
            'update_security_answers_count': 12,
            'update_passwords_count': 14,
        },
        {
            'year': dt.date(2023, 1, 1),
            'login_count': 12,
            'feedback_count': 15,
            'update_security_answers_count': 18,
            'update_passwords_count': 21,
        },
        {
            'year': dt.date(2022, 1, 1),
            'login_count': 24,
            'feedback_count': 27,
            'update_security_answers_count': 30,
            'update_passwords_count': 33,
        },
    ]


def test_user_patient_clicks_summary_by_date() -> None:
    """Ensure fetch_user_patient_clicks_summary() successfully aggregates user/patient clicks grouped by date."""
    relationships = _create_relationship_records()
    current_date = timezone.now().date()

    stats_factories.DailyUserPatientActivity.create(
        user_relationship_to_patient=relationships['homer_relationship'],
        action_by_user=relationships['homer_relationship'].caregiver.user,
        patient=relationships['homer_relationship'].patient,
        count_checkins=3,
        count_documents=4,
        count_educational_materials=5,
        count_questionnaires_complete=6,
        count_labs=7,
        action_date=current_date - dt.timedelta(days=2),
    )
    stats_factories.DailyUserPatientActivity.create(
        user_relationship_to_patient=relationships['marge_relationship'],
        action_by_user=relationships['marge_relationship'].caregiver.user,
        patient=relationships['marge_relationship'].patient,
        count_checkins=10,
        count_documents=11,
        count_educational_materials=12,
        count_questionnaires_complete=13,
        count_labs=14,
        action_date=current_date - dt.timedelta(days=2),
    )
    stats_factories.DailyUserPatientActivity.create(
        user_relationship_to_patient=relationships['bart_relationship'],
        action_by_user=relationships['bart_relationship'].caregiver.user,
        patient=relationships['bart_relationship'].patient,
        count_checkins=5,
        count_documents=6,
        count_educational_materials=7,
        count_questionnaires_complete=8,
        count_labs=9,
        action_date=current_date - dt.timedelta(days=1),
    )
    stats_factories.DailyUserPatientActivity.create(
        user_relationship_to_patient=relationships['lisa_relationship'],
        action_by_user=relationships['lisa_relationship'].caregiver.user,
        patient=relationships['lisa_relationship'].patient,
        count_checkins=7,
        count_documents=8,
        count_educational_materials=9,
        count_questionnaires_complete=10,
        count_labs=11,
        action_date=current_date - dt.timedelta(days=1),
    )
    stats_factories.DailyUserPatientActivity.create(
        user_relationship_to_patient=relationships['marge_relationship'],
        action_by_user=relationships['marge_relationship'].caregiver.user,
        patient=relationships['marge_relationship'].patient,
        count_checkins=1,
        count_documents=2,
        count_educational_materials=3,
        count_questionnaires_complete=4,
        count_labs=5,
        action_date=current_date - dt.timedelta(days=1),
    )
    stats_factories.DailyUserPatientActivity.create(
        user_relationship_to_patient=relationships['homer_relationship'],
        action_by_user=relationships['homer_relationship'].caregiver.user,
        patient=relationships['homer_relationship'].patient,
        count_checkins=3,
        count_documents=4,
        count_educational_materials=5,
        count_questionnaires_complete=6,
        count_labs=7,
        action_date=current_date - dt.timedelta(days=1),
    )
    stats_factories.DailyUserPatientActivity.create(
        user_relationship_to_patient=relationships['marge_relationship'],
        action_by_user=relationships['marge_relationship'].caregiver.user,
        patient=relationships['marge_relationship'].patient,
        count_checkins=1,
        count_documents=2,
        count_educational_materials=3,
        count_questionnaires_complete=4,
        count_labs=5,
        action_date=current_date,
    )
    stats_factories.DailyUserPatientActivity.create(
        user_relationship_to_patient=relationships['lisa_relationship'],
        action_by_user=relationships['lisa_relationship'].caregiver.user,
        patient=relationships['lisa_relationship'].patient,
        count_checkins=3,
        count_documents=4,
        count_educational_materials=5,
        count_questionnaires_complete=6,
        count_labs=7,
        action_date=current_date,
    )

    user_patient_clicks_summary = stats_queries.fetch_user_patient_clicks_summary(
        start_date=current_date - dt.timedelta(days=2),
        end_date=current_date,
    )
    assert stats_models.DailyUserPatientActivity.objects.count() == 8
    assert user_patient_clicks_summary == [
        {
            'day': current_date,
            'checkins_count': 4,
            'documents_count': 6,
            'educational_materials_count': 8,
            'completed_questionnaires_count': 10,
            'labs_count': 12,
        },
        {
            'day': current_date - dt.timedelta(days=1),
            'checkins_count': 16,
            'documents_count': 20,
            'educational_materials_count': 24,
            'completed_questionnaires_count': 28,
            'labs_count': 32,
        },
        {
            'day': current_date - dt.timedelta(days=2),
            'checkins_count': 13,
            'documents_count': 15,
            'educational_materials_count': 17,
            'completed_questionnaires_count': 19,
            'labs_count': 21,
        },
    ]


def test_user_patient_clicks_summary_by_month() -> None:
    """Ensure fetch_user_patient_clicks_summary() successfully aggregates user/patient clicks grouped by month."""
    relationships = _create_relationship_records()

    stats_factories.DailyUserPatientActivity.create(
        user_relationship_to_patient=relationships['homer_relationship'],
        action_by_user=relationships['homer_relationship'].caregiver.user,
        patient=relationships['homer_relationship'].patient,
        count_checkins=3,
        count_documents=4,
        count_educational_materials=5,
        count_questionnaires_complete=6,
        count_labs=7,
        action_date=dt.date(2024, 5, 5),
    )
    stats_factories.DailyUserPatientActivity.create(
        user_relationship_to_patient=relationships['marge_relationship'],
        action_by_user=relationships['marge_relationship'].caregiver.user,
        patient=relationships['marge_relationship'].patient,
        count_checkins=10,
        count_documents=11,
        count_educational_materials=12,
        count_questionnaires_complete=13,
        count_labs=14,
        action_date=dt.date(2024, 5, 4),
    )
    stats_factories.DailyUserPatientActivity.create(
        user_relationship_to_patient=relationships['bart_relationship'],
        action_by_user=relationships['bart_relationship'].caregiver.user,
        patient=relationships['bart_relationship'].patient,
        count_checkins=5,
        count_documents=6,
        count_educational_materials=7,
        count_questionnaires_complete=8,
        count_labs=9,
        action_date=dt.date(2024, 4, 4),
    )
    stats_factories.DailyUserPatientActivity.create(
        user_relationship_to_patient=relationships['lisa_relationship'],
        action_by_user=relationships['lisa_relationship'].caregiver.user,
        patient=relationships['lisa_relationship'].patient,
        count_checkins=7,
        count_documents=8,
        count_educational_materials=9,
        count_questionnaires_complete=10,
        count_labs=11,
        action_date=dt.date(2024, 4, 3),
    )
    stats_factories.DailyUserPatientActivity.create(
        user_relationship_to_patient=relationships['marge_relationship'],
        action_by_user=relationships['marge_relationship'].caregiver.user,
        patient=relationships['marge_relationship'].patient,
        count_checkins=1,
        count_documents=2,
        count_educational_materials=3,
        count_questionnaires_complete=4,
        count_labs=5,
        action_date=dt.date(2024, 4, 2),
    )
    stats_factories.DailyUserPatientActivity.create(
        user_relationship_to_patient=relationships['homer_relationship'],
        action_by_user=relationships['homer_relationship'].caregiver.user,
        patient=relationships['homer_relationship'].patient,
        count_checkins=3,
        count_documents=4,
        count_educational_materials=5,
        count_questionnaires_complete=6,
        count_labs=7,
        action_date=dt.date(2024, 4, 1),
    )
    stats_factories.DailyUserPatientActivity.create(
        user_relationship_to_patient=relationships['marge_relationship'],
        action_by_user=relationships['marge_relationship'].caregiver.user,
        patient=relationships['marge_relationship'].patient,
        count_checkins=1,
        count_documents=2,
        count_educational_materials=3,
        count_questionnaires_complete=4,
        count_labs=5,
        action_date=dt.date(2024, 3, 3),
    )
    stats_factories.DailyUserPatientActivity.create(
        user_relationship_to_patient=relationships['lisa_relationship'],
        action_by_user=relationships['lisa_relationship'].caregiver.user,
        patient=relationships['lisa_relationship'].patient,
        count_checkins=3,
        count_documents=4,
        count_educational_materials=5,
        count_questionnaires_complete=6,
        count_labs=7,
        action_date=dt.date(2024, 3, 1),
    )

    user_patient_clicks_summary = stats_queries.fetch_user_patient_clicks_summary(
        start_date=dt.date(2024, 3, 1),
        end_date=dt.date(2024, 5, 5),
        group_by=GroupByComponent.MONTH,
    )

    assert stats_models.DailyUserPatientActivity.objects.count() == 8
    assert user_patient_clicks_summary == [
        {
            'month': dt.date(2024, 5, 1),
            'checkins_count': 13,
            'documents_count': 15,
            'educational_materials_count': 17,
            'completed_questionnaires_count': 19,
            'labs_count': 21,
        },
        {
            'month': dt.date(2024, 4, 1),
            'checkins_count': 16,
            'documents_count': 20,
            'educational_materials_count': 24,
            'completed_questionnaires_count': 28,
            'labs_count': 32,
        },
        {
            'month': dt.date(2024, 3, 1),
            'checkins_count': 4,
            'documents_count': 6,
            'educational_materials_count': 8,
            'completed_questionnaires_count': 10,
            'labs_count': 12,
        },
    ]


def test_user_patient_clicks_summary_by_year() -> None:
    """Ensure fetch_user_patient_clicks_summary() successfully aggregates user/patient clicks grouped by year."""
    relationships = _create_relationship_records()

    stats_factories.DailyUserPatientActivity.create(
        user_relationship_to_patient=relationships['homer_relationship'],
        action_by_user=relationships['homer_relationship'].caregiver.user,
        patient=relationships['homer_relationship'].patient,
        count_checkins=3,
        count_documents=4,
        count_educational_materials=5,
        count_questionnaires_complete=6,
        count_labs=7,
        action_date=dt.date(2024, 5, 5),
    )
    stats_factories.DailyUserPatientActivity.create(
        user_relationship_to_patient=relationships['marge_relationship'],
        action_by_user=relationships['marge_relationship'].caregiver.user,
        patient=relationships['marge_relationship'].patient,
        count_checkins=10,
        count_documents=11,
        count_educational_materials=12,
        count_questionnaires_complete=13,
        count_labs=14,
        action_date=dt.date(2024, 4, 5),
    )
    stats_factories.DailyUserPatientActivity.create(
        user_relationship_to_patient=relationships['bart_relationship'],
        action_by_user=relationships['bart_relationship'].caregiver.user,
        patient=relationships['bart_relationship'].patient,
        count_checkins=5,
        count_documents=6,
        count_educational_materials=7,
        count_questionnaires_complete=8,
        count_labs=9,
        action_date=dt.date(2023, 5, 5),
    )
    stats_factories.DailyUserPatientActivity.create(
        user_relationship_to_patient=relationships['lisa_relationship'],
        action_by_user=relationships['lisa_relationship'].caregiver.user,
        patient=relationships['lisa_relationship'].patient,
        count_checkins=7,
        count_documents=8,
        count_educational_materials=9,
        count_questionnaires_complete=10,
        count_labs=11,
        action_date=dt.date(2023, 4, 4),
    )
    stats_factories.DailyUserPatientActivity.create(
        user_relationship_to_patient=relationships['marge_relationship'],
        action_by_user=relationships['marge_relationship'].caregiver.user,
        patient=relationships['marge_relationship'].patient,
        count_checkins=1,
        count_documents=2,
        count_educational_materials=3,
        count_questionnaires_complete=4,
        count_labs=5,
        action_date=dt.date(2023, 3, 3),
    )
    stats_factories.DailyUserPatientActivity.create(
        user_relationship_to_patient=relationships['homer_relationship'],
        action_by_user=relationships['homer_relationship'].caregiver.user,
        patient=relationships['homer_relationship'].patient,
        count_checkins=3,
        count_documents=4,
        count_educational_materials=5,
        count_questionnaires_complete=6,
        count_labs=7,
        action_date=dt.date(2023, 2, 2),
    )
    stats_factories.DailyUserPatientActivity.create(
        user_relationship_to_patient=relationships['marge_relationship'],
        action_by_user=relationships['marge_relationship'].caregiver.user,
        patient=relationships['marge_relationship'].patient,
        count_checkins=1,
        count_documents=2,
        count_educational_materials=3,
        count_questionnaires_complete=4,
        count_labs=5,
        action_date=dt.date(2022, 3, 3),
    )
    stats_factories.DailyUserPatientActivity.create(
        user_relationship_to_patient=relationships['lisa_relationship'],
        action_by_user=relationships['lisa_relationship'].caregiver.user,
        patient=relationships['lisa_relationship'].patient,
        count_checkins=3,
        count_documents=4,
        count_educational_materials=5,
        count_questionnaires_complete=6,
        count_labs=7,
        action_date=dt.date(2022, 2, 1),
    )

    user_patient_clicks_summary = stats_queries.fetch_user_patient_clicks_summary(
        start_date=dt.date(2022, 2, 1),
        end_date=dt.date(2024, 5, 5),
        group_by=GroupByComponent.YEAR,
    )

    assert stats_models.DailyUserPatientActivity.objects.count() == 8
    assert user_patient_clicks_summary == [
        {
            'year': dt.date(2024, 1, 1),
            'checkins_count': 13,
            'documents_count': 15,
            'educational_materials_count': 17,
            'completed_questionnaires_count': 19,
            'labs_count': 21,
        },
        {
            'year': dt.date(2023, 1, 1),
            'checkins_count': 16,
            'documents_count': 20,
            'educational_materials_count': 24,
            'completed_questionnaires_count': 28,
            'labs_count': 32,
        },
        {
            'year': dt.date(2022, 1, 1),
            'checkins_count': 4,
            'documents_count': 6,
            'educational_materials_count': 8,
            'completed_questionnaires_count': 10,
            'labs_count': 12,
        },
    ]


def test_empty_received_labs_summary() -> None:
    """Ensure fetch_received_labs_summary() query can return an empty result without errors."""
    received_labs_summary = stats_queries.fetch_received_labs_summary(
        start_date=timezone.now().today(),
        end_date=timezone.now().today(),
    )
    assert not received_labs_summary


def test_received_labs_summary_by_day() -> None:
    """Ensure fetch_received_labs_summary() query successfully aggregates received labs summary grouped by day."""
    current_date = timezone.now().date()

    stats_factories.DailyPatientDataReceived.create(
        patient=patient_factories.Patient.create(legacy_id=51, ramq='TEST01161972'),
        labs_received=5,
        action_date=current_date,
    )
    stats_factories.DailyPatientDataReceived.create(
        patient=patient_factories.Patient.create(legacy_id=52, ramq='TEST01161973'),
        labs_received=10,
        action_date=current_date,
    )
    stats_factories.DailyPatientDataReceived.create(
        patient=patient_factories.Patient.create(legacy_id=53, ramq='TEST01161974'),
        labs_received=15,
        action_date=current_date,
    )
    stats_factories.DailyPatientDataReceived.create(
        patient=patient_factories.Patient.create(legacy_id=54, ramq='TEST01161975'),
        labs_received=5,
        action_date=current_date - dt.timedelta(days=1),
    )
    stats_factories.DailyPatientDataReceived.create(
        patient=patient_factories.Patient.create(legacy_id=55, ramq='TEST01161976'),
        labs_received=5,
        action_date=current_date - dt.timedelta(days=1),
    )
    stats_factories.DailyPatientDataReceived.create(
        patient=patient_factories.Patient.create(legacy_id=51, ramq='TEST01161972'),
        labs_received=15,
        action_date=current_date - dt.timedelta(days=2),
    )

    received_labs_summary = stats_queries.fetch_received_labs_summary(
        start_date=current_date - dt.timedelta(days=2),
        end_date=current_date,
    )

    assert received_labs_summary == [
        {
            'total_received_labs': 30,
            'total_unique_patients': 3,
            'avg_received_labs_per_patient': 10,
            'day': current_date,
        },
        {
            'total_received_labs': 10,
            'total_unique_patients': 2,
            'avg_received_labs_per_patient': 5,
            'day': current_date - dt.timedelta(days=1),
        },
        {
            'total_received_labs': 15,
            'total_unique_patients': 1,
            'avg_received_labs_per_patient': 15,
            'day': current_date - dt.timedelta(days=2),
        },
    ]


def test_received_labs_summary_by_month() -> None:
    """Ensure fetch_received_labs_summary() query successfully aggregates received labs summary grouped by month."""
    stats_factories.DailyPatientDataReceived.create(
        patient=patient_factories.Patient.create(legacy_id=51, ramq='TEST01161972'),
        labs_received=5,
        action_date=dt.date(2024, 6, 25),
    )
    stats_factories.DailyPatientDataReceived.create(
        patient=patient_factories.Patient.create(legacy_id=52, ramq='TEST01161973'),
        labs_received=10,
        action_date=dt.date(2024, 6, 20),
    )
    stats_factories.DailyPatientDataReceived.create(
        patient=patient_factories.Patient.create(legacy_id=53, ramq='TEST01161974'),
        labs_received=15,
        action_date=dt.date(2024, 6, 1),
    )
    stats_factories.DailyPatientDataReceived.create(
        patient=patient_factories.Patient.create(legacy_id=54, ramq='TEST01161975'),
        labs_received=5,
        action_date=dt.date(2024, 5, 20),
    )
    stats_factories.DailyPatientDataReceived.create(
        patient=patient_factories.Patient.create(legacy_id=55, ramq='TEST01161976'),
        labs_received=5,
        action_date=dt.date(2024, 5, 2),
    )
    stats_factories.DailyPatientDataReceived.create(
        patient=patient_factories.Patient.create(legacy_id=51, ramq='TEST01161972'),
        labs_received=15,
        action_date=dt.date(2024, 4, 10),
    )

    received_labs_summary = stats_queries.fetch_received_labs_summary(
        start_date=dt.date(2024, 4, 10),
        end_date=dt.date(2024, 6, 25),
        group_by=GroupByComponent.MONTH,
    )

    assert received_labs_summary == [
        {
            'total_received_labs': 30,
            'total_unique_patients': 3,
            'avg_received_labs_per_patient': 10,
            'month': dt.date(2024, 6, 1),
        },
        {
            'total_received_labs': 10,
            'total_unique_patients': 2,
            'avg_received_labs_per_patient': 5,
            'month': dt.date(2024, 5, 1),
        },
        {
            'total_received_labs': 15,
            'total_unique_patients': 1,
            'avg_received_labs_per_patient': 15,
            'month': dt.date(2024, 4, 1),
        },
    ]


def test_received_labs_summary_by_year() -> None:
    """Ensure fetch_received_labs_summary() query successfully aggregates received labs summary grouped by year."""
    stats_factories.DailyPatientDataReceived.create(
        patient=patient_factories.Patient.create(legacy_id=51, ramq='TEST01161972'),
        labs_received=5,
        action_date=dt.date(2024, 6, 25),
    )
    stats_factories.DailyPatientDataReceived.create(
        patient=patient_factories.Patient.create(legacy_id=52, ramq='TEST01161973'),
        labs_received=10,
        action_date=dt.date(2024, 5, 20),
    )
    stats_factories.DailyPatientDataReceived.create(
        patient=patient_factories.Patient.create(legacy_id=53, ramq='TEST01161974'),
        labs_received=15,
        action_date=dt.date(2024, 4, 1),
    )
    stats_factories.DailyPatientDataReceived.create(
        patient=patient_factories.Patient.create(legacy_id=54, ramq='TEST01161975'),
        labs_received=5,
        action_date=dt.date(2023, 5, 20),
    )
    stats_factories.DailyPatientDataReceived.create(
        patient=patient_factories.Patient.create(legacy_id=55, ramq='TEST01161976'),
        labs_received=5,
        action_date=dt.date(2023, 3, 2),
    )
    stats_factories.DailyPatientDataReceived.create(
        patient=patient_factories.Patient.create(legacy_id=51, ramq='TEST01161972'),
        labs_received=15,
        action_date=dt.date(2022, 2, 10),
    )

    received_labs_summary = stats_queries.fetch_received_labs_summary(
        start_date=dt.date(2022, 2, 10),
        end_date=dt.date(2024, 6, 25),
        group_by=GroupByComponent.YEAR,
    )

    assert received_labs_summary == [
        {
            'total_received_labs': 30,
            'total_unique_patients': 3,
            'avg_received_labs_per_patient': 10,
            'year': dt.date(2024, 1, 1),
        },
        {
            'total_received_labs': 10,
            'total_unique_patients': 2,
            'avg_received_labs_per_patient': 5,
            'year': dt.date(2023, 1, 1),
        },
        {
            'total_received_labs': 15,
            'total_unique_patients': 1,
            'avg_received_labs_per_patient': 15,
            'year': dt.date(2022, 1, 1),
        },
    ]


def test_empty_received_appointments_summary() -> None:
    """Ensure fetch_received_appointments_summary() query can return an empty result without errors."""
    received_appointments_summary = stats_queries.fetch_received_appointments_summary(
        start_date=timezone.now().today(),
        end_date=timezone.now().today(),
    )
    assert not received_appointments_summary


def test_fetch_received_appointments_summary_by_day() -> None:
    """Ensure received_appointments_summary() successfully aggregates received appointments summary grouped by day."""
    current_date = timezone.now().date()

    stats_factories.DailyPatientDataReceived.create(
        patient=patient_factories.Patient.create(legacy_id=51, ramq='TEST01161972'),
        appointments_received=5,
        action_date=current_date,
    )
    stats_factories.DailyPatientDataReceived.create(
        patient=patient_factories.Patient.create(legacy_id=52, ramq='TEST01161973'),
        appointments_received=10,
        action_date=current_date,
    )
    stats_factories.DailyPatientDataReceived.create(
        patient=patient_factories.Patient.create(legacy_id=53, ramq='TEST01161974'),
        appointments_received=15,
        action_date=current_date,
    )
    stats_factories.DailyPatientDataReceived.create(
        patient=patient_factories.Patient.create(legacy_id=54, ramq='TEST01161975'),
        appointments_received=5,
        action_date=current_date - dt.timedelta(days=1),
    )
    stats_factories.DailyPatientDataReceived.create(
        patient=patient_factories.Patient.create(legacy_id=55, ramq='TEST01161976'),
        appointments_received=5,
        action_date=current_date - dt.timedelta(days=1),
    )
    stats_factories.DailyPatientDataReceived.create(
        patient=patient_factories.Patient.create(legacy_id=51, ramq='TEST01161972'),
        appointments_received=15,
        action_date=current_date - dt.timedelta(days=2),
    )

    received_appointments_summary = stats_queries.fetch_received_appointments_summary(
        start_date=current_date - dt.timedelta(days=2),
        end_date=current_date,
    )

    assert received_appointments_summary == [
        {
            'total_received_appointments': 30,
            'total_unique_patients': 3,
            'avg_received_appointments_per_patient': 10,
            'day': current_date,
        },
        {
            'total_received_appointments': 10,
            'total_unique_patients': 2,
            'avg_received_appointments_per_patient': 5,
            'day': current_date - dt.timedelta(days=1),
        },
        {
            'total_received_appointments': 15,
            'total_unique_patients': 1,
            'avg_received_appointments_per_patient': 15,
            'day': current_date - dt.timedelta(days=2),
        },
    ]


def test_fetch_received_appointments_summary_by_month() -> None:
    """Ensure received_appointments_summary() successfully aggregates received appointments summary grouped by month."""
    stats_factories.DailyPatientDataReceived.create(
        patient=patient_factories.Patient.create(legacy_id=51, ramq='TEST01161972'),
        appointments_received=5,
        action_date=dt.date(2024, 6, 25),
    )
    stats_factories.DailyPatientDataReceived.create(
        patient=patient_factories.Patient.create(legacy_id=52, ramq='TEST01161973'),
        appointments_received=10,
        action_date=dt.date(2024, 6, 20),
    )
    stats_factories.DailyPatientDataReceived.create(
        patient=patient_factories.Patient.create(legacy_id=53, ramq='TEST01161974'),
        appointments_received=15,
        action_date=dt.date(2024, 6, 1),
    )
    stats_factories.DailyPatientDataReceived.create(
        patient=patient_factories.Patient.create(legacy_id=54, ramq='TEST01161975'),
        appointments_received=5,
        action_date=dt.date(2024, 5, 20),
    )
    stats_factories.DailyPatientDataReceived.create(
        patient=patient_factories.Patient.create(legacy_id=55, ramq='TEST01161976'),
        appointments_received=5,
        action_date=dt.date(2024, 5, 2),
    )
    stats_factories.DailyPatientDataReceived.create(
        patient=patient_factories.Patient.create(legacy_id=51, ramq='TEST01161972'),
        appointments_received=15,
        action_date=dt.date(2024, 4, 1),
    )

    received_appointments_summary = stats_queries.fetch_received_appointments_summary(
        start_date=dt.date(2024, 4, 1),
        end_date=dt.date(2024, 6, 25),
        group_by=GroupByComponent.MONTH,
    )

    assert received_appointments_summary == [
        {
            'total_received_appointments': 30,
            'total_unique_patients': 3,
            'avg_received_appointments_per_patient': 10,
            'month': dt.date(2024, 6, 1),
        },
        {
            'total_received_appointments': 10,
            'total_unique_patients': 2,
            'avg_received_appointments_per_patient': 5,
            'month': dt.date(2024, 5, 1),
        },
        {
            'total_received_appointments': 15,
            'total_unique_patients': 1,
            'avg_received_appointments_per_patient': 15,
            'month': dt.date(2024, 4, 1),
        },
    ]


def test_fetch_received_appointments_summary_by_year() -> None:
    """Ensure received_appointments_summary() successfully aggregates received appointments summary grouped by year."""
    stats_factories.DailyPatientDataReceived.create(
        patient=patient_factories.Patient.create(legacy_id=51, ramq='TEST01161972'),
        appointments_received=5,
        action_date=dt.date(2024, 6, 25),
    )
    stats_factories.DailyPatientDataReceived.create(
        patient=patient_factories.Patient.create(legacy_id=52, ramq='TEST01161973'),
        appointments_received=10,
        action_date=dt.date(2024, 5, 20),
    )
    stats_factories.DailyPatientDataReceived.create(
        patient=patient_factories.Patient.create(legacy_id=53, ramq='TEST01161974'),
        appointments_received=15,
        action_date=dt.date(2024, 4, 1),
    )
    stats_factories.DailyPatientDataReceived.create(
        patient=patient_factories.Patient.create(legacy_id=54, ramq='TEST01161975'),
        appointments_received=5,
        action_date=dt.date(2023, 5, 20),
    )
    stats_factories.DailyPatientDataReceived.create(
        patient=patient_factories.Patient.create(legacy_id=55, ramq='TEST01161976'),
        appointments_received=5,
        action_date=dt.date(2023, 4, 2),
    )
    stats_factories.DailyPatientDataReceived.create(
        patient=patient_factories.Patient.create(legacy_id=51, ramq='TEST01161972'),
        appointments_received=15,
        action_date=dt.date(2022, 3, 1),
    )

    received_appointments_summary = stats_queries.fetch_received_appointments_summary(
        start_date=dt.date(2022, 3, 1),
        end_date=dt.date(2024, 6, 25),
        group_by=GroupByComponent.YEAR,
    )

    assert received_appointments_summary == [
        {
            'total_received_appointments': 30,
            'total_unique_patients': 3,
            'avg_received_appointments_per_patient': 10,
            'year': dt.date(2024, 1, 1),
        },
        {
            'total_received_appointments': 10,
            'total_unique_patients': 2,
            'avg_received_appointments_per_patient': 5,
            'year': dt.date(2023, 1, 1),
        },
        {
            'total_received_appointments': 15,
            'total_unique_patients': 1,
            'avg_received_appointments_per_patient': 15,
            'year': dt.date(2022, 1, 1),
        },
    ]


def test_empty_received_educational_materials_summary() -> None:
    """Ensure fetch_received_educational_materials_summary() query can return an empty result without errors."""
    received_educational_materials_summary = stats_queries.fetch_received_educational_materials_summary(
        start_date=timezone.now().today(),
        end_date=timezone.now().today(),
    )
    assert not received_educational_materials_summary


def test_fetch_received_educational_materials_summary_by_day() -> None:
    """Ensure received_edu_materials_summary() successfully aggregates received edu materials summary grouped by day."""
    current_date = timezone.now().date()

    stats_factories.DailyPatientDataReceived.create(
        patient=patient_factories.Patient.create(legacy_id=51, ramq='TEST01161972'),
        educational_materials_received=5,
        action_date=current_date,
    )
    stats_factories.DailyPatientDataReceived.create(
        patient=patient_factories.Patient.create(legacy_id=52, ramq='TEST01161973'),
        educational_materials_received=10,
        action_date=current_date,
    )
    stats_factories.DailyPatientDataReceived.create(
        patient=patient_factories.Patient.create(legacy_id=53, ramq='TEST01161974'),
        educational_materials_received=15,
        action_date=current_date,
    )
    stats_factories.DailyPatientDataReceived.create(
        patient=patient_factories.Patient.create(legacy_id=54, ramq='TEST01161975'),
        educational_materials_received=5,
        action_date=current_date - dt.timedelta(days=1),
    )
    stats_factories.DailyPatientDataReceived.create(
        patient=patient_factories.Patient.create(legacy_id=55, ramq='TEST01161976'),
        educational_materials_received=5,
        action_date=current_date - dt.timedelta(days=1),
    )
    stats_factories.DailyPatientDataReceived.create(
        patient=patient_factories.Patient.create(legacy_id=51, ramq='TEST01161972'),
        educational_materials_received=15,
        action_date=current_date - dt.timedelta(days=2),
    )

    received_educational_materials_summary = stats_queries.fetch_received_educational_materials_summary(
        start_date=current_date - dt.timedelta(days=2),
        end_date=current_date,
    )

    assert received_educational_materials_summary == [
        {
            'total_received_edu_materials': 30,
            'total_unique_patients': 3,
            'avg_received_edu_materials_per_patient': 10,
            'day': current_date,
        },
        {
            'total_received_edu_materials': 10,
            'total_unique_patients': 2,
            'avg_received_edu_materials_per_patient': 5,
            'day': current_date - dt.timedelta(days=1),
        },
        {
            'total_received_edu_materials': 15,
            'total_unique_patients': 1,
            'avg_received_edu_materials_per_patient': 15,
            'day': current_date - dt.timedelta(days=2),
        },
    ]


def test_fetch_received_educational_materials_summary_by_month() -> None:
    """Ensure received_edu_materials_summary successfully aggregates received edu materials summary grouped by month."""
    stats_factories.DailyPatientDataReceived.create(
        patient=patient_factories.Patient.create(legacy_id=51, ramq='TEST01161972'),
        educational_materials_received=5,
        action_date=dt.date(2024, 6, 25),
    )
    stats_factories.DailyPatientDataReceived.create(
        patient=patient_factories.Patient.create(legacy_id=52, ramq='TEST01161973'),
        educational_materials_received=10,
        action_date=dt.date(2024, 6, 20),
    )
    stats_factories.DailyPatientDataReceived.create(
        patient=patient_factories.Patient.create(legacy_id=53, ramq='TEST01161974'),
        educational_materials_received=15,
        action_date=dt.date(2024, 6, 5),
    )
    stats_factories.DailyPatientDataReceived.create(
        patient=patient_factories.Patient.create(legacy_id=54, ramq='TEST01161975'),
        educational_materials_received=5,
        action_date=dt.date(2024, 5, 15),
    )
    stats_factories.DailyPatientDataReceived.create(
        patient=patient_factories.Patient.create(legacy_id=55, ramq='TEST01161976'),
        educational_materials_received=5,
        action_date=dt.date(2024, 5, 10),
    )
    stats_factories.DailyPatientDataReceived.create(
        patient=patient_factories.Patient.create(legacy_id=51, ramq='TEST01161972'),
        educational_materials_received=15,
        action_date=dt.date(2024, 4, 3),
    )

    received_educational_materials_summary = stats_queries.fetch_received_educational_materials_summary(
        start_date=dt.date(2024, 4, 3),
        end_date=dt.date(2024, 6, 25),
        group_by=GroupByComponent.MONTH,
    )

    assert received_educational_materials_summary == [
        {
            'total_received_edu_materials': 30,
            'total_unique_patients': 3,
            'avg_received_edu_materials_per_patient': 10,
            'month': dt.date(2024, 6, 1),
        },
        {
            'total_received_edu_materials': 10,
            'total_unique_patients': 2,
            'avg_received_edu_materials_per_patient': 5,
            'month': dt.date(2024, 5, 1),
        },
        {
            'total_received_edu_materials': 15,
            'total_unique_patients': 1,
            'avg_received_edu_materials_per_patient': 15,
            'month': dt.date(2024, 4, 1),
        },
    ]


def test_fetch_received_educational_materials_summary_by_year() -> None:
    """Ensure received_edu_materials_summary successfully aggregates received edu materials summary grouped by year."""
    stats_factories.DailyPatientDataReceived.create(
        patient=patient_factories.Patient.create(legacy_id=51, ramq='TEST01161972'),
        educational_materials_received=5,
        action_date=dt.date(2024, 6, 25),
    )
    stats_factories.DailyPatientDataReceived.create(
        patient=patient_factories.Patient.create(legacy_id=52, ramq='TEST01161973'),
        educational_materials_received=10,
        action_date=dt.date(2024, 5, 20),
    )
    stats_factories.DailyPatientDataReceived.create(
        patient=patient_factories.Patient.create(legacy_id=53, ramq='TEST01161974'),
        educational_materials_received=15,
        action_date=dt.date(2024, 4, 5),
    )
    stats_factories.DailyPatientDataReceived.create(
        patient=patient_factories.Patient.create(legacy_id=54, ramq='TEST01161975'),
        educational_materials_received=5,
        action_date=dt.date(2023, 4, 15),
    )
    stats_factories.DailyPatientDataReceived.create(
        patient=patient_factories.Patient.create(legacy_id=55, ramq='TEST01161976'),
        educational_materials_received=5,
        action_date=dt.date(2023, 3, 10),
    )
    stats_factories.DailyPatientDataReceived.create(
        patient=patient_factories.Patient.create(legacy_id=51, ramq='TEST01161972'),
        educational_materials_received=15,
        action_date=dt.date(2022, 2, 3),
    )

    received_educational_materials_summary = stats_queries.fetch_received_educational_materials_summary(
        start_date=dt.date(2022, 2, 3),
        end_date=dt.date(2024, 6, 25),
        group_by=GroupByComponent.YEAR,
    )

    assert received_educational_materials_summary == [
        {
            'total_received_edu_materials': 30,
            'total_unique_patients': 3,
            'avg_received_edu_materials_per_patient': 10,
            'year': dt.date(2024, 1, 1),
        },
        {
            'total_received_edu_materials': 10,
            'total_unique_patients': 2,
            'avg_received_edu_materials_per_patient': 5,
            'year': dt.date(2023, 1, 1),
        },
        {
            'total_received_edu_materials': 15,
            'total_unique_patients': 1,
            'avg_received_edu_materials_per_patient': 15,
            'year': dt.date(2022, 1, 1),
        },
    ]


def test_empty_received_documents_summary() -> None:
    """Ensure fetch_received_documents_summary() query can return an empty result without errors."""
    received_documents_summary = stats_queries.fetch_received_documents_summary(
        start_date=timezone.now().today(),
        end_date=timezone.now().today(),
    )
    assert not received_documents_summary


def test_fetch_received_documents_summary_by_day() -> None:
    """Ensure fetch_received_documents_summary() successfully aggregates received documents summary grouped by day."""
    current_date = timezone.now().date()

    stats_factories.DailyPatientDataReceived.create(
        patient=patient_factories.Patient.create(legacy_id=51, ramq='TEST01161972'),
        documents_received=5,
        action_date=current_date,
    )
    stats_factories.DailyPatientDataReceived.create(
        patient=patient_factories.Patient.create(legacy_id=52, ramq='TEST01161973'),
        documents_received=10,
        action_date=current_date,
    )
    stats_factories.DailyPatientDataReceived.create(
        patient=patient_factories.Patient.create(legacy_id=53, ramq='TEST01161974'),
        documents_received=15,
        action_date=current_date,
    )
    stats_factories.DailyPatientDataReceived.create(
        patient=patient_factories.Patient.create(legacy_id=54, ramq='TEST01161975'),
        documents_received=5,
        action_date=current_date - dt.timedelta(days=1),
    )
    stats_factories.DailyPatientDataReceived.create(
        patient=patient_factories.Patient.create(legacy_id=55, ramq='TEST01161976'),
        documents_received=5,
        action_date=current_date - dt.timedelta(days=1),
    )
    stats_factories.DailyPatientDataReceived.create(
        patient=patient_factories.Patient.create(legacy_id=51, ramq='TEST01161972'),
        documents_received=15,
        action_date=current_date - dt.timedelta(days=2),
    )

    received_documents_summary = stats_queries.fetch_received_documents_summary(
        start_date=current_date - dt.timedelta(days=2),
        end_date=current_date,
    )

    assert received_documents_summary == [
        {
            'total_received_documents': 30,
            'total_unique_patients': 3,
            'avg_received_documents_per_patient': 10,
            'day': current_date,
        },
        {
            'total_received_documents': 10,
            'total_unique_patients': 2,
            'avg_received_documents_per_patient': 5,
            'day': current_date - dt.timedelta(days=1),
        },
        {
            'total_received_documents': 15,
            'total_unique_patients': 1,
            'avg_received_documents_per_patient': 15,
            'day': current_date - dt.timedelta(days=2),
        },
    ]


def test_fetch_received_documents_summary_by_month() -> None:
    """Ensure fetch_received_documents_summary() successfully aggregates received documents summary grouped by month."""
    stats_factories.DailyPatientDataReceived.create(
        patient=patient_factories.Patient.create(legacy_id=51, ramq='TEST01161972'),
        documents_received=5,
        action_date=dt.date(2024, 6, 25),
    )
    stats_factories.DailyPatientDataReceived.create(
        patient=patient_factories.Patient.create(legacy_id=52, ramq='TEST01161973'),
        documents_received=10,
        action_date=dt.date(2024, 6, 20),
    )
    stats_factories.DailyPatientDataReceived.create(
        patient=patient_factories.Patient.create(legacy_id=53, ramq='TEST01161974'),
        documents_received=15,
        action_date=dt.date(2024, 6, 2),
    )
    stats_factories.DailyPatientDataReceived.create(
        patient=patient_factories.Patient.create(legacy_id=54, ramq='TEST01161975'),
        documents_received=5,
        action_date=dt.date(2024, 5, 20),
    )
    stats_factories.DailyPatientDataReceived.create(
        patient=patient_factories.Patient.create(legacy_id=55, ramq='TEST01161976'),
        documents_received=5,
        action_date=dt.date(2024, 5, 10),
    )
    stats_factories.DailyPatientDataReceived.create(
        patient=patient_factories.Patient.create(legacy_id=51, ramq='TEST01161972'),
        documents_received=15,
        action_date=dt.date(2024, 4, 5),
    )

    received_documents_summary = stats_queries.fetch_received_documents_summary(
        start_date=dt.date(2024, 4, 5),
        end_date=dt.date(2024, 6, 25),
        group_by=GroupByComponent.MONTH,
    )

    assert received_documents_summary == [
        {
            'total_received_documents': 30,
            'total_unique_patients': 3,
            'avg_received_documents_per_patient': 10,
            'month': dt.date(2024, 6, 1),
        },
        {
            'total_received_documents': 10,
            'total_unique_patients': 2,
            'avg_received_documents_per_patient': 5,
            'month': dt.date(2024, 5, 1),
        },
        {
            'total_received_documents': 15,
            'total_unique_patients': 1,
            'avg_received_documents_per_patient': 15,
            'month': dt.date(2024, 4, 1),
        },
    ]


def test_fetch_received_documents_summary_by_year() -> None:
    """Ensure fetch_received_documents_summary() successfully aggregates received documents summary grouped by year."""
    stats_factories.DailyPatientDataReceived.create(
        patient=patient_factories.Patient.create(legacy_id=51, ramq='TEST01161972'),
        documents_received=5,
        action_date=dt.date(2024, 6, 25),
    )
    stats_factories.DailyPatientDataReceived.create(
        patient=patient_factories.Patient.create(legacy_id=52, ramq='TEST01161973'),
        documents_received=10,
        action_date=dt.date(2024, 5, 20),
    )
    stats_factories.DailyPatientDataReceived.create(
        patient=patient_factories.Patient.create(legacy_id=53, ramq='TEST01161974'),
        documents_received=15,
        action_date=dt.date(2024, 4, 2),
    )
    stats_factories.DailyPatientDataReceived.create(
        patient=patient_factories.Patient.create(legacy_id=54, ramq='TEST01161975'),
        documents_received=5,
        action_date=dt.date(2023, 4, 20),
    )
    stats_factories.DailyPatientDataReceived.create(
        patient=patient_factories.Patient.create(legacy_id=55, ramq='TEST01161976'),
        documents_received=5,
        action_date=dt.date(2023, 3, 10),
    )
    stats_factories.DailyPatientDataReceived.create(
        patient=patient_factories.Patient.create(legacy_id=51, ramq='TEST01161972'),
        documents_received=15,
        action_date=dt.date(2022, 2, 5),
    )

    received_documents_summary = stats_queries.fetch_received_documents_summary(
        start_date=dt.date(2022, 2, 5),
        end_date=dt.date(2024, 6, 25),
        group_by=GroupByComponent.YEAR,
    )

    assert received_documents_summary == [
        {
            'total_received_documents': 30,
            'total_unique_patients': 3,
            'avg_received_documents_per_patient': 10,
            'year': dt.date(2024, 1, 1),
        },
        {
            'total_received_documents': 10,
            'total_unique_patients': 2,
            'avg_received_documents_per_patient': 5,
            'year': dt.date(2023, 1, 1),
        },
        {
            'total_received_documents': 15,
            'total_unique_patients': 1,
            'avg_received_documents_per_patient': 15,
            'year': dt.date(2022, 1, 1),
        },
    ]


def test_empty_received_questionnaires_summary() -> None:
    """Ensure fetch_received_questionnaires_summary() query can return an empty result without errors."""
    received_questionnaires_summary = stats_queries.fetch_received_questionnaires_summary(
        start_date=timezone.now().today(),
        end_date=timezone.now().today(),
    )
    assert not received_questionnaires_summary


def test_fetch_received_questionnaires_summary_by_day() -> None:
    """Ensure received_questionnaires_summary successfully aggregates received questionnaires summary grouped by day."""
    current_date = timezone.now().date()

    stats_factories.DailyPatientDataReceived.create(
        patient=patient_factories.Patient.create(legacy_id=51, ramq='TEST01161972'),
        questionnaires_received=5,
        action_date=current_date,
    )
    stats_factories.DailyPatientDataReceived.create(
        patient=patient_factories.Patient.create(legacy_id=52, ramq='TEST01161973'),
        questionnaires_received=10,
        action_date=current_date,
    )
    stats_factories.DailyPatientDataReceived.create(
        patient=patient_factories.Patient.create(legacy_id=53, ramq='TEST01161974'),
        questionnaires_received=15,
        action_date=current_date,
    )
    stats_factories.DailyPatientDataReceived.create(
        patient=patient_factories.Patient.create(legacy_id=54, ramq='TEST01161975'),
        questionnaires_received=5,
        action_date=current_date - dt.timedelta(days=1),
    )
    stats_factories.DailyPatientDataReceived.create(
        patient=patient_factories.Patient.create(legacy_id=55, ramq='TEST01161976'),
        questionnaires_received=5,
        action_date=current_date - dt.timedelta(days=1),
    )
    stats_factories.DailyPatientDataReceived.create(
        patient=patient_factories.Patient.create(legacy_id=51, ramq='TEST01161972'),
        questionnaires_received=15,
        action_date=current_date - dt.timedelta(days=2),
    )

    received_questionnaires_summary = stats_queries.fetch_received_questionnaires_summary(
        start_date=current_date - dt.timedelta(days=2),
        end_date=current_date,
    )

    assert received_questionnaires_summary == [
        {
            'total_received_questionnaires': 30,
            'total_unique_patients': 3,
            'avg_received_questionnaires_per_patient': 10,
            'day': current_date,
        },
        {
            'total_received_questionnaires': 10,
            'total_unique_patients': 2,
            'avg_received_questionnaires_per_patient': 5,
            'day': current_date - dt.timedelta(days=1),
        },
        {
            'total_received_questionnaires': 15,
            'total_unique_patients': 1,
            'avg_received_questionnaires_per_patient': 15,
            'day': current_date - dt.timedelta(days=2),
        },
    ]


def test_fetch_received_questionnaires_summary_by_month() -> None:
    """Ensure fetch_received_questionnaires_summary successfully aggregates questionnaires summary grouped by month."""
    stats_factories.DailyPatientDataReceived.create(
        patient=patient_factories.Patient.create(legacy_id=51, ramq='TEST01161972'),
        questionnaires_received=5,
        action_date=dt.date(2024, 6, 25),
    )
    stats_factories.DailyPatientDataReceived.create(
        patient=patient_factories.Patient.create(legacy_id=52, ramq='TEST01161973'),
        questionnaires_received=10,
        action_date=dt.date(2024, 6, 20),
    )
    stats_factories.DailyPatientDataReceived.create(
        patient=patient_factories.Patient.create(legacy_id=53, ramq='TEST01161974'),
        questionnaires_received=15,
        action_date=dt.date(2024, 6, 15),
    )
    stats_factories.DailyPatientDataReceived.create(
        patient=patient_factories.Patient.create(legacy_id=54, ramq='TEST01161975'),
        questionnaires_received=5,
        action_date=dt.date(2024, 5, 15),
    )
    stats_factories.DailyPatientDataReceived.create(
        patient=patient_factories.Patient.create(legacy_id=55, ramq='TEST01161976'),
        questionnaires_received=5,
        action_date=dt.date(2024, 5, 5),
    )
    stats_factories.DailyPatientDataReceived.create(
        patient=patient_factories.Patient.create(legacy_id=51, ramq='TEST01161972'),
        questionnaires_received=15,
        action_date=dt.date(2024, 4, 3),
    )

    received_questionnaires_summary = stats_queries.fetch_received_questionnaires_summary(
        start_date=dt.date(2024, 4, 3),
        end_date=dt.date(2024, 6, 25),
        group_by=GroupByComponent.MONTH,
    )

    assert received_questionnaires_summary == [
        {
            'total_received_questionnaires': 30,
            'total_unique_patients': 3,
            'avg_received_questionnaires_per_patient': 10,
            'month': dt.date(2024, 6, 1),
        },
        {
            'total_received_questionnaires': 10,
            'total_unique_patients': 2,
            'avg_received_questionnaires_per_patient': 5,
            'month': dt.date(2024, 5, 1),
        },
        {
            'total_received_questionnaires': 15,
            'total_unique_patients': 1,
            'avg_received_questionnaires_per_patient': 15,
            'month': dt.date(2024, 4, 1),
        },
    ]


def test_fetch_received_questionnaires_summary_by_year() -> None:
    """Ensure fetch_received_questionnaires_summary successfully aggregates questionnaires summary grouped by year."""
    stats_factories.DailyPatientDataReceived.create(
        patient=patient_factories.Patient.create(legacy_id=51, ramq='TEST01161972'),
        questionnaires_received=5,
        action_date=dt.date(2024, 6, 25),
    )
    stats_factories.DailyPatientDataReceived.create(
        patient=patient_factories.Patient.create(legacy_id=52, ramq='TEST01161973'),
        questionnaires_received=10,
        action_date=dt.date(2024, 5, 20),
    )
    stats_factories.DailyPatientDataReceived.create(
        patient=patient_factories.Patient.create(legacy_id=53, ramq='TEST01161974'),
        questionnaires_received=15,
        action_date=dt.date(2024, 4, 15),
    )
    stats_factories.DailyPatientDataReceived.create(
        patient=patient_factories.Patient.create(legacy_id=54, ramq='TEST01161975'),
        questionnaires_received=5,
        action_date=dt.date(2023, 4, 15),
    )
    stats_factories.DailyPatientDataReceived.create(
        patient=patient_factories.Patient.create(legacy_id=55, ramq='TEST01161976'),
        questionnaires_received=5,
        action_date=dt.date(2023, 3, 5),
    )
    stats_factories.DailyPatientDataReceived.create(
        patient=patient_factories.Patient.create(legacy_id=51, ramq='TEST01161972'),
        questionnaires_received=15,
        action_date=dt.date(2022, 2, 3),
    )

    received_questionnaires_summary = stats_queries.fetch_received_questionnaires_summary(
        start_date=dt.date(2022, 2, 3),
        end_date=dt.date(2024, 6, 25),
        group_by=GroupByComponent.YEAR,
    )

    assert received_questionnaires_summary == [
        {
            'total_received_questionnaires': 30,
            'total_unique_patients': 3,
            'avg_received_questionnaires_per_patient': 10,
            'year': dt.date(2024, 1, 1),
        },
        {
            'total_received_questionnaires': 10,
            'total_unique_patients': 2,
            'avg_received_questionnaires_per_patient': 5,
            'year': dt.date(2023, 1, 1),
        },
        {
            'total_received_questionnaires': 15,
            'total_unique_patients': 1,
            'avg_received_questionnaires_per_patient': 15,
            'year': dt.date(2022, 1, 1),
        },
    ]


def test_fetch_users_latest_login_year_summary_empty() -> None:
    """Ensure fetch_users_latest_login_year_summary successfully fetches an empty data result without errors."""
    user_last_login_year_summary = stats_queries.fetch_users_latest_login_year_summary(
        dt.date.min,
        dt.date.max,
    )
    assert not user_last_login_year_summary


def test_fetch_users_latest_login_year_summary_success() -> None:
    """Ensure fetch_users_latest_login_year_summary successfully fetches latest login statistics."""
    marge_caregiver = caregiver_factories.CaregiverProfile.create(user__username='marge', legacy_id=1)
    homer_caregiver = caregiver_factories.CaregiverProfile.create(user__username='homer', legacy_id=2)
    bart_caregiver = caregiver_factories.CaregiverProfile.create(user__username='bart', legacy_id=3)
    stats_factories.DailyUserAppActivity.create(
        action_by_user=marge_caregiver.user,
        last_login=dt.datetime(2024, 8, 20, 10, 10, 10).astimezone(),
        count_logins=3,
        action_date=dt.datetime(2024, 8, 20, tzinfo=timezone.get_current_timezone()),
    )
    stats_factories.DailyUserAppActivity.create(
        action_by_user=homer_caregiver.user,
        last_login=dt.datetime(2023, 8, 20, 10, 10, 10).astimezone(),
        count_logins=5,
        action_date=dt.datetime(2023, 8, 20, tzinfo=timezone.get_current_timezone()),
    )
    stats_factories.DailyUserAppActivity.create(
        action_by_user=bart_caregiver.user,
        last_login=dt.datetime(2024, 8, 20, 10, 10, 10).astimezone(),
        count_logins=5,
        action_date=dt.datetime(2024, 8, 20, tzinfo=timezone.get_current_timezone()),
    )
    user_last_login_year_summary = stats_queries.fetch_users_latest_login_year_summary(
        dt.date.min,
        dt.date.max,
    )

    assert len(user_last_login_year_summary) == 2
    assert user_last_login_year_summary['2023'] == 1
    assert user_last_login_year_summary['2024'] == 2


def test_fetch_users_latest_login_year_summary_user_multiple_records() -> None:
    """
    Ensure fetch_users_latest_login_year_summary successfully fetches latest login statistics.

    The test user are same and has records in different years.
    """
    marge_caregiver = caregiver_factories.CaregiverProfile.create(user__username='marge', legacy_id=1)
    stats_factories.DailyUserAppActivity.create(
        action_by_user=marge_caregiver.user,
        last_login=dt.datetime(2022, 8, 20, 10, 10, 10).astimezone(),
        count_logins=3,
        action_date=dt.datetime(2022, 8, 20, tzinfo=timezone.get_current_timezone()),
    )
    stats_factories.DailyUserAppActivity.create(
        action_by_user=marge_caregiver.user,
        last_login=dt.datetime(2023, 8, 20, 10, 10, 10).astimezone(),
        count_logins=5,
        action_date=dt.datetime(2023, 8, 20, tzinfo=timezone.get_current_timezone()),
    )
    stats_factories.DailyUserAppActivity.create(
        action_by_user=marge_caregiver.user,
        last_login=dt.datetime(2024, 8, 20, 10, 10, 10).astimezone(),
        count_logins=5,
        action_date=dt.datetime(2024, 8, 20, tzinfo=timezone.get_current_timezone()),
    )
    user_last_login_year_summary = stats_queries.fetch_users_latest_login_year_summary(
        dt.date.min,
        dt.date.max,
    )

    assert len(user_last_login_year_summary) == 1
    assert user_last_login_year_summary['2024'] == 1


def test_fetch_users_latest_login_year_summary_multiple_annual_records() -> None:
    """
    Ensure fetch_users_latest_login_year_summary successfully fetches statistics.

    The test users are different and have records in the same year.
    """
    marge_caregiver = caregiver_factories.CaregiverProfile.create(user__username='marge', legacy_id=1)
    homer_caregiver = caregiver_factories.CaregiverProfile.create(user__username='homer', legacy_id=2)
    bart_caregiver = caregiver_factories.CaregiverProfile.create(user__username='bart', legacy_id=3)
    stats_factories.DailyUserAppActivity.create(
        action_by_user=marge_caregiver.user,
        last_login=dt.datetime(2024, 8, 20, 10, 10, 10).astimezone(),
        count_logins=3,
        action_date=dt.datetime(2024, 8, 20, tzinfo=timezone.get_current_timezone()),
    )
    stats_factories.DailyUserAppActivity.create(
        action_by_user=homer_caregiver.user,
        last_login=dt.datetime(2024, 8, 20, 10, 10, 10).astimezone(),
        count_logins=5,
        action_date=dt.datetime(2024, 8, 20, tzinfo=timezone.get_current_timezone()),
    )
    stats_factories.DailyUserAppActivity.create(
        action_by_user=bart_caregiver.user,
        last_login=dt.datetime(2024, 8, 20, 10, 10, 10).astimezone(),
        count_logins=5,
        action_date=dt.datetime(2024, 8, 20, tzinfo=timezone.get_current_timezone()),
    )
    user_last_login_year_summary = stats_queries.fetch_users_latest_login_year_summary(
        dt.date.min,
        dt.date.max,
    )

    assert len(user_last_login_year_summary) == 1
    assert user_last_login_year_summary['2024'] == 3


def test_fetch_labs_summary_per_patient_empty() -> None:
    """Ensure fetch_labs_summary_per_patient successfully fetches an empty result without errors."""
    patient_lab_summary = stats_queries.fetch_labs_summary_per_patient(dt.date.min, dt.date.max)
    assert not patient_lab_summary


def test_fetch_labs_summary_per_patient_success() -> None:
    """Ensure fetch_labs_summary_per_patient successfully fetches labs statistics per patient."""
    stats_factories.DailyPatientDataReceived.create(
        patient=patient_factories.Patient.create(legacy_id=55, ramq='TEST01161976'),
        last_lab_received=None,
        labs_received=0,
        action_date=dt.date(2024, 8, 10),
    )
    stats_factories.DailyPatientDataReceived.create(
        patient=patient_factories.Patient.create(legacy_id=56, ramq='TEST01161977'),
        last_lab_received=dt.datetime(2024, 8, 1, 10, 10, 10).astimezone(),
        labs_received=3,
        action_date=dt.date(2024, 8, 1),
    )
    stats_factories.DailyPatientDataReceived.create(
        patient=patient_factories.Patient.create(legacy_id=56, ramq='TEST01161977'),
        last_lab_received=dt.datetime(2024, 8, 2, 10, 10, 10).astimezone(),
        labs_received=5,
        action_date=dt.date(2024, 8, 2),
    )
    stats_factories.DailyPatientDataReceived.create(
        patient=patient_factories.Patient.create(legacy_id=56, ramq='TEST01161977'),
        last_lab_received=dt.datetime(2024, 8, 10, 10, 10, 10).astimezone(),
        labs_received=10,
        action_date=dt.date(2024, 8, 10),
    )
    patient_lab_summary = stats_queries.fetch_labs_summary_per_patient(dt.date.min, dt.date.max)
    assert patient_lab_summary == [
        {
            'patient_ser_num': 55,
            'patient__legacy_id': 55,
            'first_lab_received_utc': None,
            'last_lab_received_utc': None,
            'total_labs_received': 0,
        },
        {
            'patient_ser_num': 56,
            'patient__legacy_id': 56,
<<<<<<< HEAD
            'first_lab_received': dt.datetime(2024, 8, 1, 14, 10, 10, tzinfo=dt.UTC),
            'last_lab_received': dt.datetime(2024, 8, 10, 14, 10, 10, tzinfo=dt.UTC),
=======
            'first_lab_received_utc': dt.datetime(2024, 8, 1, 14, 10, 10, tzinfo=dt.timezone.utc),
            'last_lab_received_utc': dt.datetime(2024, 8, 10, 14, 10, 10, tzinfo=dt.timezone.utc),
>>>>>>> 54c0a90b
            'total_labs_received': 18,
        },
    ]


def test_fetch_logins_summary_per_user_empty() -> None:
    """Ensure fetch_logins_summary_per_user successfully fetches an empty result without errors."""
    average_login_summary = stats_queries.fetch_logins_summary_per_user(dt.date.min, dt.date.max)
    assert not average_login_summary


def test_fetch_logins_summary_per_user_success() -> None:
    """Ensure fetch_logins_summary_per_user successfully fetches individual login statistics."""
    marge_caregiver = caregiver_factories.CaregiverProfile.create(user__username='marge', legacy_id=1)
    homer_caregiver = caregiver_factories.CaregiverProfile.create(user__username='homer', legacy_id=2)
    bart_caregiver = caregiver_factories.CaregiverProfile.create(user__username='bart', legacy_id=3)
    stats_factories.DailyUserAppActivity.create(
        action_by_user=marge_caregiver.user,
        last_login=dt.datetime(2024, 8, 20, 10, 10, 10).astimezone(),
        count_logins=3,
        action_date=dt.datetime(2024, 8, 20, tzinfo=timezone.get_current_timezone()),
    )
    stats_factories.DailyUserAppActivity.create(
        action_by_user=homer_caregiver.user,
        last_login=dt.datetime(2024, 8, 20, 10, 10, 10).astimezone(),
        count_logins=5,
        action_date=dt.datetime(2024, 8, 20, tzinfo=timezone.get_current_timezone()),
    )
    stats_factories.DailyUserAppActivity.create(
        action_by_user=bart_caregiver.user,
        last_login=dt.datetime(2024, 8, 20, 10, 10, 10).astimezone(),
        count_logins=5,
        action_date=dt.datetime(2024, 8, 20, tzinfo=timezone.get_current_timezone()),
    )
    average_login_report = stats_queries.fetch_logins_summary_per_user(dt.date.min, dt.date.max)
    assert average_login_report == [
        {
            'user_id': marge_caregiver.user.id,
            'total_logged_in_days': 1,
            'total_logins': 3,
            'avg_logins_per_day': 3,
        },
        {
            'user_id': homer_caregiver.user.id,
            'total_logged_in_days': 1,
            'total_logins': 5,
            'avg_logins_per_day': 5,
        },
        {
            'user_id': bart_caregiver.user.id,
            'total_logged_in_days': 1,
            'total_logins': 5,
            'avg_logins_per_day': 5,
        },
    ]


def test_fetch_logins_summary_per_user_multiple_logins() -> None:
    """
    Ensure fetch_logins_summary_per_user successfully fetches login statistics.

    The test user has multiple logins in different days.
    """
    marge_caregiver = caregiver_factories.CaregiverProfile.create(user__username='marge', legacy_id=1)
    stats_factories.DailyUserAppActivity.create(
        action_by_user=marge_caregiver.user,
        last_login=dt.datetime(2024, 8, 20, 10, 10, 10).astimezone(),
        count_logins=2,
        action_date=dt.datetime(2024, 8, 20, tzinfo=timezone.get_current_timezone()),
    )
    stats_factories.DailyUserAppActivity.create(
        action_by_user=marge_caregiver.user,
        last_login=dt.datetime(2024, 8, 20, 10, 10, 10).astimezone(),
        count_logins=5,
        action_date=dt.datetime(2024, 8, 20, tzinfo=timezone.get_current_timezone()),
    )
    stats_factories.DailyUserAppActivity.create(
        action_by_user=marge_caregiver.user,
        last_login=dt.datetime(2024, 8, 20, 10, 10, 10).astimezone(),
        count_logins=5,
        action_date=dt.datetime(2024, 8, 20, tzinfo=timezone.get_current_timezone()),
    )
    average_login_summary = stats_queries.fetch_logins_summary_per_user(dt.date.min, dt.date.max)
    assert average_login_summary == [
        {
            'user_id': marge_caregiver.user.id,
            'total_logged_in_days': 3,
            'total_logins': 12,
            'avg_logins_per_day': 4,
        },
    ]


def test_fetch_patient_demographic_diagnosis_summary_empty() -> None:
    """Ensure fetch_patient_demographic_diagnosis_summary successfully fetches an empty result without errors."""
    demographic_diagnosis_summary = stats_queries.fetch_patient_demographic_diagnosis_summary(dt.date.min, dt.date.min)
    assert not demographic_diagnosis_summary


def test_fetch_patient_demographic_diagnosis_summary_success(mocker: MockerFixture) -> None:
    """Ensure fetch_patient_demographic_diagnosis_summary successfully fetches the no empty statistics."""
    now = dt.datetime(2025, 1, 8, 12, 0, 0, tzinfo=timezone.get_current_timezone())
    mocker.patch('django.utils.timezone.now', return_value=now)
    django_pat1 = patient_factories.Patient.create(ramq='SIMM12345678', legacy_id=51)
    legacy_pat1 = legacy_factories.LegacyPatientFactory.create(patientsernum=django_pat1.legacy_id)
    legacy_factories.LegacyPatientControlFactory.create(
        patient=legacy_factories.LegacyPatientFactory.create(patientsernum=django_pat1.legacy_id),
    )
    legacy_factories.LegacyPatientHospitalIdentifierFactory.create(
        patient=legacy_pat1, hospital__code='RVH', mrn=1234567
    )
    django_pat2 = patient_factories.Patient.create(ramq='SIMM12345679', legacy_id=52)
    legacy_pat2 = legacy_factories.LegacyPatientFactory.create(patientsernum=django_pat2.legacy_id)
    legacy_factories.LegacyPatientControlFactory.create(
        patient=legacy_factories.LegacyPatientFactory.create(patientsernum=django_pat2.legacy_id),
    )
    legacy_factories.LegacyPatientHospitalIdentifierFactory.create(
        patient=legacy_pat2, hospital__code='MGH', mrn=1234566
    )
    # Create a dummy patient to ensure it is not included in the report
    legacy_factories.LegacyPatientFactory.create(patientsernum=53)
    legacy_factories.LegacyDiagnosisFactory.create(
        patient_ser_num=legacy_pat1,
        description_en='Test Diagnosis1',
        creation_date=now - dt.timedelta(days=1),
    )
    legacy_factories.LegacyDiagnosisFactory.create(
        patient_ser_num=legacy_pat1,
        description_en='Test Diagnosis2',
        creation_date=now,
    )
    legacy_factories.LegacyDiagnosisFactory.create(patient_ser_num=legacy_pat2, description_en='Test Diagnosis3')
    demographic_diagnosis_summary = stats_queries.fetch_patient_demographic_diagnosis_summary(dt.date.min, dt.date.max)
    assert len(demographic_diagnosis_summary) == 2
    assert demographic_diagnosis_summary[0]['patient_ser_num'] == 51
    assert demographic_diagnosis_summary[1]['patient_ser_num'] == 52
    assert demographic_diagnosis_summary[0]['latest_diagnosis_description'] == 'Test Diagnosis2'
    assert demographic_diagnosis_summary[1]['latest_diagnosis_description'] == 'Test Diagnosis3'
    assert demographic_diagnosis_summary[0]['registration_date_utc'] == now
    assert demographic_diagnosis_summary[1]['registration_date_utc'] == now
    assert demographic_diagnosis_summary[0]['latest_diagnosis_date_utc'] == now
    assert demographic_diagnosis_summary[1]['latest_diagnosis_date_utc'] == dt.datetime(
        2018,
        1,
        1,
        5,
        0,
        tzinfo=dt.timezone.utc,
    )


def _create_relationship_records() -> dict[str, Any]:
    """
    Create relationships for 4 patients.

    The records are created for Marge, Homer, Bart, and Lisa.

    Returns:
        dictionary with self relationships
    """
    marge_caregiver = caregiver_factories.CaregiverProfile.create(
        user__username='marge',
        legacy_id=1,
        user__last_login=timezone.now(),
    )
    homer_caregiver = caregiver_factories.CaregiverProfile.create(
        user__username='homer',
        legacy_id=2,
        user__last_login=timezone.now(),
    )
    bart_caregiver = caregiver_factories.CaregiverProfile.create(user__username='bart', legacy_id=3)
    lisa_caregiver = caregiver_factories.CaregiverProfile.create(user__username='lisa', legacy_id=4)

    marge_patient = patient_factories.Patient.create(legacy_id=51, ramq='TEST01161972')
    homer_patient = patient_factories.Patient.create(legacy_id=52, ramq='TEST01161973')
    bart_patient = patient_factories.Patient.create(legacy_id=53, ramq='TEST01161974')
    lisa_patient = patient_factories.Patient.create(legacy_id=54, ramq='TEST01161975')

    # marge
    marge_self_relationship = patient_factories.Relationship.create(
        type=patient_models.RelationshipType.objects.self_type(),
        patient=marge_patient,
        caregiver=marge_caregiver,
        status=patient_models.RelationshipStatus.CONFIRMED,
    )
    # homer
    marge_homer_relationship = patient_factories.Relationship.create(
        type=patient_models.RelationshipType.objects.guardian_caregiver(),
        patient=homer_patient,
        caregiver=marge_caregiver,
        status=patient_models.RelationshipStatus.CONFIRMED,
    )
    homer_self_relationship = patient_factories.Relationship.create(
        type=patient_models.RelationshipType.objects.self_type(),
        patient=patient_factories.Patient.create(legacy_id=52, ramq='TEST01161973'),
        caregiver=homer_caregiver,
        status=patient_models.RelationshipStatus.CONFIRMED,
    )
    homer_pending_self_relationship = patient_factories.Relationship.create(
        type=patient_models.RelationshipType.objects.self_type(),
        patient=homer_patient,
        caregiver=homer_caregiver,
        status=patient_models.RelationshipStatus.PENDING,
    )
    # bart
    marge_bart_relationship = patient_factories.Relationship.create(
        type=patient_models.RelationshipType.objects.guardian_caregiver(),
        patient=bart_patient,
        caregiver=marge_caregiver,
        status=patient_models.RelationshipStatus.CONFIRMED,
    )
    bart_self_relationship = patient_factories.Relationship.create(
        type=patient_models.RelationshipType.objects.self_type(),
        patient=patient_factories.Patient.create(legacy_id=53, ramq='TEST01161974'),
        caregiver=bart_caregiver,
        status=patient_models.RelationshipStatus.CONFIRMED,
    )
    bart_expired_self_relationship = patient_factories.Relationship.create(
        type=patient_models.RelationshipType.objects.self_type(),
        patient=bart_patient,
        caregiver=bart_caregiver,
        status=patient_models.RelationshipStatus.EXPIRED,
    )
    # lisa
    homer_lisa_relationship = patient_factories.Relationship.create(
        type=patient_models.RelationshipType.objects.guardian_caregiver(),
        patient=lisa_patient,
        caregiver=homer_caregiver,
        status=patient_models.RelationshipStatus.CONFIRMED,
    )
    lisa_self_relationship = patient_factories.Relationship.create(
        type=patient_models.RelationshipType.objects.self_type(),
        patient=patient_factories.Patient.create(legacy_id=54, ramq='TEST01161975'),
        caregiver=lisa_caregiver,
        status=patient_models.RelationshipStatus.CONFIRMED,
    )
    lisa_pending_self_relationship = patient_factories.Relationship.create(
        type=patient_models.RelationshipType.objects.self_type(),
        patient=lisa_patient,
        caregiver=lisa_caregiver,
        status=patient_models.RelationshipStatus.PENDING,
    )

    return {
        'marge_relationship': marge_self_relationship,
        'homer_relationship': homer_self_relationship,
        'bart_relationship': bart_self_relationship,
        'lisa_relationship': lisa_self_relationship,
        'marge_homer_relationship': marge_homer_relationship,
        'homer_pending_relationship': homer_pending_self_relationship,
        'marge_bart_relationship': marge_bart_relationship,
        'bart_expired_relationship': bart_expired_self_relationship,
        'homer_lisa_relationship': homer_lisa_relationship,
        'lisa_pending_relationship': lisa_pending_self_relationship,
    }<|MERGE_RESOLUTION|>--- conflicted
+++ resolved
@@ -2885,13 +2885,8 @@
         {
             'patient_ser_num': 56,
             'patient__legacy_id': 56,
-<<<<<<< HEAD
-            'first_lab_received': dt.datetime(2024, 8, 1, 14, 10, 10, tzinfo=dt.UTC),
-            'last_lab_received': dt.datetime(2024, 8, 10, 14, 10, 10, tzinfo=dt.UTC),
-=======
-            'first_lab_received_utc': dt.datetime(2024, 8, 1, 14, 10, 10, tzinfo=dt.timezone.utc),
-            'last_lab_received_utc': dt.datetime(2024, 8, 10, 14, 10, 10, tzinfo=dt.timezone.utc),
->>>>>>> 54c0a90b
+            'first_lab_received_utc': dt.datetime(2024, 8, 1, 14, 10, 10, tzinfo=dt.UTC),
+            'last_lab_received_utc': dt.datetime(2024, 8, 10, 14, 10, 10, tzinfo=dt.UTC),
             'total_labs_received': 18,
         },
     ]
@@ -3039,7 +3034,7 @@
         1,
         5,
         0,
-        tzinfo=dt.timezone.utc,
+        tzinfo=dt.UTC,
     )
 
 
