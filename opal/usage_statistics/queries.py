# SPDX-FileCopyrightText: Copyright (C) 2024 Opal Health Informatics Group at the Research Institute of the McGill University Health Centre <john.kildea@mcgill.ca>
#
# SPDX-License-Identifier: AGPL-3.0-or-later

"""Statistics queries used by usage statistics app."""

import datetime as dt
from collections import Counter
from typing import Any

from django.conf import settings
from django.db import models
from django.db.models.functions import Cast, ExtractYear, Trunc, TruncDay, TruncMonth, TruncYear

from opal.caregivers import models as caregivers_models
from opal.legacy import models as legacy_models
from opal.patients import models as patients_models
from opal.users import models as users_models

from .common import GroupByComponent
from .models import DailyPatientDataReceived, DailyUserAppActivity, DailyUserPatientActivity

# GROUP REPORTING


def fetch_registration_summary(
    start_date: dt.date,
    end_date: dt.date,
) -> dict[str, Any]:
    """
    Fetch registration summary from `RegistrationCode` model.

    Args:
        start_date: the beginning of the time period of the registration summary (inclusive)
        end_date: the end of the time period of the registration summary (inclusive)

    Returns:
        registration summary for a given time period
    """
    return caregivers_models.RegistrationCode.objects.filter(
        created_at__date__gte=start_date,
        created_at__date__lte=end_date,
    ).aggregate(
        uncompleted_registration=models.Count(
            'id',
            filter=~models.Q(status=caregivers_models.RegistrationCodeStatus.REGISTERED),
        ),
        completed_registration=models.Count(
            'id',
            filter=models.Q(status=caregivers_models.RegistrationCodeStatus.REGISTERED),
        ),
        total_registration_codes=models.F('uncompleted_registration') + models.F('completed_registration'),
    )


def fetch_grouped_registration_summary(
    start_date: dt.date,
    end_date: dt.date,
    group_by: GroupByComponent = GroupByComponent.DAY,
) -> list[dict[str, Any]]:
    """
    Fetch grouped registration summary from `RegistrationCode` model.

    Args:
        start_date: the beginning of the time period of the registration summary (inclusive)
        end_date: the end of the time period of the registration summary (inclusive)
        group_by: the date component to group by

    Returns:
        grouped registration summary for given time period and grouping component
    """
    queryset = caregivers_models.RegistrationCode.objects.filter(
        created_at__date__gte=start_date,
        created_at__date__lte=end_date,
    )

    queryset = _annotate_queryset_with_grouping_field(queryset, 'created_at', group_by)
    group_field = group_by.name.lower()

    return list(
        queryset.values(
            group_field,
        )
        .annotate(
            uncompleted_registration=models.Count(
                'id',
                filter=~models.Q(status=caregivers_models.RegistrationCodeStatus.REGISTERED),
            ),
            completed_registration=models.Count(
                'id',
                filter=models.Q(status=caregivers_models.RegistrationCodeStatus.REGISTERED),
            ),
            total_registration_codes=models.F('uncompleted_registration') + models.F('completed_registration'),
        )
        .order_by(f'-{group_field}'),
    )


def fetch_caregivers_summary(
    start_date: dt.date,
    end_date: dt.date,
) -> dict[str, Any]:
    """
    Fetch grouped caregivers summary from `Caregiver` model.

    Args:
        start_date: the beginning of the time period of the caregivers summary (inclusive)
        end_date: the end of the time period of the caregivers summary (inclusive)

    Returns:
        caregivers summary for a given time period
    """
    lang_codes = [lang[0] for lang in settings.LANGUAGES]
    lang_dict = {lang: models.Count('id', filter=models.Q(language=lang)) for lang in lang_codes}

    return users_models.Caregiver.objects.filter(
        date_joined__date__gte=start_date,
        date_joined__date__lte=end_date,
    ).aggregate(
        caregivers_total=models.Count('id'),
        caregivers_registered=models.Count('id', filter=models.Q(is_active=True)),
        caregivers_unregistered=models.Count('id', filter=models.Q(is_active=False)),
        never_logged_in_after_registration=models.Count('id', filter=models.Q(is_active=True, last_login=None)),
        **lang_dict,
    )


def fetch_patients_summary(
    start_date: dt.date,
    end_date: dt.date,
) -> dict[str, Any]:
    """
    Fetch grouped patients summary from `Patient` model.

    Args:
        start_date: the beginning of the time period of the patients summary (inclusive)
        end_date: the end of the time period of the patients summary (inclusive)

    Returns:
        patients summary for a given time period
    """
    access_types = [access_type[0] for access_type in patients_models.DataAccessType.choices]
    access_dict = {}
    for access_type in access_types:
        key_name = f'access_{access_type.lower()}'
        access_dict[key_name] = models.Count('id', filter=models.Q(data_access=access_type))

    return patients_models.Patient.objects.filter(
        created_at__date__gte=start_date,
        created_at__date__lte=end_date,
    ).aggregate(
        total=models.Count('id'),
        deceased=models.Count('id', filter=models.Q(date_of_death__isnull=False)),
        male=models.Count('id', filter=models.Q(sex=patients_models.SexType.MALE)),
        female=models.Count('id', filter=models.Q(sex=patients_models.SexType.FEMALE)),
        sex_other=models.Count('id', filter=models.Q(sex=patients_models.SexType.OTHER)),
        sex_unknown=models.Count('id', filter=models.Q(sex=patients_models.SexType.UNKNOWN)),
        **access_dict,
    )


# TODO: QSCCD-2168
# Use Django's `Device` model instead of `LegacyPatientDeviceIdentifier` once QSCCD-628 and QSCCD-630 are finished.
def fetch_devices_summary(
    start_date: dt.date,
    end_date: dt.date,
) -> dict[str, Any]:
    """
    Fetch grouped device identifiers summary from `LegacyPatientDeviceIdentifier` model.

    Args:
        start_date: the beginning of the time period of the device identifiers summary (inclusive)
        end_date: the end of the time period of the device identifiers summary (inclusive)

    Returns:
        device identifiers summary for a given time period
    """
    return legacy_models.LegacyPatientDeviceIdentifier.objects.filter(
        last_updated__date__gte=start_date,
        last_updated__date__lte=end_date,
    ).aggregate(
        device_total=models.Count('patient_device_identifier_ser_num'),
        device_ios=models.Count(
            'patient_device_identifier_ser_num',
            filter=models.Q(device_type=0),
        ),
        device_android=models.Count(
            'patient_device_identifier_ser_num',
            filter=models.Q(device_type=1),
        ),
        device_browser=models.Count(
            'patient_device_identifier_ser_num',
            filter=models.Q(device_type=3),
        ),
    )


def fetch_patients_received_clinical_data_summary(
    start_date: dt.date,
    end_date: dt.date,
) -> dict[str, Any]:
    """
    Fetch grouped patients received data summary from the `DailyPatientDataReceived` model.

    The summary includes only clinical data (e.g., appointments, labs, clinical notes, diagnosis).

    Args:
        start_date: the beginning of the time period of the patients received data summary (inclusive)
        end_date: the end of the time period of the patients received data summary (inclusive)

    Returns:
        patients received data summary for a given time period
    """
    aggregated_patients_received_data = {
        'no_appointments_labs_notes': models.Count(
            'id',
            filter=models.Q(
                last_appointment_received=None,
                last_lab_received=None,
                last_document_received=None,
            ),
        ),
        'has_appointments_only': models.Count(
            'id',
            filter=models.Q(
                last_appointment_received__isnull=False,
                last_lab_received=None,
                last_document_received=None,
            ),
        ),
        'has_labs_only': models.Count(
            'id',
            filter=models.Q(
                last_appointment_received=None,
                last_lab_received__isnull=False,
                last_document_received=None,
            ),
        ),
        'has_clinical_notes_only': models.Count(
            'id',
            filter=models.Q(
                last_appointment_received=None,
                last_lab_received=None,
                last_document_received__isnull=False,
            ),
        ),
        'receiving_new_data_total': models.Count(
            'id',
            filter=models.Q(
                models.Q(last_appointment_received__isnull=False)
                | models.Q(last_lab_received__isnull=False)
                | models.Q(last_document_received__isnull=False),
            ),
        ),
    }

    return DailyPatientDataReceived.objects.filter(
        action_date__gte=start_date,
        action_date__lte=end_date,
    ).aggregate(
        **aggregated_patients_received_data,
    )


def fetch_logins_summary(
    start_date: dt.date,
    end_date: dt.date,
    group_by: GroupByComponent = GroupByComponent.DAY,
) -> list[dict[str, Any]]:
    """
    Fetch grouped logins summary from `DailyUserAppActivity` model.

    Args:
        start_date: the beginning of the time period of the logins summary (inclusive)
        end_date: the end of the time period of the logins summary (inclusive)
        group_by: the date component to group by. By default it is grouped by day.

    Returns:
        grouped logins summary for a given time period
    """
    queryset = DailyUserAppActivity.objects.filter(
        action_date__gte=start_date,
        action_date__lte=end_date,
    )

    queryset = _annotate_queryset_with_grouping_field(queryset, 'action_date', group_by)
    group_field = group_by.name.lower()

    return list(
        queryset.values(
            group_field,
        )
        .annotate(
            total_logins=models.Sum('count_logins'),
            unique_user_logins=models.Count('action_by_user', distinct=True),
            avg_logins_per_user=models.F('total_logins') / models.F('unique_user_logins'),
        )
        .order_by(f'-{group_field}'),
    )


def fetch_users_clicks_summary(
    start_date: dt.date,
    end_date: dt.date,
    group_by: GroupByComponent = GroupByComponent.DAY,
) -> list[dict[str, Any]]:
    """
    Fetch grouped users' clicks from `DailyUserAppActivity` model.

    Args:
        start_date: the beginning of the time period of the users' clicks summary (inclusive)
        end_date: the end of the time period of the users' clicks summary (inclusive)
        group_by: the date component to group by. By default it is grouped by day.

    Returns:
        grouped users' clicks summary for a given time period
    """
    queryset = DailyUserAppActivity.objects.filter(
        action_date__gte=start_date,
        action_date__lte=end_date,
    )

    queryset = _annotate_queryset_with_grouping_field(queryset, 'action_date', group_by)
    group_field = group_by.name.lower()

    # TODO: QSCCD-2173 - add count of the announcement clicks
    return list(
        queryset.values(
            group_field,
        )
        .annotate(
            login_count=models.Sum('count_logins'),
            feedback_count=models.Sum('count_feedback'),
            update_security_answers_count=models.Sum('count_update_security_answers'),
            update_passwords_count=models.Sum('count_update_passwords'),
        )
        .order_by(f'-{group_field}'),
    )


def fetch_user_patient_clicks_summary(
    start_date: dt.date,
    end_date: dt.date,
    group_by: GroupByComponent = GroupByComponent.DAY,
) -> list[dict[str, Any]]:
    """
    Fetch grouped user's clicks on behalf of a patient from `DailyUserPatientActivity` model.

    Args:
        start_date: the beginning of the time period of the patients' clicks summary (inclusive)
        end_date: the end of the time period of the patients' clicks summary (inclusive)
        group_by: the date component to group by. By default it is grouped by day.

    Returns:
        grouped patients' clicks summary for a given time period
    """
    queryset = DailyUserPatientActivity.objects.filter(
        action_date__gte=start_date,
        action_date__lte=end_date,
    )

    queryset = _annotate_queryset_with_grouping_field(queryset, 'action_date', group_by)
    group_field = group_by.name.lower()

    return list(
        queryset.values(
            group_field,
        )
        .annotate(
            checkins_count=models.Sum('count_checkins'),
            documents_count=models.Sum('count_documents'),
            educational_materials_count=models.Sum('count_educational_materials'),
            completed_questionnaires_count=models.Sum('count_questionnaires_complete'),
            labs_count=models.Sum('count_labs'),
        )
        .order_by(f'-{group_field}'),
    )


def fetch_received_labs_summary(
    start_date: dt.date,
    end_date: dt.date,
    group_by: GroupByComponent = GroupByComponent.DAY,
) -> list[dict[str, Any]]:
    """
    Fetch received lab results statistics from the `DailyPatientDataReceived` model.

    The results can be grouped by date (by default), by month, by year.

    Args:
        start_date: the beginning of the time period of the received lab results summary (inclusive)
        end_date: the end of the time period of the received lab results summary (inclusive)
        group_by: the date component to group by. By default it is grouped by day.

    Returns:
        grouped received lab results summary for a given time period
    """
    return _fetch_received_medical_records_summary(
        start_date=start_date,
        end_date=end_date,
        filters={
            'labs_received__gt': models.Value(0),
        },
        annotated_summary_fields={
            'total_received_labs': models.Sum('labs_received'),
            'total_unique_patients': models.Count('patient', distinct=True),
            'avg_received_labs_per_patient': models.F('total_received_labs') / models.F('total_unique_patients'),
        },
        group_by=group_by,
    )


def fetch_received_appointments_summary(
    start_date: dt.date,
    end_date: dt.date,
    group_by: GroupByComponent = GroupByComponent.DAY,
) -> list[dict[str, Any]]:
    """
    Fetch received appointments summary from the `DailyPatientDataReceived` model.

    The results can be grouped by day (by default), by month, by year.

    Args:
        start_date: the beginning of the time period of the received appointments summary (inclusive)
        end_date: the end of the time period of the received appointments summary (inclusive)
        group_by: the date component to group by. By default it is grouped by day.

    Returns:
        grouped received appointments summary for a given time period
    """
    return _fetch_received_medical_records_summary(
        start_date=start_date,
        end_date=end_date,
        filters={'appointments_received__gt': models.Value(0)},
        annotated_summary_fields={
            'total_received_appointments': models.Sum('appointments_received'),
            'total_unique_patients': models.Count('patient', distinct=True),
            'avg_received_appointments_per_patient': models.F('total_received_appointments')
            / models.F('total_unique_patients'),
        },
        group_by=group_by,
    )


# TODO: QSCCD-2173 - implement fetch_received_diagnoses_summary() function once diagnoses_received field is added.


def fetch_received_educational_materials_summary(
    start_date: dt.date,
    end_date: dt.date,
    group_by: GroupByComponent = GroupByComponent.DAY,
) -> list[dict[str, Any]]:
    """
    Fetch received educational materials summary from the `DailyPatientDataReceived` model.

    The results can be grouped by day (by default), by month, by year.

    Args:
        start_date: the beginning of the time period of the received educational materials summary (inclusive)
        end_date: the end of the time period of the received educational materials summary (inclusive)
        group_by: the date component to group by. By default it is grouped by day.

    Returns:
        grouped received educational materials summary for a given time period
    """
    return _fetch_received_medical_records_summary(
        start_date=start_date,
        end_date=end_date,
        filters={'educational_materials_received__gt': models.Value(0)},
        annotated_summary_fields={
            'total_received_edu_materials': models.Sum('educational_materials_received'),
            'total_unique_patients': models.Count('patient', distinct=True),
            'avg_received_edu_materials_per_patient': models.F('total_received_edu_materials')
            / models.F('total_unique_patients'),
        },
        group_by=group_by,
    )


def fetch_received_documents_summary(
    start_date: dt.date,
    end_date: dt.date,
    group_by: GroupByComponent = GroupByComponent.DAY,
) -> list[dict[str, Any]]:
    """
    Fetch received documents summary from the `DailyPatientDataReceived` model.

    The results can be grouped by day (by default), by month, by year.

    Args:
        start_date: the beginning of the time period of the received documents summary (inclusive)
        end_date: the end of the time period of the received documents summary (inclusive)
        group_by: the date component to group by. By default it is grouped by day.

    Returns:
        grouped received documents summary for a given time period
    """
    return _fetch_received_medical_records_summary(
        start_date=start_date,
        end_date=end_date,
        filters={'documents_received__gt': models.Value(0)},
        annotated_summary_fields={
            'total_received_documents': models.Sum('documents_received'),
            'total_unique_patients': models.Count('patient', distinct=True),
            'avg_received_documents_per_patient': models.F('total_received_documents')
            / models.F('total_unique_patients'),
        },
        group_by=group_by,
    )


def fetch_received_questionnaires_summary(
    start_date: dt.date,
    end_date: dt.date,
    group_by: GroupByComponent = GroupByComponent.DAY,
) -> list[dict[str, Any]]:
    """
    Fetch received questionnaires summary from the `DailyPatientDataReceived` model.

    The results can be grouped by day (by default), by month, by year.

    Args:
        start_date: the beginning of the time period of the received questionnaires summary (inclusive)
        end_date: the end of the time period of the received questionnaires summary (inclusive)
        group_by: the date component to group by. By default it is grouped by day.

    Returns:
        grouped received questionnaires summary for a given time period
    """
    return _fetch_received_medical_records_summary(
        start_date=start_date,
        end_date=end_date,
        filters={'questionnaires_received__gt': models.Value(0)},
        annotated_summary_fields={
            'total_received_questionnaires': models.Sum('questionnaires_received'),
            'total_unique_patients': models.Count('patient', distinct=True),
            'avg_received_questionnaires_per_patient': models.F('total_received_questionnaires')
            / models.F('total_unique_patients'),
        },
        group_by=group_by,
    )


def fetch_users_latest_login_year_summary(
    start_date: dt.date,
    end_date: dt.date,
) -> dict[str, int]:
    """
    Fetch users' latest login statistics grouped by year.

    The goal of the query is to find in a given date range how many users stopped using the app in each year.

    Args:
        start_date: the beginning of the time period of the users' latest logins summary (inclusive)
        end_date: the end of the time period of the users' latest logins summary (inclusive)

    Returns:
        latest login statistics grouped by year for a given time period.
    """
    latest_logins = (
        DailyUserAppActivity.objects.filter(
            action_date__gte=start_date,
            action_date__lte=end_date,
        )
        .values(
            'action_by_user',
        )
        .annotate(
<<<<<<< HEAD
            year=ExtractYear(models.Max('last_login')),
=======
            year=ExtractYear(models.Max('last_login', tzinfo=dt.UTC)),
>>>>>>> 54c0a90b
        )
    )

    latest_logins_by_year = Counter(str(item['year']) for item in latest_logins)
    return dict(latest_logins_by_year)


# INDIVIDUAL REPORTS
def fetch_labs_summary_per_patient(
    start_date: dt.date,
    end_date: dt.date,
) -> list[dict[str, Any]]:
    """
    Fetch the individual received lab results statistics from the `DailyPatientDataReceived` model.

    The statistics show the number of lab results received per patient and the frequency
    with which patients receive lab results for a given date range.

    Args:
        start_date: the starting date of the time period for lab statistics (inclusive).
        end_date: the ending date of the time period for lab statistics (inclusive).

    Returns:
        individual lab results statistics (per patient).
    """
    # TODO: update the query using `lab_groups_received` statistic field once QSCCD-2209 is implemented.
    # Update query should include `total_lab_groups_received` and `average_labs_per_test_group`.
    return list(
        DailyPatientDataReceived.objects.filter(
            action_date__gte=start_date,
            action_date__lte=end_date,
        )
        .values('patient__legacy_id')
        .annotate(
            patient_ser_num=models.F('patient__legacy_id'),
            first_lab_received_utc=models.Min('last_lab_received'),
            last_lab_received_utc=models.Max('last_lab_received'),
            # total_lab_groups_received=models.Sum('lab_groups_received'),   noqa: E800
            total_labs_received=models.Sum('labs_received'),
            # average_labs_per_test_group=models.F('total_labs_received')    noqa: E800
            # / models.F('total_lab_groups_received'),  noqa: E800
        )
        .order_by('patient_ser_num'),
    )


def fetch_logins_summary_per_user(
    start_date: dt.date,
    end_date: dt.date,
) -> list[dict[str, Any]]:
    """
    Fetch individual user login statistics from the `DailyUserAppActivity` model.

    The statistics show user's total login time and login frequency in a given date range.

    Args:
        start_date: the starting date of the time period for the user login stats (inclusive).
        end_date: the ending date of the time period for the user login stats (inclusive).

    Returns:
        individual login statistics (per user).
    """
    return list(
        DailyUserAppActivity.objects.filter(
            action_date__gte=start_date,
            action_date__lte=end_date,
        )
        .values('action_by_user_id')
        .annotate(
            user_id=models.F('action_by_user_id'),
            total_logged_in_days=models.Count('action_by_user_id'),
            total_logins=models.Sum('count_logins'),
            avg_logins_per_day=models.F('total_logins') / models.F('total_logged_in_days'),
        )
        .values(
            'user_id',
            'total_logged_in_days',
            'total_logins',
            'avg_logins_per_day',
        )
        .order_by('user_id'),
    )


def fetch_patient_demographic_diagnosis_summary(
    start_date: dt.date,
    end_date: dt.date,
) -> list[dict[str, Any]]:
    """
    Fetch demographic statistics and the latest diagnosis for each individual patient.

    The purpose of the query is to show patient basic information and the latest diagnosis only
    in a given date range.

    Args:
        start_date: the starting date of the time period for the demographic stats (inclusive).
        end_date: the ending date of the time period for the demographic stats (inclusive).

    Returns:
        demographic information and latest diagnosis per patient.
    """
    # TODO: QSCCD-2254 - update the query when Diagnosis model is implemented in django-backend
    latest_diagnosis_sernum_list = (
        legacy_models.LegacyDiagnosis.objects.values(
            'patient_ser_num',
        )
        .annotate(
            latest_diagnosis_date=models.Max('creation_date'),
            latest_diagnosis_sernum=models.Subquery(
                legacy_models.LegacyDiagnosis.objects.filter(
                    patient_ser_num=models.OuterRef('patient_ser_num'),
                )
                .order_by('-creation_date')
                .values('diagnosis_ser_num')[:1],
            ),
        )
        .values_list(
            'latest_diagnosis_sernum',
            flat=True,
        )
    )
    demographics_and_diagnosis = (
        legacy_models.LegacyPatientControl.objects.filter(
            models.Q(patient__legacydiagnosis__diagnosis_ser_num__in=latest_diagnosis_sernum_list)
            | models.Q(patient__legacydiagnosis__diagnosis_ser_num__isnull=True),
            patient__last_updated__date__gte=start_date,
            patient__last_updated__date__lte=end_date,
        )
        .annotate(
            patient_ser_num=models.F('patient__patientsernum'),
            age=models.F('patient__age'),
<<<<<<< HEAD
            date_of_birth=models.F('patient__date_of_birth'),
            sex=models.F('patient__sex'),
            email=models.F('patient__email'),
            language=models.F('patient__language'),
            registration_date=models.F('patient__registration_date'),
            latest_diagnosis_description=models.F('patient__legacydiagnosis__description_en'),
            latest_diagnosis_date=models.F('patient__legacydiagnosis__creation_date'),
=======
            date_of_birth=Trunc('patient__date_of_birth', 'second', tzinfo=dt.UTC),
            sex=models.F('patient__sex'),
            email=models.F('patient__email'),
            language=models.F('patient__language'),
            registration_date_utc=Trunc('patient__registration_date', 'second', tzinfo=dt.UTC),
            latest_diagnosis_description=models.F('patient__legacydiagnosis__description_en'),
            latest_diagnosis_date_utc=Trunc('patient__legacydiagnosis__creation_date', 'second', tzinfo=dt.UTC),
>>>>>>> 54c0a90b
        )
        .values(
            'patient_ser_num',
            'age',
            'date_of_birth',
            'sex',
            'email',
            'language',
<<<<<<< HEAD
            'registration_date',
            'latest_diagnosis_description',
            'latest_diagnosis_date',
=======
            'registration_date_utc',
            'latest_diagnosis_description',
            'latest_diagnosis_date_utc',
>>>>>>> 54c0a90b
        )
    )

    return list(demographics_and_diagnosis)


def _fetch_received_medical_records_summary(
    start_date: dt.date,
    end_date: dt.date,
    filters: dict[str, models.Expression],
    annotated_summary_fields: dict[str, Any],
    group_by: GroupByComponent = GroupByComponent.DAY,
) -> list[dict[str, Any]]:
    """
    Fetch received medical records summary from the `DailyPatientDataReceived` model.

    The summary contains:
        - the total number of received medical records
        - the total number of unique patients
        - the average number of received medical records per patient

    The results can be grouped by day (by default), by month, by year.

    Args:
        start_date: the beginning of the time period of the received medical records summary (inclusive)
        end_date: the end of the time period of the received medical records summary (inclusive)
        filters: additional filters on the received medical records (e.g., to eliminate records where the count is 0)
        annotated_summary_fields: annotation fields with the statistics/summary aggregation
        group_by: the date component to group by. By default it is grouped by day.

    Returns:
        grouped received medical records summary for a given time period
    """
    queryset = DailyPatientDataReceived.objects.filter(
        action_date__gte=start_date,
        action_date__lte=end_date,
        **filters,
    )

    queryset = _annotate_queryset_with_grouping_field(queryset, 'action_date', group_by)
    group_field = group_by.name.lower()

    return list(
        queryset.values(
            group_field,
        )
        .annotate(
            **annotated_summary_fields,
        )
        .order_by(f'-{group_field}'),
    )


def _annotate_queryset_with_grouping_field[ModelType: models.Model](
    queryset: models.QuerySet[ModelType],
    field_name: str,
    group_by: GroupByComponent,
) -> models.QuerySet[ModelType]:
    """
    Add an aggregation field to the queryset based on the grouping component.

    Args:
        queryset: the queryset to annotate with a new grouping field
        field_name: the name of the queryset's field that is used to create new aggregation field
        group_by: the date component to group by

    Returns:
        queryset with annotated grouping component field
    """
    # First, cast the field to a DateTimeField (to avoid the ValueError if it's a DateField).
    datetime_expr = Cast(field_name, output_field=models.DateTimeField())

    if group_by == GroupByComponent.YEAR:
<<<<<<< HEAD
        annotated_queryset: models.QuerySet[ModelType] = queryset.annotate(
            year=TruncYear(field_name),
=======
        annotated_queryset: models.QuerySet[_ModelT] = queryset.annotate(
            year=TruncYear(datetime_expr, tzinfo=dt.UTC, output_field=models.DateField()),
>>>>>>> 54c0a90b
        )
    elif group_by == GroupByComponent.MONTH:
        annotated_queryset = queryset.annotate(
            month=TruncMonth(datetime_expr, tzinfo=dt.UTC, output_field=models.DateField()),
        )
    else:
        annotated_queryset = queryset.annotate(
            day=TruncDay(datetime_expr, tzinfo=dt.UTC, output_field=models.DateField()),
        )

    return annotated_queryset<|MERGE_RESOLUTION|>--- conflicted
+++ resolved
@@ -566,11 +566,7 @@
             'action_by_user',
         )
         .annotate(
-<<<<<<< HEAD
-            year=ExtractYear(models.Max('last_login')),
-=======
             year=ExtractYear(models.Max('last_login', tzinfo=dt.UTC)),
->>>>>>> 54c0a90b
         )
     )
 
@@ -702,15 +698,6 @@
         .annotate(
             patient_ser_num=models.F('patient__patientsernum'),
             age=models.F('patient__age'),
-<<<<<<< HEAD
-            date_of_birth=models.F('patient__date_of_birth'),
-            sex=models.F('patient__sex'),
-            email=models.F('patient__email'),
-            language=models.F('patient__language'),
-            registration_date=models.F('patient__registration_date'),
-            latest_diagnosis_description=models.F('patient__legacydiagnosis__description_en'),
-            latest_diagnosis_date=models.F('patient__legacydiagnosis__creation_date'),
-=======
             date_of_birth=Trunc('patient__date_of_birth', 'second', tzinfo=dt.UTC),
             sex=models.F('patient__sex'),
             email=models.F('patient__email'),
@@ -718,7 +705,6 @@
             registration_date_utc=Trunc('patient__registration_date', 'second', tzinfo=dt.UTC),
             latest_diagnosis_description=models.F('patient__legacydiagnosis__description_en'),
             latest_diagnosis_date_utc=Trunc('patient__legacydiagnosis__creation_date', 'second', tzinfo=dt.UTC),
->>>>>>> 54c0a90b
         )
         .values(
             'patient_ser_num',
@@ -727,15 +713,9 @@
             'sex',
             'email',
             'language',
-<<<<<<< HEAD
-            'registration_date',
-            'latest_diagnosis_description',
-            'latest_diagnosis_date',
-=======
             'registration_date_utc',
             'latest_diagnosis_description',
             'latest_diagnosis_date_utc',
->>>>>>> 54c0a90b
         )
     )
 
@@ -809,13 +789,8 @@
     datetime_expr = Cast(field_name, output_field=models.DateTimeField())
 
     if group_by == GroupByComponent.YEAR:
-<<<<<<< HEAD
         annotated_queryset: models.QuerySet[ModelType] = queryset.annotate(
-            year=TruncYear(field_name),
-=======
-        annotated_queryset: models.QuerySet[_ModelT] = queryset.annotate(
             year=TruncYear(datetime_expr, tzinfo=dt.UTC, output_field=models.DateField()),
->>>>>>> 54c0a90b
         )
     elif group_by == GroupByComponent.MONTH:
         annotated_queryset = queryset.annotate(
