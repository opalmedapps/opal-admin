"""Command for sending data to the Databank."""
import json
from collections import defaultdict
from typing import Any

from django.core.management.base import BaseCommand
from django.core.serializers import serialize
from django.db import transaction
from django.db.models.query import QuerySet

from opal.databank.models import DatabankConsent, DataModuleType
from opal.legacy.models import LegacyAppointment, LegacyDiagnosis, LegacyPatient, LegacyPatientTestResult
from opal.legacy_questionnaires.models import LegacyAnswerQuestionnaire


class Command(BaseCommand):
    """Command to send the data of consenting databank patients to the external databank."""

    help = "send consenting Patients' data to the databank"  # noqa: A003

    @transaction.atomic
    def handle(self, *args: Any, **kwargs: Any) -> None:
        """
        Handle sending patients de-identified data to the databank.

        Return 'None'.

        Args:
            args: non-keyword input arguments.
            kwargs: variable keyword input arguments.
        """
        consenting_patients_querysets = {
            DataModuleType.APPOINTMENTS: DatabankConsent.objects.filter(has_appointments=True),
            DataModuleType.DIAGNOSES: DatabankConsent.objects.filter(has_diagnoses=True),
            DataModuleType.DEMOGRAPHICS: DatabankConsent.objects.filter(has_demographics=True),
            DataModuleType.LABS: DatabankConsent.objects.filter(has_labs=True),
            DataModuleType.QUESTIONNAIRES: DatabankConsent.objects.filter(has_questionnaires=True),
        }
        for module, queryset in consenting_patients_querysets.items():
            if queryset:
                self.stdout.write(
                    f'Number of {DataModuleType(module).label}-consenting patients is: {queryset.count()}',
                )
                # Retrieve patient data for each module type and send all at once
                for databank_patient in queryset:
                    self._retrieve_databank_data_for_patient(databank_patient, module)
            else:
                self.stderr.write(
                    f'No patients found consenting to {DataModuleType(module).label} data donation.',
                )

    def _retrieve_databank_data_for_patient(self, databank_patient: DatabankConsent, module: DataModuleType) -> None:
        """Use model managers to retrieve databank data for a consenting patient.

        Args:
            databank_patient: Patient consenting for this databank module
            module: databank data module enum type

        Raises:
            ValueError: If an invalid DateModuleType value is provided or if a patient is missing the legacy id
        """
        if not databank_patient.patient.legacy_id:
            raise ValueError('Legacy ID missing from Databank Patient.')
        match module:
            case DataModuleType.APPOINTMENTS:
                databank_data = LegacyAppointment.objects.get_databank_data_for_patient(
                    patient_ser_num=databank_patient.patient.legacy_id,
                    last_synchronized=databank_patient.last_synchronized,
                )
            case DataModuleType.DIAGNOSES:
                databank_data = LegacyDiagnosis.objects.get_databank_data_for_patient(
                    patient_ser_num=databank_patient.patient.legacy_id,
                    last_synchronized=databank_patient.last_synchronized,
                )
            case DataModuleType.DEMOGRAPHICS:
                databank_data = LegacyPatient.objects.get_databank_data_for_patient(
                    patient_ser_num=databank_patient.patient.legacy_id,
                    last_synchronized=databank_patient.last_synchronized,
                )
            case DataModuleType.LABS:
                databank_data = LegacyPatientTestResult.objects.get_databank_data_for_patient(
                    patient_ser_num=databank_patient.patient.legacy_id,
                    last_synchronized=databank_patient.last_synchronized,
                )
<<<<<<< HEAD
            case 'QSTN':
=======
            case DataModuleType.QUESTIONNAIRES:
>>>>>>> cfc3d5f2
                databank_data = LegacyAnswerQuestionnaire.objects.get_databank_data_for_patient(
                    patient_ser_num=databank_patient.patient.legacy_id,
                    last_synchronized=databank_patient.last_synchronized,
                )
            case _:
                raise ValueError(f'{module} not a valid databank data type.')

        if databank_data:
            json_data = self._nest_and_serialize_queryset(databank_patient.guid, databank_data, module)
            print(json_data)
            # # Send to OIE and note what was sent to stdout

            self.stdout.write(
                f'{len(databank_data)} instances of {DataModuleType(module).label} successfully data sent',
            )
        else:
            self.stdout.write(
                f'No {DataModuleType(module).label} data found for {databank_patient.patient}',
            )

    def _nest_and_serialize_queryset(self, guid: str, queryset: QuerySet, nesting_key: str) -> str:
        """Pull the GUID to the top element and nest the rest of the qs records into a single JSON object.

        Args:
            queryset: Databank queryset with one or many rows
            guid: GUID for this databank patient, used as the parent element of the nested JSON
            nesting_key: name of key for the nested data

        Returns:
            JSON str for API sender
        """
        data = list(queryset)
        nested_data: dict = {'GUID': guid, nesting_key: data}
        if nesting_key == 'LABS':
            nested_data = {'GUID': guid}
            grouped_data = defaultdict(list)
            # Define keys for grouping
            group_keys = ['test_group_name', 'test_group_indicator']

            for record in data:
                # Create a tuple of group values
                group_values = tuple(record[key] for key in group_keys)

                # Prepare component dictionary by excluding group keys from the record
                component = {k: v for k, v in record.items() if k not in group_keys}

                # Append the component to the corresponding group in grouped_data
                grouped_data[group_values].append(component)

            # Prepare the final result
            result = []

            for group_values, components in grouped_data.items():
                group_dict = dict(zip(group_keys, group_values))
                group_dict['components'] = components
                result.append(group_dict)
            return result
        return json.dumps(nested_data, indent=4, sort_keys=True, default=str)<|MERGE_RESOLUTION|>--- conflicted
+++ resolved
@@ -82,11 +82,7 @@
                     patient_ser_num=databank_patient.patient.legacy_id,
                     last_synchronized=databank_patient.last_synchronized,
                 )
-<<<<<<< HEAD
-            case 'QSTN':
-=======
             case DataModuleType.QUESTIONNAIRES:
->>>>>>> cfc3d5f2
                 databank_data = LegacyAnswerQuestionnaire.objects.get_databank_data_for_patient(
                     patient_ser_num=databank_patient.patient.legacy_id,
                     last_synchronized=databank_patient.last_synchronized,
