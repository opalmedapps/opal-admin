--- conflicted
+++ resolved
@@ -1,22 +1,14 @@
 """Command for sending data to the Databank."""
 import json
 from collections import defaultdict
-<<<<<<< HEAD
 from datetime import datetime
-from typing import Any, Optional
-=======
-from typing import Any, TypeAlias
->>>>>>> f01105b5
+from typing import Any, Optional, TypeAlias
 
 from django.conf import settings
 from django.core.management.base import BaseCommand
 from django.db import transaction
-<<<<<<< HEAD
-from django.db.models.query import QuerySet
+from django.db.models import Model
 from django.utils import timezone
-=======
-from django.db.models import Model
->>>>>>> f01105b5
 
 import requests
 from django_stubs_ext.aliases import ValuesQuerySet
@@ -201,16 +193,11 @@
             ]
         return {'GUID': guid, nesting_key: data}
 
-<<<<<<< HEAD
-    def _send_to_oie_and_handle_response(self, data: dict) -> Any:
+    def _send_to_oie_and_handle_response(self, data: dict[str, CombinedModuleData]) -> None:
         """Send databank dataset to the OIE and handle immediate OIE response.
 
         This function should handle status and errors between Django and OIE only.
         The `_parse_aggregate_databank_response` function handles the status and errors between OIE and Databank.
-=======
-    def _send_to_oie_and_handle_response(self, data: dict[str, CombinedModuleData]) -> None:
-        """Send databank dataset to the OIE and handle response.
->>>>>>> f01105b5
 
         Args:
             data: Databank dictionary of one of the five module types.
