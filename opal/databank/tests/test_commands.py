--- conflicted
+++ resolved
@@ -468,7 +468,6 @@
         assert databank_models.SharedData.objects.all().count() == 0
         assert databank_patient1.last_synchronized == timezone.make_aware(last_sync)
 
-<<<<<<< HEAD
     def test_parse_aggregate_response_failure_unauthorized(
         self,
         mocker: MockerFixture,
@@ -571,12 +570,8 @@
         assert databank_models.SharedData.objects.all().count() == 0
         assert databank_patient1.last_synchronized == timezone.make_aware(last_sync)
 
-    def test_patient_data_success_tracker_check_uninitialized_patient(self, capsys: pytest.CaptureFixture[str]) -> None:
-        """Test behaivour when an unknown patient is passed to the _update_databank_patient_metadata function."""
-=======
     def test_patient_data_success_tracker_update_success(self) -> None:
         """Test updating last_syncrho times."""
->>>>>>> 75c663cc
         django_pat1 = patient_factories.Patient(ramq='SIMM12345678', legacy_id=51)
         legacy_factories.LegacyPatientFactory(patientsernum=django_pat1.legacy_id)
         last_sync = datetime(2022, 1, 1)
