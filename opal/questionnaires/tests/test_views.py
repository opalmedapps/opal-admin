--- conflicted
+++ resolved
@@ -232,11 +232,11 @@
     assert response.status_code == HTTPStatus.BAD_REQUEST
 
 
-<<<<<<< HEAD
-def test_update_request_event_filter_template(user_client: Client, caplog: LogCaptureFixture) -> None:
-=======
-def test_update_request_event_filter_template(user_client: Client, questionnaire_data: None) -> None:
->>>>>>> f9b4d5cf
+def test_update_request_event_filter_template(
+    user_client: Client,
+    questionnaire_data: None,
+    caplog: LogCaptureFixture,
+) -> None:
     """Ensure RequestEvent object is correctly updated on call to filter template."""
     test_questionnaire_profile = QuestionnaireProfileFactory()  # Get test user & profile from factory
     test_questionnaire_profile.user.is_superuser = True  # Permission to view report tooling
