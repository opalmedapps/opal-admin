--- conflicted
+++ resolved
@@ -251,18 +251,6 @@
         path=reverse('questionnaires:reports-filter'),
         data={'questionnaireid': ['11']},
     )
-<<<<<<< HEAD
-    q_string = "{'questionnaireid': '11'}"
-    method = 'POST'
-    request_event = (
-        RequestEvent.objects.filter(
-            url='/questionnaires/reports/filter/',
-        )
-        .order_by('-datetime')
-        .first()
-    )
-=======
->>>>>>> ef5e59e3
 
     assert response.status_code == HTTPStatus.OK
     assert len(caplog.records) == 2
@@ -287,17 +275,6 @@
         "{'questionnaireID': '11', 'questionnaireName': 'Test Qst', 'start': '2016-11-25', 'end': '2020-02-27',"
         + " 'patientIDs': '3', 'questionIDs': '832'}"
     )
-<<<<<<< HEAD
-    method = 'POST'
-    request_event = (
-        RequestEvent.objects.filter(
-            url='/questionnaires/reports/detail/',
-        )
-        .order_by('-datetime')
-        .first()
-    )
-=======
->>>>>>> ef5e59e3
 
     assert response.status_code == HTTPStatus.OK
     assert len(caplog.records) == 2
