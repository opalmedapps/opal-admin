--- conflicted
+++ resolved
@@ -3,6 +3,7 @@
 # SPDX-License-Identifier: AGPL-3.0-or-later
 
 """Command for detecting deviations between legacy (MariaDB) and new (Django) tables/models."""
+
 from typing import Any
 
 from django.conf import settings
@@ -98,11 +99,6 @@
         CC.legacy_id AS LegacyID,
         UU.first_name AS FirstName,
         UU.last_name AS LastName,
-<<<<<<< HEAD
-        -- convert international phonenumber format from +1 514-234-5678 to the format in the legacy DB: 5142345678
-        REPLACE(SUBSTRING(UU.phone_number, 4), '-', '') AS Phone,
-=======
->>>>>>> 54c0a90b
         LOWER(UU.email) AS Email,
         LOWER(UU.language) AS Language,
         UU.username as Username
@@ -245,10 +241,7 @@
 
         # return `None` if there are no unmatched records
         # and the number of the data records is the same
-        if (
-            not unmatched_records
-            and django_records_len == legacy_records_len
-        ):
+        if not unmatched_records and django_records_len == legacy_records_len:
             return None
 
         err_str = (
