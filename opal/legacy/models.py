--- conflicted
+++ resolved
@@ -650,13 +650,9 @@
     date_added = models.DateTimeField(db_column='DateAdded', auto_now_add=True)
     read_status = models.IntegerField(db_column='ReadStatus', default=0)
     read_by = models.TextField(db_column='ReadBy', blank=True)
-<<<<<<< HEAD
-    last_updated = models.DateTimeField(db_column='LastUpdated', auto_now=True)
-=======
-    last_updated = models.DateTimeField(auto_now=True, db_column='LastUpdated')
+    last_updated = models.DateTimeField(db_column='LastUpdated', auto_now=True)
     available_at = models.DateTimeField(db_column='AvailableAt', null=True)
 
->>>>>>> fc6a29b1
     objects: managers.LegacyPatientTestResultManager = managers.LegacyPatientTestResultManager()
 
     class Meta:
