--- conflicted
+++ resolved
@@ -1,14 +1,10 @@
-<<<<<<< HEAD
 # SPDX-FileCopyrightText: Copyright (C) 2022 Opal Health Informatics Group at the Research Institute of the McGill University Health Centre <john.kildea@mcgill.ca>
 #
 # SPDX-License-Identifier: AGPL-3.0-or-later
 
-from datetime import date, datetime, timedelta
-=======
 from datetime import timedelta
 
 from django.utils import timezone
->>>>>>> 1a89ec96
 
 from dateutil.relativedelta import relativedelta
 
