--- conflicted
+++ resolved
@@ -254,7 +254,6 @@
         pdf.set_title('Pathologie Chirurgicale Rapport Final/Surgical Pathology Final Report')
         pdf.set_producer('fpdf2 2.7.5')  # TODO: get the version automatically
         pdf.add_page()
-<<<<<<< HEAD
         templ = FlexTemplate(pdf, elements)
         templ['site_logo'] = pathology_data.site_logo_path
         templ['patient_name'] = f'Nom/Name: {pdf.patient_name}'
@@ -419,11 +418,6 @@
 
         # TODO: fix file name
         generated_at = datetime.now().strftime('%Y-%m-%d %H:%M:%S')
-        report_path = settings.PATHOLOGY_REPORTS_PATH / f'{str(generated_at)}.pdf'
-        pdf.output('report.pdf')
-
-=======
-        generated_at = datetime.now().strftime('%Y-%m-%d %H:%M:%S')
         report_file_name = '{first_name}_{last_name}_{date}_pathology'.format(
             first_name=pathology_data.patient_first_name,
             last_name=pathology_data.patient_last_name,
@@ -431,7 +425,7 @@
         )
         report_path = settings.PATHOLOGY_REPORTS_PATH / f'{report_file_name}.pdf'
         pdf.output(str(report_path))
->>>>>>> a73bd5ec
+
         return report_path
 
     def _request_base64_report(
