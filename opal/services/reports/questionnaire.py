--- conflicted
+++ resolved
@@ -8,26 +8,14 @@
 from enum import Enum
 from typing import TYPE_CHECKING, NamedTuple
 
-<<<<<<< HEAD
-from django.conf import settings
 from django.utils import timezone
 
-=======
->>>>>>> 660ec16c
 import pandas as pd
 from fpdf import FPDF, FPDF_VERSION, FontFace, FPDFException
 from fpdf.enums import Align, PageLabelStyle, TableBordersLayout
 from fpdf.outline import OutlineSection
 from fpdf.transitions import Transition
-<<<<<<< HEAD
 from plotly import express as px
-from requests.exceptions import JSONDecodeError, RequestException
-from rest_framework import status
-
-from opal.utils.base64_util import Base64Util
-=======
-from plotly import express
->>>>>>> 660ec16c
 
 from .base import FPDFCellDictType, FPDFMultiCellDictType, InstitutionData, PatientData
 
@@ -621,149 +609,4 @@
     """
     pdf = QuestionnairePDF(institution, patient, questionnaires, toc_pages=toc_pages)
 
-<<<<<<< HEAD
-    return pdf.output()
-
-
-class QuestionnaireReportRequestData(NamedTuple):
-    """
-    Typed `NamedTuple` that describes data fields needed for generating a questionnaire PDF report.
-
-    Attributes:
-        patient_id: the ID of an Opal patient (e.g., patient serial number)
-        patient_name: patient's first name and last name
-        patient_site: patient's site code (e.g., RVH)
-        patient_mrn: patient's medical record number (e.g., 9999996) within the site
-        logo_path: file path of the logo image
-        language: report's language (English or French)
-    """
-
-    patient_id: int
-    patient_name: str
-    patient_site: str
-    patient_mrn: str
-    logo_path: Path
-    language: str
-
-
-class ReportService:
-    """Service that provides functionality for generating PDF reports."""
-
-    content_type = 'application/json'
-    logger = logging.getLogger(__name__)
-
-    # TODO: use fpdf2 instead of the legacy PDF-generator (PHP service)
-    def generate_base64_questionnaire_report(
-        self,
-        report_data: QuestionnaireReportRequestData,
-    ) -> str | None:
-        """
-        Create a questionnaire PDF report in encoded base64 string format.
-
-        Args:
-            report_data: questionnaire data required to call the legacy PHP report service
-
-        Returns:
-            encoded base64 string of the generated questionnaire PDF report
-        """
-        # return a `None` if questionnaire report request data are not valid
-        if not self._is_questionnaire_report_request_data_valid(report_data):
-            self.logger.error(
-                'The questionnaire report request data are not valid.'
-                + 'Please check the data that are being passed to the legacy PHP report service.',
-            )
-            return None
-
-        base64_report = self._request_base64_report(report_data)
-
-        if Base64Util().is_base64(base64_report) is True:
-            return base64_report
-
-        self.logger.error('The generated questionnaire PDF report is not in the base64 format.')
-        return None
-
-    def _request_base64_report(
-        self,
-        report_data: QuestionnaireReportRequestData,
-    ) -> str | None:
-        """
-        Generate a PDF report by making an HTTP call to the legacy PHP endpoint.
-
-        Args:
-            report_data (QuestionnaireReportRequestData): report request data needed to call legacy PHP report service
-
-        Returns:
-            str: encoded base64 string of the generated PDF report
-        """
-        payload = json.dumps({
-            'patient_id': report_data.patient_id,
-            'patient_name': report_data.patient_name,
-            'patient_site': report_data.patient_site,
-            'patient_mrn': report_data.patient_mrn,
-            'logo_base64': Base64Util().encode_to_base64(report_data.logo_path),
-            'language': report_data.language,
-        })
-
-        headers = {'Content-Type': self.content_type}
-
-        try:
-            response = requests.post(
-                url=settings.LEGACY_QUESTIONNAIRES_REPORT_URL,
-                headers=headers,
-                data=payload,
-                timeout=60,
-            )
-        except RequestException:
-            self.logger.exception('An error occurred while requesting the legacy PHP report service.')
-            return None
-
-        # Return a `None` if response status code is not success (e.g., different than 2**)
-        if status.is_success(response.status_code) is False:
-            self.logger.error(
-                'The status code of the response from the PHP report service should be "200".\n'
-                + f'{response.reason}\n{response.text}',
-            )
-            return None
-
-        # Return a `None` string if cannot read encoded pdf report
-        try:
-            base64_report = response.json()['data']['base64EncodedReport']
-        except (KeyError, JSONDecodeError):
-            self.logger.exception(
-                'Cannot read "base64EncodedReport" key in the JSON response received from PHP report service.\n'
-                + f' {response.text}',
-            )
-            return None
-
-        # Check if ['data']['base64EncodedReport'] is a string and return its value. If not a string, return `None`.
-        if isinstance(base64_report, str):
-            return base64_report
-
-        self.logger.error('The "base64EncodedReport" value received from the PHP report service is not a string.')
-        return None
-
-    def _is_questionnaire_report_request_data_valid(
-        self,
-        report_data: QuestionnaireReportRequestData,
-    ) -> bool:
-        """
-        Check if questionnaire report request data is valid.
-
-        Args:
-            report_data (QuestionnaireReportRequestData): report request data needed to call legacy PHP report service
-
-        Returns:
-            bool: boolean value showing if questionnaire report request data is valid
-        """
-        languages = dict(settings.LANGUAGES)
-
-        return (  # check if patient_id is a positive number
-            report_data.patient_id >= 0
-            # check if logo_path exists
-            and report_data.logo_path.exists()
-            # check if language exists
-            and report_data.language in languages
-        )
-=======
-    return pdf.output()
->>>>>>> 660ec16c
+    return pdf.output()