<<<<<<< HEAD
# SPDX-FileCopyrightText: Copyright (C) 2022 Opal Health Informatics Group at the Research Institute of the McGill University Health Centre <john.kildea@mcgill.ca>
#
# SPDX-License-Identifier: AGPL-3.0-or-later

import json
=======
>>>>>>> 1a89ec96
from datetime import date, datetime
from http import HTTPStatus
from pathlib import Path

from django.utils import timezone

import pytest
from fpdf import FPDFException
from pytest_mock.plugin import MockerFixture

from opal.services.reports import questionnaire
from opal.services.reports.base import InstitutionData, PatientData

pytestmark = pytest.mark.django_db(databases=['default', 'legacy'])

BASE64_ENCODED_REPORT = 'T1BBTCBURVNUIEdFTkVSQVRFRCBSRVBPUlQgUERG'
ENCODING = 'utf-8'
LOGO_PATH = Path('opal/tests/fixtures/test_logo.png')
NON_STRING_VALUE = 123
TEST_LEGACY_QUESTIONNAIRES_REPORT_URL = 'http://localhost:80/report'

QUESTION_REPORT_DATA = (
    questionnaire.Question(
        question_text='Question demo',
        question_label='demo',
        question_type_id=questionnaire.QuestionType.TEXT,
        position=1,
        min_value=None,
        max_value=None,
        polarity=0,
        section_id=1,
        answers=[
            (
                datetime(2024, 10, 20, 14, 0, tzinfo=timezone.get_current_timezone()),
                'Demo answer',
            ),
        ],
    ),
    questionnaire.Question(
        question_text='Question demo',
        question_label='demo',
        question_type_id=questionnaire.QuestionType.CHECKBOX,
        position=1,
        min_value=None,
        max_value=None,
        polarity=0,
        section_id=1,
        answers=[
            (
                datetime(2024, 10, 21, 14, 0, tzinfo=timezone.get_current_timezone()),
                'Demo answer',
            ),
        ],
    ),
)
QUESTION_REPORT_DATA_CHARTS = (
    questionnaire.Question(
        question_text='Question charts demo',
        question_label='charts demo',
        question_type_id=questionnaire.QuestionType.NUMERIC,
        position=1,
        min_value=5,
        max_value=7,
        polarity=0,
        section_id=1,
        answers=[
            (
                datetime(2024, 10, 20, 14, 0, tzinfo=timezone.get_current_timezone()),
                '5',
            ),
            (
                datetime(2024, 10, 21, 14, 0, tzinfo=timezone.get_current_timezone()),
                '7',
            ),
        ],
    ),
)
QUESTION_REPORT_DATA_MULTIPLE_CHARTS = (
    questionnaire.Question(
        question_text='Question charts demo',
        question_label='charts demo1',
        question_type_id=questionnaire.QuestionType.NUMERIC,
        position=1,
        min_value=5,
        max_value=7,
        polarity=0,
        section_id=1,
        answers=[
            (
                datetime(2024, 10, 20, 14, 0, tzinfo=timezone.get_current_timezone()),
                '5',
            ),
            (
                datetime(2024, 10, 21, 14, 0, tzinfo=timezone.get_current_timezone()),
                '7',
            ),
        ],
    ),
    questionnaire.Question(
        question_text='Question text demo',
        question_label='text demo',
        question_type_id=questionnaire.QuestionType.TEXT,
        position=1,
        min_value=None,
        max_value=None,
        polarity=0,
        section_id=1,
        answers=[
            (
                datetime(2024, 10, 20, 14, 0, tzinfo=timezone.get_current_timezone()),
                'data',
            ),
            (
                datetime(2024, 10, 21, 14, 0, tzinfo=timezone.get_current_timezone()),
                'data',
            ),
            (
                datetime(2024, 10, 20, 14, 0, tzinfo=timezone.get_current_timezone()),
                'data',
            ),
            (
                datetime(2024, 10, 20, 14, 0, tzinfo=timezone.get_current_timezone()),
                'data',
            ),
            (
                datetime(2024, 10, 21, 14, 0, tzinfo=timezone.get_current_timezone()),
                'data',
            ),
            (
                datetime(2024, 10, 20, 14, 0, tzinfo=timezone.get_current_timezone()),
                'data',
            ),
            (
                datetime(2024, 10, 20, 14, 0, tzinfo=timezone.get_current_timezone()),
                'data',
            ),
            (
                datetime(2024, 10, 21, 14, 0, tzinfo=timezone.get_current_timezone()),
                'data',
            ),
            (
                datetime(2024, 10, 20, 14, 0, tzinfo=timezone.get_current_timezone()),
                'data',
            ),
        ],
    ),
    questionnaire.Question(
        question_text='Question charts after break, no max and min',
        question_label='break demo',
        question_type_id=questionnaire.QuestionType.NUMERIC,
        position=1,
        min_value=None,
        max_value=None,
        polarity=0,
        section_id=1,
        answers=[
            (
                datetime(2024, 10, 20, 14, 0, tzinfo=timezone.get_current_timezone()),
                '5',
            ),
            (
                datetime(2024, 10, 21, 14, 0, tzinfo=timezone.get_current_timezone()),
                '7',
            ),
        ],
    ),
    questionnaire.Question(
        question_text='Question charts demo',
        question_label='charts demo',
        question_type_id=questionnaire.QuestionType.NUMERIC,
        position=1,
        min_value=5,
        max_value=7,
        polarity=0,
        section_id=1,
        answers=[
            (
                datetime(2024, 10, 20, 14, 0, tzinfo=timezone.get_current_timezone()),
                '5',
            ),
            (
                datetime(2024, 10, 21, 14, 0, tzinfo=timezone.get_current_timezone()),
                '7',
            ),
        ],
    ),
    questionnaire.Question(
        question_text='Question radio before break',
        question_label='text demo',
        question_type_id=questionnaire.QuestionType.RADIO,
        position=1,
        min_value=5,
        max_value=7,
        polarity=0,
        section_id=1,
        answers=[
            (
                datetime(2024, 10, 20, 14, 0, tzinfo=timezone.get_current_timezone()),
                '5',
            ),
            (
                datetime(2024, 10, 21, 14, 0, tzinfo=timezone.get_current_timezone()),
                '7',
            ),
        ],
    ),
    questionnaire.Question(
        question_text='Question checkbox after break',
        question_label='text demo',
        question_type_id=questionnaire.QuestionType.CHECKBOX,
        position=1,
        min_value=5,
        max_value=7,
        polarity=0,
        section_id=1,
        answers=[
            (
                datetime(2024, 10, 20, 14, 0, tzinfo=timezone.get_current_timezone()),
                '5',
            ),
            (
                datetime(2024, 10, 21, 14, 0, tzinfo=timezone.get_current_timezone()),
                '7',
            ),
        ],
    ),
)
QUESTIONNAIRE_REPORT_DATA_SHORT_NICKNAME = questionnaire.QuestionnaireData(
    questionnaire_id=1,
    questionnaire_title='BREAST-Q Reconstruction Module',
    last_updated=datetime(2024, 10, 21, 14, 0, tzinfo=timezone.get_current_timezone()),
    questions=list(QUESTION_REPORT_DATA),
)
QUESTIONNAIRE_REPORT_DATA_LONG_NICKNAME = questionnaire.QuestionnaireData(
    questionnaire_id=1,
    questionnaire_title='Revised Version Edmonton Symptom Assessment System (ESAS-r)',
    last_updated=datetime(2024, 10, 21, 14, 0, tzinfo=timezone.get_current_timezone()),
    questions=list(QUESTION_REPORT_DATA),
)
QUESTIONNAIRE_REPORT_DATA_WITH_CHARTS = questionnaire.QuestionnaireData(
    questionnaire_id=1,
    questionnaire_title='Questionnaire demo with charts for questions',
    last_updated=datetime(2024, 10, 21, 14, 0, tzinfo=timezone.get_current_timezone()),
    questions=list(QUESTION_REPORT_DATA_CHARTS),
)
QUESTIONNAIRE_REPORT_DATA_WITH_MULTIPLE_CHARTS = questionnaire.QuestionnaireData(
    questionnaire_id=1,
    questionnaire_title='Questionnaire demo with charts for questions',
    last_updated=datetime(2024, 10, 21, 14, 0, tzinfo=timezone.get_current_timezone()),
    questions=list(QUESTION_REPORT_DATA_MULTIPLE_CHARTS),
)

PATIENT_REPORT_DATA_WITH_NO_PAGE_BREAK = PatientData(
    patient_first_name='Bart',
    patient_last_name='Simpson',
    patient_date_of_birth=date(1999, 1, 1),
    patient_ramq='SIMM99999999',
    patient_sites_and_mrns=[
        {'mrn': '22222443', 'site_code': 'MGH'},
        {'mrn': '1111728', 'site_code': 'RVH'},
    ],
)
INSTITUTION_REPORT_DATA_WITH_NO_PAGE_BREAK = InstitutionData(
    institution_logo_path=Path('opal/tests/fixtures/test_logo.png'),
    document_number='FMU-8624',
    source_system='OPAL',
)


def _create_generated_report_data(status: HTTPStatus) -> dict[str, dict[str, str]]:
    """
    Create mock `dict` response on the `report` HTTP POST request.

    Args:
        status: response status code

    Returns:
        mock data response
    """
    return {
        'data': {
            'status': f'Success: {status}',
            'base64EncodedReport': BASE64_ENCODED_REPORT,
        },
    }


def test_generate_pdf_one_page() -> None:
    """Ensure that the pdf is correctly generated."""
    pdf_bytes = questionnaire.generate_pdf(
        INSTITUTION_REPORT_DATA_WITH_NO_PAGE_BREAK,
        PATIENT_REPORT_DATA_WITH_NO_PAGE_BREAK,
        [QUESTIONNAIRE_REPORT_DATA_SHORT_NICKNAME],
    )
    content = pdf_bytes.decode('latin1')
    page_count = content.count('/Type /Page\n')

    assert page_count == 2, 'PDF should have the expected amount of pages'
    assert isinstance(pdf_bytes, bytearray), 'Output'
    assert pdf_bytes, 'PDF should not be empty'


# Marking this slow since the test uses chromium
@pytest.mark.slow
# Allow hosts to make the test work for Windows, Linux and Unix-based environements
@pytest.mark.allow_hosts(['127.0.0.1'])
def test_generate_pdf_charts() -> None:
    """Ensure that the PDF is correctly generated."""
    pdf_bytes = questionnaire.generate_pdf(
        INSTITUTION_REPORT_DATA_WITH_NO_PAGE_BREAK,
        PATIENT_REPORT_DATA_WITH_NO_PAGE_BREAK,
        [QUESTIONNAIRE_REPORT_DATA_WITH_CHARTS],
    )
    content = pdf_bytes.decode('latin1')
    page_count = content.count('/Type /Page\n')

    assert page_count == 2, 'PDF should have the expected amount of pages'
    assert isinstance(pdf_bytes, bytearray), 'Output'
    assert pdf_bytes, 'PDF should not be empty'


def test_generate_pdf_multiple_pages() -> None:
    """Ensure that the pdf is correctly generated with the toc being multiple pages."""
    questionnaire_data = [QUESTIONNAIRE_REPORT_DATA_SHORT_NICKNAME for _ in range(17)]

    pdf_bytes = questionnaire.generate_pdf(
        INSTITUTION_REPORT_DATA_WITH_NO_PAGE_BREAK,
        PATIENT_REPORT_DATA_WITH_NO_PAGE_BREAK,
        questionnaire_data,
    )
    content = pdf_bytes.decode('latin1')
    page_count = content.count('/Type /Page\n')

    assert page_count == 19, 'PDF should have the expected amount of pages'
    assert isinstance(pdf_bytes, bytearray), 'Output'
    assert pdf_bytes, 'PDF should not be empty'


def test_generate_pdf_multiple_pages_with_long_name(mocker: MockerFixture) -> None:
    """
    Ensure that the pdf is correctly generated with the toc being multiple pages.

    Make sure the calculation fails and _generate_pdf gets called a second time to retrieves
    the right number of pages for the TOC.
    """
    mock_generate = mocker.spy(questionnaire, '_generate_pdf')
    # 14 with short name fit on one ToC page
    # create 13 with short names and one with long name to cause the ToC to span 2 pages
    data = [QUESTIONNAIRE_REPORT_DATA_SHORT_NICKNAME for _ in range(13)] + [QUESTIONNAIRE_REPORT_DATA_LONG_NICKNAME]
    institution_data = INSTITUTION_REPORT_DATA_WITH_NO_PAGE_BREAK
    patient_data = PATIENT_REPORT_DATA_WITH_NO_PAGE_BREAK

    pdf_bytes = questionnaire.generate_pdf(
        institution_data,
        patient_data,
        data,
    )

    content = pdf_bytes.decode('latin1')
    page_count = content.count('/Type /Page\n')

    assert page_count == 16, 'PDF should have the expected amount of pages'
    assert isinstance(pdf_bytes, bytearray), 'Output'
    assert pdf_bytes, 'PDF should not be empty'

    mock_generate.assert_has_calls([
        mocker.call(institution_data, patient_data, data),
        mocker.call(institution_data, patient_data, data, 2),
    ])


def test_generate_pdf_empty_list() -> None:
    """Ensure that the pdf is correctly generated with an empty list."""
    questionnaire_data: list[questionnaire.QuestionnaireData] = []

    pdf_bytes = questionnaire.generate_pdf(
        INSTITUTION_REPORT_DATA_WITH_NO_PAGE_BREAK,
        PATIENT_REPORT_DATA_WITH_NO_PAGE_BREAK,
        questionnaire_data,
    )
    assert isinstance(pdf_bytes, bytearray), 'Output'
    assert pdf_bytes, 'PDF should not be empty'


def test_generate_pdf_no_toc_error(mocker: MockerFixture) -> None:
    """Ensure PDF generation raises the exception if ToC error is missing."""
    institution_data = INSTITUTION_REPORT_DATA_WITH_NO_PAGE_BREAK
    patient_data = PATIENT_REPORT_DATA_WITH_NO_PAGE_BREAK
    questionnaire_data = [QUESTIONNAIRE_REPORT_DATA_SHORT_NICKNAME]

    mocker.patch(
        'opal.services.reports.questionnaire._generate_pdf',
        side_effect=FPDFException('Some other error'),
    )
    with pytest.raises(FPDFException) as excinfo:
        questionnaire.generate_pdf(institution_data, patient_data, questionnaire_data)

    assert 'Some other error' in str(excinfo.value)


def test_generate_pdf_toc_regex_no_match(mocker: MockerFixture) -> None:
    """Ensure PDF generation does not proceed when regex doesn't match."""
    institution_data = INSTITUTION_REPORT_DATA_WITH_NO_PAGE_BREAK
    patient_data = PATIENT_REPORT_DATA_WITH_NO_PAGE_BREAK
    questionnaire_data = [QUESTIONNAIRE_REPORT_DATA_SHORT_NICKNAME]

    mocker.patch(
        'opal.services.reports.questionnaire._generate_pdf',
        side_effect=FPDFException(
            'ToC ended on page 10 while expected to span more pages',
        ),
    )
    with pytest.raises(FPDFException) as excinfo:
        questionnaire.generate_pdf(institution_data, patient_data, questionnaire_data)

    error_message = str(excinfo.value)
    assert 'ToC ended on page' in error_message


# Marking this slow since the test uses chromium
@pytest.mark.slow
# Allow hosts to make the test work for Windows, Linux and Unix-based  environements
@pytest.mark.allow_hosts(['127.0.0.1'])
def test_draw_text_answer_and_charts_question_page_break(mocker: MockerFixture) -> None:
    """Ensure that the page break is correctly handled while drawing charts and tables."""
    add_page = mocker.spy(
        questionnaire.QuestionnairePDF,
        'add_page',
    )
    draw_text_answer = mocker.spy(
        questionnaire.QuestionnairePDF,
        '_draw_text_answer_question',
    )

    prepare_chart = mocker.spy(
        questionnaire.QuestionnairePDF,
        '_prepare_question_chart',
    )
    will_page_break = mocker.spy(
        questionnaire.QuestionnairePDF,
        'will_page_break',
    )
    questionnaire.generate_pdf(
        INSTITUTION_REPORT_DATA_WITH_NO_PAGE_BREAK,
        PATIENT_REPORT_DATA_WITH_NO_PAGE_BREAK,
        [QUESTIONNAIRE_REPORT_DATA_WITH_MULTIPLE_CHARTS],
    )

    pdf_instance = will_page_break.call_args[0][0]

    count_page_break_charts = sum(1 for call in will_page_break.call_args_list if call.args == (pdf_instance, 50))
    count_page_break_text = sum(1 for call in will_page_break.call_args_list if call.args == (pdf_instance, 30))
    assert count_page_break_charts == 3
    assert count_page_break_text == 3

    assert prepare_chart.call_count == 3
    assert draw_text_answer.call_count == 3
    assert add_page.call_count == 4<|MERGE_RESOLUTION|>--- conflicted
+++ resolved
@@ -1,11 +1,7 @@
-<<<<<<< HEAD
 # SPDX-FileCopyrightText: Copyright (C) 2022 Opal Health Informatics Group at the Research Institute of the McGill University Health Centre <john.kildea@mcgill.ca>
 #
 # SPDX-License-Identifier: AGPL-3.0-or-later
 
-import json
-=======
->>>>>>> 1a89ec96
 from datetime import date, datetime
 from http import HTTPStatus
 from pathlib import Path
