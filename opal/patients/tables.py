--- conflicted
+++ resolved
@@ -80,10 +80,6 @@
             'description',
             'start_age',
             'end_age',
-<<<<<<< HEAD
-            # 'role_type',
-=======
->>>>>>> 04d47e0c
             'form_required',
             'can_answer_questionnaire',
             'actions',
