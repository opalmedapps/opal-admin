--- conflicted
+++ resolved
@@ -3,12 +3,8 @@
 from typing import Any
 
 from django.db.models import QuerySet
-<<<<<<< HEAD
-from django.utils.safestring import SafeString, mark_safe
-=======
 from django.utils import timezone
 from django.utils.safestring import SafeString
->>>>>>> 04096e0c
 from django.utils.translation import gettext_lazy as _
 
 import django_tables2 as tables
@@ -118,11 +114,7 @@
             f'{hospital_patient.get("site")}: {hospital_patient.get("mrn")}' for hospital_patient in value
         ]
 
-<<<<<<< HEAD
-        return mark_safe('<br>'.join(str(mnr_value) for mnr_value in mrn_site_list))
-=======
         return ', '.join(str(mrn_value) for mrn_value in mrn_site_list)
->>>>>>> 04096e0c
 
 
 class ExistingUserTable(tables.Table):
