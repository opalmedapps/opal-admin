# SPDX-FileCopyrightText: Copyright (C) 2023 Opal Health Informatics Group at the Research Institute of the McGill University Health Centre <john.kildea@mcgill.ca>
#
# SPDX-License-Identifier: AGPL-3.0-or-later

import json
from datetime import date
from http import HTTPStatus
from typing import Any

from django.core.exceptions import NON_FIELD_ERRORS
from django.forms import HiddenInput, model_to_dict
from django.utils import timezone

import pytest
import requests
from crispy_forms.utils import render_crispy_form
from dateutil.relativedelta import relativedelta
from pytest_mock.plugin import MockerFixture
from requests.exceptions import RequestException

from opal.caregivers.factories import CaregiverProfile as CaregiverProfileFactory
from opal.hospital_settings import factories as hospital_factories
from opal.services.integration import hospital
from opal.services.integration.schemas import HospitalNumberSchema, PatientSchema, SexTypeSchema
from opal.services.twilio import TwilioServiceError
from opal.users.factories import Caregiver as CaregiverFactory
from opal.users.models import User

from .. import constants, factories, forms
from ..filters import ManageCaregiverAccessFilter
from ..models import PREDEFINED_ROLE_TYPES, Relationship, RelationshipStatus, RelationshipType, RoleType
from ..tables import ExistingUserTable

pytestmark = pytest.mark.django_db

SOURCE_SYSTEM_PATIENT_DATA = PatientSchema(
    first_name='Marge',
    last_name='Simpson',
    date_of_birth=date(1986, 10, 1),
    sex=SexTypeSchema.FEMALE,
    health_insurance_number='SIMM86600199',
    date_of_death=None,
    mrns=[
        HospitalNumberSchema(site='MGH', mrn='9999993'),
    ],
)


class _MockResponse(requests.Response):
    def __init__(self, status_code: HTTPStatus, data: Any) -> None:
        self.status_code = status_code
        self.data = data or {}
        self.encoding = 'utf-8'

    @property
    def content(self) -> Any:
        if isinstance(self.data, PatientSchema):
            return self.data.model_dump_json().encode()

        return json.dumps(self.data).encode()


def test_relationshippending_form_is_valid() -> None:
    """Ensure that the `RelationshipPendingAccess` form is valid."""
    relationship_info = factories.Relationship.create(reason='REASON')
    form_data = model_to_dict(relationship_info)
    # add first_name and last_name as they are not part of the relationship form
    form_data['first_name'] = 'test_firstname'
    form_data['last_name'] = 'test_lastname'

    relationshippending_form = forms.RelationshipAccessForm(
        data=form_data,
        instance=relationship_info,
    )
    assert relationshippending_form.is_valid()


def test_relationshippending_missing_startdate() -> None:
    """Ensure that the `RelationshipPendingAccess` form checks for a missing start date field."""
    relationship_type = RelationshipType.objects.guardian_caregiver()
<<<<<<< HEAD
    relationship_info = factories.Relationship(
        patient=factories.Patient(
=======
    relationship_info = factories.Relationship.create(
        patient=factories.Patient.create(
>>>>>>> b77e97eb
            date_of_birth=timezone.now().date()
            - relativedelta(
                years=14,
            ),
        ),
        type=relationship_type,
    )
    form_data = model_to_dict(
        relationship_info,
        exclude=[
            'start_date',
            'end_date',
        ],
    )

    relationshippending_form = forms.RelationshipAccessForm(
        data=form_data,
        instance=relationship_info,
    )

    assert not relationshippending_form.is_valid()


def test_relationshippending_update() -> None:
    """Ensure that a valid `RelationshipPendingAccess` form can be saved."""
    relationship_info = factories.Relationship.create(reason='REASON')
    form_data = model_to_dict(relationship_info)
    # add first_name and last_name as they are not part of the relationship form
    form_data['first_name'] = 'test_firstname'
    form_data['last_name'] = 'test_lastname'

    relationshippending_form = forms.RelationshipAccessForm(
        data=form_data,
        instance=relationship_info,
    )

    relationshippending_form.save()

    assert Relationship.objects.all()[0].start_date == relationshippending_form.data['start_date']


def test_relationshippending_update_fail() -> None:
    """Ensure that the `RelationshipPendingAccess` form checks for a missing start date field."""
    relationship_type = RelationshipType.objects.guardian_caregiver()
<<<<<<< HEAD
    relationship_info = factories.Relationship(
        patient=factories.Patient(
=======
    relationship_info = factories.Relationship.create(
        patient=factories.Patient.create(
>>>>>>> b77e97eb
            date_of_birth=timezone.now().date()
            - relativedelta(
                years=14,
            ),
        ),
        type=relationship_type,
    )
    form_data = model_to_dict(
        relationship_info,
        exclude=[
            'start_date',
            'end_date',
        ],
    )

    message = 'This field is required.'
    relationshippending_form = forms.RelationshipAccessForm(
        data=form_data,
        instance=relationship_info,
    )

    assert not relationshippending_form.is_valid()
    assert relationshippending_form.errors['start_date'][0] == message
    assert relationshippending_form.fields['type'].queryset  # type: ignore[attr-defined]


@pytest.mark.parametrize(
    'relationship_type',
    [
        RoleType.GUARDIAN_CAREGIVER,
        RoleType.PARENT_GUARDIAN,
        RoleType.MANDATARY,
    ],
)
def test_relationshippending_type_not_contain_self(relationship_type: str | None) -> None:
    """Ensure that the `type` field does not contain self but contains the relationship type being updated."""
    self_type = RelationshipType.objects.self_type()
    relation_type = RelationshipType.objects.get(role_type=relationship_type)
<<<<<<< HEAD
    relationship_info = factories.Relationship(
        patient=factories.Patient(
=======
    relationship_info = factories.Relationship.create(
        patient=factories.Patient.create(
>>>>>>> b77e97eb
            date_of_birth=timezone.now().date()
            - relativedelta(
                years=14,
            ),
        ),
        type=relation_type,
    )
    form_data = model_to_dict(relationship_info)

    relationshippending_form = forms.RelationshipAccessForm(
        data=form_data,
        instance=relationship_info,
    )

    assert self_type not in relationshippending_form.fields['type'].queryset  # type: ignore[attr-defined]
    assert relation_type in relationshippending_form.fields['type'].queryset  # type: ignore[attr-defined]


def test_relationshippending_form_date_validated() -> None:
    """Ensure that the `RelationshipPendingAccess` form is validated for startdate>enddate."""
    relationship_type = RelationshipType.objects.guardian_caregiver()
    relationship_info = factories.Relationship.build(
<<<<<<< HEAD
        patient=factories.Patient(
=======
        patient=factories.Patient.create(
>>>>>>> b77e97eb
            date_of_birth=timezone.now().date()
            - relativedelta(
                years=14,
            ),
        ),
        caregiver=factories.CaregiverProfile.create(),
        type=relationship_type,
        start_date=date(2022, 6, 1),
        end_date=date(2022, 5, 1),
    )
    form_data = model_to_dict(relationship_info)

    message = 'Start date should be earlier than end date.'
    relationshippending_form = forms.RelationshipAccessForm(
        data=form_data,
        instance=relationship_info,
    )

    assert not relationshippending_form.is_valid()
    assert relationshippending_form.errors['start_date'][0] == message


def test_relationship_pending_status_reason() -> None:
    """Ensure that the `RelationshipPendingAccess` form is validated for reason is not empty when status is denied."""
    relationship_type = RelationshipType.objects.guardian_caregiver()
    relationship_info = factories.Relationship.build(
<<<<<<< HEAD
        patient=factories.Patient(
=======
        patient=factories.Patient.create(
>>>>>>> b77e97eb
            date_of_birth=timezone.now().date()
            - relativedelta(
                years=14,
            ),
        ),
        caregiver=factories.CaregiverProfile.create(),
        type=relationship_type,
        status=RelationshipStatus.DENIED,
        start_date=date(2022, 5, 1),
        end_date=date(2022, 6, 1),
        reason='',
    )
    form_data = model_to_dict(relationship_info)

    message = 'Reason is mandatory when status is denied or revoked.'
    pending_form = forms.RelationshipAccessForm(
        data=form_data,
        instance=relationship_info,
    )

    assert not pending_form.is_valid()
    assert pending_form.errors['reason'][0] == message


# Tests for ManageCaregiverAccessFilter
def test_filter_managecaregiver_missing_site() -> None:
    """Ensure that `site` is required when filtering caregiver access by `mrn`."""
    form_data = {
        'card_type': constants.MedicalCard.MRN.name,
        'site': '',
        'medical_number': '9999996',
    }
    form = ManageCaregiverAccessFilter(data=form_data)
    assert not form.is_valid()
    assert form.errors['site'] == ['This field is required.']


def test_filter_managecaregiver_missing_mrn() -> None:
    """Ensure that `medical_number` is required when filtering caregiver access by `mrn`."""
    hospital_patient = factories.HospitalPatient.create()

    form_data = {
        'card_type': constants.MedicalCard.MRN.name,
        'site': hospital_patient.site.id,
        'medical_number': '',
    }
    form = ManageCaregiverAccessFilter(data=form_data)
    assert not form.is_valid()
    assert form.errors['medical_number'] == ['This field is required.']


def test_filter_managecaregiver_missing_ramq() -> None:
    """Ensure that `medical_number` is required when filtering caregiver access by `ramq`."""
    form_data = {
        'card_type': constants.MedicalCard.RAMQ.name,
        'site': '',
        'medical_number': '',
    }
    form = ManageCaregiverAccessFilter(data=form_data)
    assert not form.is_valid()
    assert form.errors['medical_number'] == ['This field is required.']


def test_filter_managecaregiver_valid_mrn() -> None:
    """Ensure that filtering caregiver access by `mrn` passes when required fields are provided."""
    hospital_patient = factories.HospitalPatient.create()
    factories.Site.create()
    form_data = {
        'card_type': constants.MedicalCard.MRN.name,
        'site': hospital_patient.site.id,
        'medical_number': '9999996',
    }
    form = ManageCaregiverAccessFilter(data=form_data).form
    site_field = form.fields['site']
    card_type_field = form.fields['card_type']

    assert form.is_valid()
    # test that form is defaulted to MRN
    assert card_type_field.initial == constants.MedicalCard.MRN.name
    assert not site_field.disabled
    assert site_field.required
    assert not isinstance(site_field.widget, HiddenInput)
    assert site_field.empty_label == 'Choose...'


def test_form_common_functions_mrn_selected() -> None:
    """Ensure common functions defined reused in forms produce expected results when `MRN` is selected."""
    hospital_patient = factories.HospitalPatient.create()
    factories.Site.create()
    form_data = {
        'card_type': constants.MedicalCard.MRN.name,
        'site': hospital_patient.site.id,
        'medical_number': '9999996',
    }
    form = ManageCaregiverAccessFilter(data=form_data).form

    # test functions
    assert forms.is_mrn_selected(form)
    assert not forms.is_not_mrn_or_single_site(form)
    assert forms.get_site_empty_label(form) == 'Choose...'


def test_form_common_functions_mrn_selected_single_site() -> None:
    """Ensure common functions defined reused in forms produce expected results when `MRN` is selected."""
    hospital_patient = factories.HospitalPatient.create()
    form_data = {
        'card_type': constants.MedicalCard.MRN.name,
        'site': hospital_patient.site.id,
        'medical_number': '9999996',
    }
    form = ManageCaregiverAccessFilter(data=form_data).form

    # test functions
    assert forms.is_mrn_selected(form)
    assert forms.is_not_mrn_or_single_site(form)


def test_form_common_functions_ramq_selected() -> None:
    """Ensure common functions defined reused in forms produce expected results when `RAMQ` is selected."""
    factories.HospitalPatient.create()
    factories.Site.create()
    form_data = {
        'card_type': constants.MedicalCard.RAMQ.name,
        'site': '',
        'medical_number': 'RAMQ12345678',
    }
    form = ManageCaregiverAccessFilter(data=form_data).form

    # test functions
    assert not forms.is_mrn_selected(form)
    assert forms.is_not_mrn_or_single_site(form)
    assert forms.get_site_empty_label(form) == 'Not required'


def test_filter_managecaregiver_valid_ramq() -> None:
    """Ensure that filtering caregiver access by `ramq` does not require `site` and disabled it."""
    factories.HospitalPatient.create()
    factories.Site.create()

    form_data = {
        'card_type': constants.MedicalCard.RAMQ.name,
        'site': '',
        'medical_number': 'RAMQ12345678',
    }
    form = ManageCaregiverAccessFilter(data=form_data).form
    site_field = form.fields['site']

    assert form.is_valid()
    assert form.cleaned_data['card_type'] == constants.MedicalCard.RAMQ.name
    assert site_field.disabled
    assert not site_field.required
    assert not isinstance(site_field.widget, HiddenInput)
    assert site_field.empty_label == 'Not required'


def test_filter_managecaregiver_valid_ramq_single_site() -> None:
    """Ensure that filtering caregiver access by `ramq` when there is single site, hides `site`."""
    hospital_patient = factories.HospitalPatient.create()
    form_data = {
        'card_type': constants.MedicalCard.RAMQ.name,
        'site': '',
        'medical_number': 'RAMQ12345678',
    }
    form = ManageCaregiverAccessFilter(data=form_data).form
    site_field = form.fields['site']
    card_type_field = form.fields['card_type']

    assert card_type_field.initial != constants.MedicalCard.RAMQ.name
    assert form.is_valid()
    # assert value of site is set although the field is hidden
    assert form.cleaned_data['site'] == hospital_patient.site
    assert site_field.disabled
    assert isinstance(site_field.widget, HiddenInput)


def test_filter_managecaregiver_valid_mrn_single_site() -> None:
    """Ensure that filtering caregiver access by `mrn` passes when required fields are provided."""
    hospital_patient = factories.HospitalPatient.create()

    form_data = {
        'card_type': constants.MedicalCard.MRN.name,
        'site': hospital_patient.site.id,
        'medical_number': '9999996',
    }
    form = ManageCaregiverAccessFilter(data=form_data).form

    site_field = form.fields['site']
    card_type_field = form.fields['card_type']

    assert card_type_field.initial == constants.MedicalCard.MRN.name
    assert form.is_valid()
    # assert value of site is set although the field is hidden
    assert form.cleaned_data['site'] == hospital_patient.site
    assert site_field.disabled
    assert isinstance(site_field.widget, HiddenInput)


# Tests for ManageCaregiverAccessUpdateForm
def test_caregiver_first_last_name_update() -> None:
    """Ensure that `first_name` and `last_name` can be updated through the assigned form."""
    form_data = {
        'first_name': 'TEST_first',
        'last_name': 'TEST_last',
    }
    form = forms.ManageCaregiverAccessUserForm(data=form_data)
    assert form.is_valid()


def test_caregiver_first_last_name_invalid() -> None:
    """Ensure that name validations are in place."""
    longname = ''.join('a' for letter in range(200))
    error_message = 'Ensure this value has at most 150 characters (it has 200).'
    form_data = {
        'first_name': longname,
        'last_name': longname,
    }
    form = forms.ManageCaregiverAccessUserForm(data=form_data)
    assert not form.is_valid()
    assert form.errors['first_name'][0] == error_message
    assert form.errors['last_name'][0] == error_message


def test_caregiver_access_form_update_self() -> None:
    """Ensure that `first_name` and `last_name` are readonly, `end_date` is not required and `type` is disabled."""
    self_type = factories.RelationshipType.create(role_type=RoleType.SELF.name)
    patient = factories.Patient.create()

    relationship = factories.Relationship.create(
        patient=patient,
        type=self_type,
        status=RelationshipStatus.CONFIRMED,
    )

    form_data = model_to_dict(relationship)
    form_data['first_name'] = patient.first_name
    form_data['last_name'] = patient.last_name

    form = forms.RelationshipAccessForm(data=form_data, instance=relationship)

    assert form.is_valid()
    form_fields = form.fields

    assert form_fields['first_name'].widget.attrs['readonly']
    assert form_fields['last_name'].widget.attrs['readonly']
    assert form_fields['type'].disabled
    assert form.cleaned_data['type'].role_type == RoleType.SELF.name
    assert not form_fields['end_date'].required


def test_caregiver_access_form_update_self_pending() -> None:
    """Ensure that a self-relationship cannot have the pending status."""
    self_type = factories.RelationshipType.create(role_type=RoleType.SELF.name)
    patient = factories.Patient.create()

    relationship = factories.Relationship.create(
        patient=patient,
        type=self_type,
        status=RelationshipStatus.PENDING,
    )

    form_data = model_to_dict(relationship)
    user = relationship.caregiver.user
    form_data['first_name'] = user.first_name
    form_data['last_name'] = user.last_name

    message = '"Pending" status does not apply for the Self relationship.'
    form = forms.RelationshipAccessForm(data=form_data, instance=relationship)

    assert not form.is_valid()
    assert message in form.errors['status']


def test_caregiver_access_form_update_self_name_not_changed() -> None:
    """Ensure that different patient and caregiver names and non-confirmed status raise error for self-relationship."""
    self_type = factories.RelationshipType.create(role_type=RoleType.SELF.name)
    patient = factories.Patient.create()

    relationship = factories.Relationship.create(
        patient=patient,
        type=self_type,
        status=RelationshipStatus.PENDING,
    )

    form_data = model_to_dict(relationship)
    form_data['first_name'] = 'John'
    form_data['last_name'] = 'Wayne'

    form = forms.RelationshipAccessForm(data=form_data, instance=relationship)

    assert not form.is_valid()
    message = "The caregiver's name cannot currently be changed."
    assert message in form.errors[NON_FIELD_ERRORS]


def test_caregiver_access_form_update_non_self() -> None:
    """Ensure that non-self `first_name`,`last_name` are editable, `end_date` is required and `type` is enabled."""
    patient = factories.Patient.create()

    relationship = factories.Relationship.create(
        patient=patient,
        status=RelationshipStatus.PENDING,
    )

    form_data = model_to_dict(relationship)
    form_data['first_name'] = patient.first_name
    form_data['last_name'] = patient.last_name

    form = forms.RelationshipAccessForm(data=form_data, instance=relationship)

    assert form.is_valid()
    form_fields = form.fields

    assert not form_fields['first_name'].widget.attrs.get('readonly')
    assert not form_fields['last_name'].widget.attrs.get('readonly')
    assert not form_fields['type'].disabled
    assert form_fields['end_date'].required


# Opal Registration Tests
def test_accessrequestsearchform_initial() -> None:
    """Ensure that the card type is the default and the site field is required."""
    form = forms.AccessRequestSearchPatientForm()
    site_field = form.fields['site']

    assert form['card_type'].value() == constants.MedicalCard.MRN.name
    assert not site_field.disabled
    assert site_field.required


def test_accessrequestsearchform_ramq() -> None:
    """Ensure that site field is disabled when card type is ramq."""
    form_data = {
        'card_type': constants.MedicalCard.RAMQ.name,
        'site': '',
    }
    form = forms.AccessRequestSearchPatientForm(data=form_data)
    site_field = form.fields['site']

    assert site_field.disabled
    assert not site_field.required
    assert not isinstance(form.fields['site'].widget, HiddenInput)
    assert site_field.empty_label == 'Not required'  # type: ignore[attr-defined]


def test_accessrequestsearchform_ramq_single_site() -> None:
    """Ensure the `Site` field is initialized as expected without setting any value."""
    factories.Site.create()
    form_data = {
        'card_type': constants.MedicalCard.RAMQ.name,
    }
    form = forms.AccessRequestSearchPatientForm(data=form_data)

    assert form.fields['site'].disabled
    assert not form.fields['site'].initial
    assert isinstance(form.fields['site'].widget, HiddenInput)


def test_accessrequestsearchform_single_site_mrn() -> None:
    """Ensure that site field is disabled and hidden when there is only one site."""
    site = factories.Site.create()
    form_data = {
        'card_type': constants.MedicalCard.MRN.name,
    }
    form = forms.AccessRequestSearchPatientForm(data=form_data)
    site_field = form.fields['site']

    assert form['site'].value() == site.pk
    assert site_field.disabled
    assert site_field.required
    assert isinstance(site_field.widget, HiddenInput)


def test_accessrequestsearchform_more_than_site() -> None:
    """Ensure that site field is not disabled and not hidden when there is more than one site."""
    site = factories.Site.create()
    factories.Site.create()

    form_data = {
        'card_type': constants.MedicalCard.MRN.name,
        'site': site.pk,
    }

    form = forms.AccessRequestSearchPatientForm(data=form_data)
    site_field = form.fields['site']

    assert not site_field.disabled
    assert site_field.required
    assert not isinstance(site_field.widget, HiddenInput)
    assert site_field.empty_label == 'Choose...'  # type: ignore[attr-defined]


def test_accessrequestsearchform_ramq_validation_fail() -> None:
    """Ensure that invalid ramq is caught and proper error message is displayed."""
    form_data = {
        'card_type': constants.MedicalCard.RAMQ.name,
        'medical_number': 'abc123',
    }

    form = forms.AccessRequestSearchPatientForm(data=form_data)

    assert not form.is_valid()
    assert form.errors['medical_number'][0] == 'Enter a valid RAMQ number consisting of 4 letters followed by 8 digits'


def test_accessrequestsearchform_mrn_validation_fail() -> None:
    """Ensure that missing site and mrn are caught and proper error message is displayed."""
    form_data = {
        'card_type': constants.MedicalCard.MRN.name,
        'medical_number': '',
        'site': '',
    }

    form = forms.AccessRequestSearchPatientForm(data=form_data)

    assert not form.is_valid()
    assert form.errors['medical_number'][0] == 'This field is required.'
    assert form.errors['site'][0] == 'This field is required.'


def test_accessrequestsearchform_mrn_found_patient_model() -> None:
    """Ensure that patient is found by mrn in Patient model if it exists."""
    patient = factories.Patient.create()
    site = factories.Site.create()
    hospital_patient = factories.HospitalPatient.create(mrn='9999996', patient=patient, site=site)
    form_data = {
        'card_type': constants.MedicalCard.MRN.name,
        'medical_number': hospital_patient.mrn,
    }

    form = forms.AccessRequestSearchPatientForm(data=form_data)
    form.fields['site'].initial = site

    assert form.is_valid()
    # asserting that patient object is found
    assert form.patient == patient


def test_accessrequestsearchform_mrn_fail_source_system(mocker: MockerFixture) -> None:
    """
    Ensure that error is added if patient is not found in `Patient` model and in `source system`.

    Mock find_patient_by_mrn and pretend it was failed.
    """
    mocker.patch(
        'opal.services.integration.hospital.find_patient_by_mrn',
        side_effect=RequestException(),
    )
    site = factories.Site.create()
    form_data = {
        'card_type': constants.MedicalCard.MRN.name,
        'medical_number': '9999993',
    }

    form = forms.AccessRequestSearchPatientForm(data=form_data)
    form.fields['site'].initial = site

    assert not form.is_valid()
    assert len(form.non_field_errors()) == 1
    assert form.non_field_errors()[0] == 'Could not establish a connection to the hospital interface.'


def test_accessrequestsearchform_mrn_success_source_system(mocker: MockerFixture) -> None:
    """
    Ensure that patient is found by mrn and returned by source system if it exists.

    Mock find_patient_by_mrn and pretend it was successful
    """
    mocker.patch(
        'opal.services.integration.hospital.find_patient_by_mrn',
        return_value=SOURCE_SYSTEM_PATIENT_DATA,
    )

    site = factories.Site.create(acronym='MGH')

    form_data = {
        'card_type': constants.MedicalCard.MRN.name,
        'medical_number': '9999993',
        'site': 'MGH',
    }

    form = forms.AccessRequestSearchPatientForm(data=form_data)
    form.fields['site'].initial = site

    assert form.is_valid()
    # assert that data come from source system in case patient is not found in Patient model
    assert form.patient == SOURCE_SYSTEM_PATIENT_DATA


def test_accessrequestsearchform_ramq_found_patient_model() -> None:
    """Ensure that patient is found by ramq in Patient model if it exists."""
    patient = factories.Patient.create(ramq='RAMQ12345678')
    form_data = {
        'card_type': constants.MedicalCard.RAMQ.name,
        'medical_number': patient.ramq,
    }

    form = forms.AccessRequestSearchPatientForm(data=form_data)

    assert form.is_valid()
    # asserting that patient object is found
    assert form.patient == patient


def test_accessrequestsearchform_ramq_fail_source_system(mocker: MockerFixture) -> None:
    """Ensure that proper error message is displayed in source system response when search by ramq."""
    mocker.patch(
        'opal.services.integration.hospital.find_patient_by_hin',
        side_effect=RequestException(),
    )

    form_data = {
        'card_type': constants.MedicalCard.RAMQ.name,
        'medical_number': 'TESS53510111',
    }
    form = forms.AccessRequestSearchPatientForm(data=form_data)

    assert not form.is_valid()
    assert len(form.non_field_errors()) == 1
    assert form.non_field_errors()[0] == 'Could not establish a connection to the hospital interface.'


def test_accessrequestsearchform_ramq_success_source_system(mocker: MockerFixture) -> None:
    """
    Ensure that patient is found by ramq and returned by source system if it exists.

    Mock find_patient_by_mrn and pretend it was successful
    """
    mocker.patch(
        'opal.services.integration.hospital.find_patient_by_hin',
        return_value=SOURCE_SYSTEM_PATIENT_DATA,
    )

    form_data = {
        'card_type': constants.MedicalCard.RAMQ.name,
        'medical_number': 'TESS53510111',
    }

    form = forms.AccessRequestSearchPatientForm(data=form_data)

    assert form.is_valid()
    # assert that data come from source system in case patient is not found in Patient model
    assert form.patient == SOURCE_SYSTEM_PATIENT_DATA


def test_accessrequestsearchform_no_patient_found(mocker: MockerFixture) -> None:
    """Ensure that the validation fails if no patient was found."""
    mocker.patch(
        'opal.services.integration.hospital.find_patient_by_hin',
        side_effect=hospital.PatientNotFoundError(),
    )

    data = {
        'card_type': constants.MedicalCard.RAMQ.name,
        'medical_number': 'TESS53510111',
    }
    form = forms.AccessRequestSearchPatientForm(data=data)

    assert not form.is_valid()
    assert form.patient is None
    assert len(form.non_field_errors()) == 1
    assert form.non_field_errors()[0] == 'No patient could be found.'


def test_accessrequestsearchform_invalid_data(mocker: MockerFixture) -> None:
    """Ensure that validation error of the response data are handled."""
    patient = PatientSchema.model_copy(SOURCE_SYSTEM_PATIENT_DATA)
    patient.first_name = ''

    mocker.patch(
        'requests.post',
        return_value=_MockResponse(data=patient, status_code=HTTPStatus.OK),
    )

    data = {
        'card_type': constants.MedicalCard.RAMQ.name,
        'medical_number': 'TESS53510111',
    }
    form = forms.AccessRequestSearchPatientForm(data=data)

    assert not form.is_valid()
    assert form.patient is None
    assert len(form.non_field_errors()) == 1
    assert form.non_field_errors()[0] == 'Hospital patient contains invalid data.'


def test_accessrequestsearchform_non_ok(mocker: MockerFixture) -> None:
    """Ensure that validation error of the response data are handled."""
    patient = PatientSchema.model_copy(SOURCE_SYSTEM_PATIENT_DATA)
    patient.first_name = ''
    site = factories.Site.create(acronym='MGH')

    mocker.patch(
        'requests.post',
        return_value=_MockResponse(
            data={
                'status_code': HTTPStatus.BAD_REQUEST,
                'message': 'some error',
            },
            status_code=HTTPStatus.BAD_REQUEST,
        ),
    )

    data = {
        'card_type': constants.MedicalCard.MRN.name,
        'medical_number': '9999996',
        'site': site.acronym,
    }
    form = forms.AccessRequestSearchPatientForm(data=data)

    assert not form.is_valid()
    assert form.patient is None
    assert len(form.non_field_errors()) == 1
    assert form.non_field_errors()[0] == 'Error while communicating with the hospital interface'


def test_accessrequestconfirmpatientform_init() -> None:
    """Ensure that the form is bound for early evaluation."""
    form = forms.AccessRequestConfirmPatientForm(patient=SOURCE_SYSTEM_PATIENT_DATA)

    assert form.is_bound


def test_accessrequestconfirmpatientform_is_deceased_source_system() -> None:
    """Ensure that proper error message is added to form error list when source system patient is deceased."""
    data = PatientSchema.model_copy(SOURCE_SYSTEM_PATIENT_DATA)
    data.date_of_death = timezone.now()
    form = forms.AccessRequestConfirmPatientForm(patient=data)
    err_msg = 'Unable to complete action with this patient. Please contact Medical Records.'

    form.is_valid()

    assert form.non_field_errors()[0] == err_msg


def test_accessrequestconfirmpatientform_is_deceased_patient_model() -> None:
    """Ensure that proper error message is added to form error list when `Patient` model patient is deceased."""
    patient = factories.Patient.create(date_of_death=timezone.now())

    form = forms.AccessRequestConfirmPatientForm(patient=patient)
    err_msg = 'Unable to complete action with this patient. Please contact Medical Records.'

    form.is_valid()

    assert form.non_field_errors()[0] == err_msg


def test_accessrequestconfirmpatientform_has_multiple_mrns_source_system() -> None:
    """Ensure that proper error message is added to form error list when source patient has more than one `MRN`."""
    source_system_patient = PatientSchema.model_copy(SOURCE_SYSTEM_PATIENT_DATA)
    source_system_patient.mrns = [
        HospitalNumberSchema(
            site='MCH',
            mrn='9999993',
        ),
        HospitalNumberSchema(
            site='MCH',
            mrn='9999994',
        ),
        HospitalNumberSchema(
            site='RVH',
            mrn='9999993',
        ),
    ]
    form = forms.AccessRequestConfirmPatientForm(patient=source_system_patient)
    err_msg = 'Patient has more than one active MRN at the same hospital, please contact Medical Records.'

    form.is_valid()

    assert form.non_field_errors()[0] == err_msg


def test_accessrequestrequestorform_form_filled_default() -> None:
    """Ensure the form_filled dynamic field can handle an empty value to initialize."""
    form = forms.AccessRequestRequestorForm(patient=SOURCE_SYSTEM_PATIENT_DATA)

    assert form._form_required()
    assert form.fields['form_filled'].required


@pytest.mark.parametrize('role_type', PREDEFINED_ROLE_TYPES)
def test_accessrequestrequestorform_form_filled_required_type(role_type: RoleType) -> None:
    """Ensure the form_filled dynamic field has the correct required value based on the selected relationship type."""
    relationship_type = RelationshipType.objects.get(role_type=role_type)

    form = forms.AccessRequestRequestorForm(
        patient=SOURCE_SYSTEM_PATIENT_DATA,
        data={
            'relationship_type': relationship_type.pk,
        },
    )

    assert form._form_required() == relationship_type.form_required
    assert form.fields['form_filled'].required == relationship_type.form_required


@pytest.mark.parametrize(
    ('age', 'enabled_options'),
    [
        (13, [RoleType.PARENT_GUARDIAN, RoleType.MANDATARY]),
        (14, [RoleType.GUARDIAN_CAREGIVER, RoleType.MANDATARY, RoleType.SELF]),
        (18, [RoleType.SELF, RoleType.MANDATARY]),
    ],
)
def test_accessrequestrequestorform_relationship_type(age: int, enabled_options: list[RoleType]) -> None:
    """Ensure the relationship_type field has the correct options enabled/disabled based on the patient's age."""
    relationship_types = list(
        RelationshipType.objects.filter(
            role_type__in=enabled_options,
        )
        .values_list('name', flat=True)
        .reverse(),
    )

    patient = PatientSchema.model_copy(SOURCE_SYSTEM_PATIENT_DATA)
    patient.date_of_birth = timezone.now().date() - relativedelta(years=age)
    form = forms.AccessRequestRequestorForm(
        patient=patient,
    )

    options = form.fields['relationship_type'].widget.options('relationship-type', '')
    actual_enabled = [option['label'] for option in options if option['attrs'].get('disabled', '') != 'disabled']

    assert len(actual_enabled) == len(relationship_types)
    assert actual_enabled == relationship_types


def test_accessrequestrequestorform_relationship_type_existing_self() -> None:
    """Ensure that the self option is disabled when the patient already has a self relationship."""
    patient = factories.Patient.create()
    factories.Relationship.create(patient=patient, type=RelationshipType.objects.self_type())

    form = forms.AccessRequestRequestorForm(
        patient=patient,
    )

    options = form.fields['relationship_type'].widget.options('relationship-type', '')
    disabled_options = [option['label'] for option in options if option['attrs'].get('disabled', '') == 'disabled']

    disabled_types = list(
        RelationshipType.objects.filter(
            role_type__in=[
                RoleType.SELF,
                RoleType.GUARDIAN_CAREGIVER,
                RoleType.PARENT_GUARDIAN,
            ],
        )
        .values_list('name', flat=True)
        .reverse(),
    )

    assert disabled_options == disabled_types


def test_requestor_form_relationship_type_description() -> None:
    """Ensure that the relationship type descriptions are set correctly to AvailableRadioSelect."""
    patient = factories.Patient.create()
    factories.Relationship.create(patient=patient, type=RelationshipType.objects.self_type())

    form = forms.AccessRequestRequestorForm(
        patient=patient,
    )

    options = form.fields['relationship_type'].widget.option_descriptions
    assert options[1] == ('The patient is the requestor and is caring for themselves, Age: 14 and older')

    assert options[3] == (
<<<<<<< HEAD
        'A parent or guardian of a minor who is considered incapacitated in terms of self-care, Age: 14-18'
=======
        'A parent or guardian of a minor who is considered' + ' incapacitated in terms of self-care, Age: 14-18'
>>>>>>> b77e97eb
    )


@pytest.mark.parametrize(
    'user_type',
    [
        None,
        constants.UserType.NEW.name,
        constants.UserType.EXISTING.name,
    ],
)
def test_accessrequestrequestorform_is_existing_user_selected(user_type: str | None) -> None:
    """Ensure the existing user is not selected by default."""
    data = None

    if user_type:
        data = {'user_type': user_type}

    form = forms.AccessRequestRequestorForm(patient=SOURCE_SYSTEM_PATIENT_DATA, data=data)

    expected_type = user_type or constants.UserType.NEW.name
    is_existing_user_selected = user_type == constants.UserType.EXISTING.name
    assert form.is_existing_user_selected() == is_existing_user_selected
    assert form['user_type'].value() == expected_type


@pytest.mark.parametrize(
    'user_type',
    [
        constants.UserType.NEW,
        constants.UserType.EXISTING,
    ],
)
def test_accessrequestrequestorform_validate_user_types(user_type: constants.UserType) -> None:
    """Ensure the form is validated with different `user_types`."""
    relationshiptype = RelationshipType.objects.guardian_caregiver()
    caregiver = factories.CaregiverProfile.create(
        user__email='marge@opalmedapps.ca',
        user__phone_number='+15141234567',
    )
    data = {
        'user_type': user_type.name,
        'relationship_type': relationshiptype.pk,
        'form_filled': True,
        'id_checked': True,
    }

    if user_type == constants.UserType.NEW:
        data.update({
            'first_name': SOURCE_SYSTEM_PATIENT_DATA.first_name,
            'last_name': SOURCE_SYSTEM_PATIENT_DATA.last_name,
        })

    if user_type == constants.UserType.EXISTING:
        data.update({
            'user_email': caregiver.user.email,
            'user_phone': caregiver.user.phone_number,
        })

    form = forms.AccessRequestRequestorForm(patient=SOURCE_SYSTEM_PATIENT_DATA, data=data)

    assert form.is_valid()


def test_accessrequestrequestorform_clean_existing_user_no_type() -> None:
    """Ensure `clean` can handle a missing relationship type."""
    caregiver = factories.CaregiverProfile.create(
        user__email='marge@opalmedapps.ca',
        user__phone_number='+15141234567',
    )
    data = {
        'user_type': constants.UserType.EXISTING.name,
        'form_filled': True,
        'id_checked': True,
        'user_email': caregiver.user.email,
        'user_phone': caregiver.user.phone_number,
    }

    form = forms.AccessRequestRequestorForm(patient=SOURCE_SYSTEM_PATIENT_DATA, data=data)

    assert not form.is_valid()


def test_accessrequestrequestorform_clean_existing_user_no_data() -> None:
    """Ensure `clean` can handle missing data."""
    data = {
        'user_type': constants.UserType.EXISTING.name,
    }

    form = forms.AccessRequestRequestorForm(patient=SOURCE_SYSTEM_PATIENT_DATA, data=data)

    assert not form.is_valid()


def test_accessrequestrequestorform_is_existing_user_selected_cleaned_data() -> None:
    """Ensure the existing user is not selected by default."""
    form = forms.AccessRequestRequestorForm(
        patient=SOURCE_SYSTEM_PATIENT_DATA,
        data={'user_type': constants.UserType.EXISTING.name},
    )
    form.full_clean()

    assert form.is_existing_user_selected(form.cleaned_data)


def test_accessrequestrequestorform_new_user_required_fields() -> None:
    """Ensure the new user fields are required."""
    form = forms.AccessRequestRequestorForm(
        patient=SOURCE_SYSTEM_PATIENT_DATA,
    )

    assert form.fields['first_name'].required
    assert form.fields['last_name'].required
    assert not form.fields['user_email'].required
    assert not form.fields['user_phone'].required


def test_accessrequestrequestorform_new_user_layout() -> None:
    """Ensure the new user fields are shown."""
    form = forms.AccessRequestRequestorForm(
        patient=SOURCE_SYSTEM_PATIENT_DATA,
    )

    html = render_crispy_form(form)
    assert '<input type="text" name="first_name"' in html
    assert '<input type="text" name="last_name"' in html
    assert '<input type="text" name="user_email"' not in html
    assert '<input type="text" name="user_phone"' not in html


def test_accessrequestrequestorform_existing_user_required_fields() -> None:
    """Ensure the existing user fields are required."""
    form = forms.AccessRequestRequestorForm(
        patient=SOURCE_SYSTEM_PATIENT_DATA,
        data={'user_type': constants.UserType.EXISTING.name},
    )

    assert not form.fields['first_name'].required
    assert not form.fields['last_name'].required
    assert form.fields['user_email'].required
    assert form.fields['user_phone'].required


def test_accessrequestrequestorform_existing_user_layout() -> None:
    """Ensure the new user fields are shown."""
    form = forms.AccessRequestRequestorForm(
        patient=SOURCE_SYSTEM_PATIENT_DATA,
        data={'user_type': constants.UserType.EXISTING.name},
    )

    html = render_crispy_form(
        form,
        context={'user_table': ExistingUserTable(data=[])},
    )
    assert '<input type="text" name="first_name"' not in html
    assert '<input type="text" name="last_name"' not in html
    assert '<input type="email" name="user_email"' in html
    assert '<input type="text" name="user_phone"' in html


def test_accessrequestrequestorform_existing_user_search_not_found() -> None:
    """Ensure an error is shown when no existing user is found."""
    form = forms.AccessRequestRequestorForm(
        patient=SOURCE_SYSTEM_PATIENT_DATA,
        data={
            'user_type': constants.UserType.EXISTING.name,
            'relationship_type': RelationshipType.objects.self_type(),
            'id_checked': True,
            'user_email': 'marge@opalmedapps.ca',
            'user_phone': '+15141234567',
        },
    )

    assert not form.is_valid()
    assert form.non_field_errors()[0] == 'No existing user could be found.'


def test_accessrequestrequestorform_existing_user_no_data() -> None:
    """Ensure `clean()` can handle non-existent user email and phone fields."""
    form = forms.AccessRequestRequestorForm(
        patient=SOURCE_SYSTEM_PATIENT_DATA,
        data={
            'user_type': constants.UserType.EXISTING.name,
            'relationship_type': RelationshipType.objects.self_type(),
            'id_checked': True,
        },
    )

    assert not form.is_valid()


def test_accessrequestrequestorform_existing_user_empty_data() -> None:
    """Ensure `clean()` can handle empty user email and phone fields."""
    form = forms.AccessRequestRequestorForm(
        patient=SOURCE_SYSTEM_PATIENT_DATA,
        data={
            'user_type': constants.UserType.EXISTING.name,
            'relationship_type': RelationshipType.objects.self_type(),
            'id_checked': True,
            'user_email': '',
            'user_phone': '',
        },
    )

    assert not form.is_valid()


def test_accessrequestrequestorform_existing_user_found() -> None:
    """Ensure `clean()` finds an existing caregiver."""
    caregiver = CaregiverProfileFactory.create(
        user__first_name='Marge',
        user__last_name='Simpson',
        user__email='marge@opalmedapps.ca',
        user__phone_number='+15141234567',
    )

    form = forms.AccessRequestRequestorForm(
        patient=SOURCE_SYSTEM_PATIENT_DATA,
        data={
            'user_type': constants.UserType.EXISTING.name,
            'relationship_type': RelationshipType.objects.mandatary(),
            'form_filled': True,
            'id_checked': True,
            'user_email': 'marge@opalmedapps.ca',
            'user_phone': '+15141234567',
        },
    )

    assert form.is_valid()
    assert form.existing_user == caregiver


def test_accessrequestrequestorform_existing_user_validate_self() -> None:
    """Ensure `clean()` validates a self relationship to match names."""
    caregiver = CaregiverProfileFactory.create(
        user__first_name='Marge',
        user__last_name='Simpson',
        user__email='marge@opalmedapps.ca',
        user__phone_number='+15141234567',
    )

    form = forms.AccessRequestRequestorForm(
        patient=SOURCE_SYSTEM_PATIENT_DATA,
        data={
            'user_type': constants.UserType.EXISTING.name,
            'relationship_type': RelationshipType.objects.self_type(),
            'id_checked': True,
            'user_email': 'marge@opalmedapps.ca',
            'user_phone': '+15141234567',
        },
    )

    assert form.is_valid()
    assert form.existing_user == caregiver


def test_accessrequestrequestorform_existing_user_validate_self_name_mismatch() -> None:
    """Ensure `clean()` can handle a name mismatch for self relationships for existing users."""
    CaregiverProfileFactory.create(
        user__first_name='Ned',
        user__last_name='Flanders',
        user__email='marge@opalmedapps.ca',
        user__phone_number='+15141234567',
    )

    form = forms.AccessRequestRequestorForm(
        patient=factories.Patient.create(),
        data={
            'user_type': constants.UserType.EXISTING.name,
            'relationship_type': RelationshipType.objects.self_type(),
            'id_checked': True,
            'user_email': 'marge@opalmedapps.ca',
            'user_phone': '+15141234567',
        },
    )

    assert form.is_valid()


def test_accessrequestrequestorform_new_user_validate_self_name_mismatch() -> None:
    """Ensure the form will ignore provided names for a self relationship."""
    form = forms.AccessRequestRequestorForm(
        patient=SOURCE_SYSTEM_PATIENT_DATA,
        data={
            'user_type': constants.UserType.NEW.name,
            'relationship_type': RelationshipType.objects.self_type(),
            'id_checked': True,
            'first_name': 'Hans',
            'last_name': 'Wurst',
        },
    )

    assert form.is_valid()
    assert form.cleaned_data['first_name'] == SOURCE_SYSTEM_PATIENT_DATA.first_name
    assert form.cleaned_data['last_name'] == SOURCE_SYSTEM_PATIENT_DATA.last_name


def test_accessrequestrequestorform_existing_user_validate_self_name_mismatch_new_patient() -> None:
    """Ensure `clean()` can handle a name mismatch for self relationships when the patient is new."""
    caregiver = factories.CaregiverProfile.create(
        user__email='homer@opalmedapps.ca',
        user__phone_number='+15141234567',
        user__first_name='Homer',
    )
    data = {
        'user_type': constants.UserType.EXISTING.name,
        'relationship_type': RelationshipType.objects.self_type(),
        'form_filled': True,
        'id_checked': True,
        'user_email': caregiver.user.email,
        'user_phone': caregiver.user.phone_number,
    }

    form = forms.AccessRequestRequestorForm(patient=SOURCE_SYSTEM_PATIENT_DATA, data=data)

    assert form.is_valid()


def test_accessrequestrequestorform_existing_user_validate_self_patient_exists() -> None:
    """Ensure `clean()` handles an existing patient already having a self relationship."""
    caregiver = CaregiverFactory.create(
        first_name='Marge',
        last_name='Simpson',
        email='marge@opalmedapps.ca',
        phone_number='+15141234567',
    )
    relationship = factories.Relationship.create(
        patient__first_name='Marge',
        patient__last_name='Simpson',
        caregiver=CaregiverProfileFactory.create(user=caregiver),
        type=RelationshipType.objects.self_type(),
    )

    form = forms.AccessRequestRequestorForm(
        patient=relationship.patient,
        data={
            'user_type': constants.UserType.EXISTING.name,
            'relationship_type': RelationshipType.objects.self_type(),
            'id_checked': True,
            'user_email': caregiver.email,
            'user_phone': caregiver.phone_number,
        },
    )

    assert not form.is_valid()
    assert form.non_field_errors()[0] == ('The patient already has a self-relationship.')


def test_accessrequestrequestorform_existing_user_validate_self_caregiver_exists() -> None:
    """Ensure `clean()` handles an existing caregiver already having a self relationship."""
    caregiver = CaregiverFactory.create(
        first_name='Marge',
        last_name='Simpson',
        email='marge@opalmedapps.ca',
        phone_number='+15141234567',
    )
    factories.Relationship.create(
        patient__first_name='Marge',
        patient__last_name='Simpson',
        caregiver=CaregiverProfileFactory.create(user=caregiver),
        type=RelationshipType.objects.self_type(),
    )

    form = forms.AccessRequestRequestorForm(
        patient=SOURCE_SYSTEM_PATIENT_DATA,
        data={
            'user_type': constants.UserType.EXISTING.name,
            'relationship_type': RelationshipType.objects.self_type(),
            'id_checked': True,
            'user_email': caregiver.email,
            'user_phone': caregiver.phone_number,
        },
    )

    assert not form.is_valid()
    assert form.non_field_errors()[0] == ('The caregiver already has a self-relationship.')


def test_accessrequestrequestorform_existing_user_relationship_exists() -> None:
    """Ensure clean handles a caregiver already having a CONFIRMED or PENDING relationship to the patient."""
    caregiver = CaregiverFactory.create(
        first_name='Marge',
        last_name='Simpson',
        email='marge@opalmedapps.ca',
        phone_number='+15141234567',
    )
    relationship = factories.Relationship.create(
        caregiver=CaregiverProfileFactory.create(user=caregiver),
        type=RelationshipType.objects.mandatary(),
        status=RelationshipStatus.CONFIRMED,
    )

    form = forms.AccessRequestRequestorForm(
        patient=relationship.patient,
        data={
            'user_type': constants.UserType.EXISTING.name,
            'relationship_type': RelationshipType.objects.guardian_caregiver(),
            'form_filled': True,
            'id_checked': True,
            'user_email': caregiver.email,
            'user_phone': caregiver.phone_number,
        },
    )

    assert not form.is_valid()
    assert form.non_field_errors()[0] == (
        'There already exists an active relationship between the patient and caregiver.'
    )


def test_accessrequestrequestorform_first_last_name_not_disabled() -> None:
    """Ensure that the first and last name are not disabled for no selection."""
    form = forms.AccessRequestRequestorForm(
        patient=SOURCE_SYSTEM_PATIENT_DATA,
    )

    assert not form.fields['first_name'].disabled
    assert not form.fields['last_name'].disabled


def test_accessrequestrequestorform_first_last_name_not_disabled_selection() -> None:
    """Ensure that the first and last name are not disabled for a non-self relationship type selection."""
    form = forms.AccessRequestRequestorForm(
        patient=SOURCE_SYSTEM_PATIENT_DATA,
        data={'relationship_type': RelationshipType.objects.mandatary().pk},
    )

    assert not form.fields['first_name'].disabled
    assert not form.fields['last_name'].disabled


def test_accessrequestrequestorform_first_last_name_disabled() -> None:
    """Ensure that the first and last name are disabled when self is selected."""
    form = forms.AccessRequestRequestorForm(
        patient=SOURCE_SYSTEM_PATIENT_DATA,
        data={'relationship_type': RelationshipType.objects.self_type().pk},
    )

    assert form.fields['first_name'].disabled
    assert form.fields['last_name'].disabled


def test_accessrequestrequestorform_self_names_prefilled() -> None:
    """Ensure the first and last name are pre-filled with the patient's name if self is selected."""
    form = forms.AccessRequestRequestorForm(
        patient=SOURCE_SYSTEM_PATIENT_DATA,
        data={'relationship_type': RelationshipType.objects.self_type().pk},
    )

    assert form.fields['first_name'].initial == SOURCE_SYSTEM_PATIENT_DATA.first_name
    assert form['first_name'].value() == SOURCE_SYSTEM_PATIENT_DATA.first_name
    assert form.fields['last_name'].initial == SOURCE_SYSTEM_PATIENT_DATA.last_name
    assert form['last_name'].value() == SOURCE_SYSTEM_PATIENT_DATA.last_name


def test_accessrequestrequestorform_self_names_prefilled_empty_initial() -> None:
    """Ensure the name fields are filled with the patient's name even if the initial data contains empty strings."""
    form = forms.AccessRequestRequestorForm(
        patient=SOURCE_SYSTEM_PATIENT_DATA,
        data={'relationship_type': RelationshipType.objects.self_type().pk},
        # this happens when switching to self due to the up-validate request handling
        initial={'first_name': '', 'last_name': ''},
    )

    assert form.fields['first_name'].initial == SOURCE_SYSTEM_PATIENT_DATA.first_name
    assert form['first_name'].value() == SOURCE_SYSTEM_PATIENT_DATA.first_name
    assert form.fields['last_name'].initial == SOURCE_SYSTEM_PATIENT_DATA.last_name
    assert form['last_name'].value() == SOURCE_SYSTEM_PATIENT_DATA.last_name


def test_accessrequestrequestorform_self_names_prefilled_other_initial() -> None:
    """Ensure the name fields are filled with the patient's name even if the initial data contains data."""
    form = forms.AccessRequestRequestorForm(
        patient=SOURCE_SYSTEM_PATIENT_DATA,
        # this happens when switching to self due to the up-validate request handling
        initial={
            'relationship_type': str(RelationshipType.objects.self_type().pk),
            'first_name': 'Hans',
            'last_name': 'Wurst',
        },
    )

    assert form.fields['first_name'].initial == SOURCE_SYSTEM_PATIENT_DATA.first_name
    assert form['first_name'].value() == SOURCE_SYSTEM_PATIENT_DATA.first_name
    assert form.fields['last_name'].initial == SOURCE_SYSTEM_PATIENT_DATA.last_name
    assert form['last_name'].value() == SOURCE_SYSTEM_PATIENT_DATA.last_name


def test_accessrequestrequestorform_non_self_names_prefilled_other_initial() -> None:
    """Ensure the name fields are not filled with any value when it's not self anymore."""
    form = forms.AccessRequestRequestorForm(
        patient=SOURCE_SYSTEM_PATIENT_DATA,
        data={},
        # this happens when switching from self due to the up-validate request handling
        initial={
            'relationship_type': str(RelationshipType.objects.guardian_caregiver().pk),
            'first_name': SOURCE_SYSTEM_PATIENT_DATA.first_name,
            'last_name': SOURCE_SYSTEM_PATIENT_DATA.last_name,
        },
    )

    assert form.fields['first_name'].initial is None
    assert form['first_name'].value() is None
    assert form.fields['last_name'].initial is None
    assert form['last_name'].value() is None


def test_accessrequestrequestorform_disable_fields() -> None:
    """Ensure the `disable_fields` disables all fields in a form."""
    form = forms.AccessRequestRequestorForm(patient=SOURCE_SYSTEM_PATIENT_DATA)

    # disable all fields for the form
    form.disable_fields()

    # assert all fields are disabled
    for field in form.fields.values():
        assert field.disabled


def test_accessrequestrequestorform_existing_relationship() -> None:
    """Ensure the `clean()` handles an existing caregiver already having a relationship."""
    caregiver = CaregiverFactory.create(
        first_name='Test',
        last_name='Caregiver',
        email='test@opalmedapps.ca',
        phone_number='+15141234567',
    )
    relationship = factories.Relationship.create(
        patient__first_name='Marge',
        patient__last_name='Simpson',
        caregiver=CaregiverProfileFactory.create(user=caregiver),
        type=RelationshipType.objects.mandatary(),
    )

    form = forms.AccessRequestRequestorForm(
        patient=relationship.patient,
        data={
            'user_type': constants.UserType.NEW.name,
            'relationship_type': RelationshipType.objects.mandatary().pk,
            'id_checked': True,
            'first_name': 'Test',
            'last_name': 'Caregiver',
        },
    )

    assert not form.is_valid()
    assert form.non_field_errors()[0] == 'An active relationship with a caregiver with this name already exists.'


def test_accessrequestrequestorform_existing_relationship_diff_patients() -> None:
    """Ensure be able to add duplicated user name for 2 different patients."""
    caregiver = CaregiverFactory.create(
        first_name='Test',
        last_name='Caregiver',
        email='test@opalmedapps.ca',
        phone_number='+15141234567',
    )
    factories.Relationship.create(
        patient__first_name='Marge',
        patient__last_name='Simpson',
        caregiver=CaregiverProfileFactory.create(user=caregiver),
        type=RelationshipType.objects.mandatary(),
    )

    patient = factories.Patient.create(
        first_name='Test',
        last_name='Simpson',
        ramq=SOURCE_SYSTEM_PATIENT_DATA.health_insurance_number,
    )

    form = forms.AccessRequestRequestorForm(
        patient=patient,
        data={
            'user_type': constants.UserType.NEW.name,
            'relationship_type': RelationshipType.objects.mandatary().pk,
            'id_checked': True,
            'form_filled': True,
            'first_name': 'Test111',
            'last_name': 'Caregiver111',
            'user_email': 'test2@opalmedapps.ca',
            'user_phone': '+1514123456',
        },
    )

    assert form.is_valid()
    assert not form.non_field_errors()


def test_validate_existing_relationship_missing_first_name() -> None:
    """Ensure be able to add duplicated user name for 2 different patients."""
    patient = factories.Patient.create(
        first_name='Test',
        last_name='Simpson',
        ramq=SOURCE_SYSTEM_PATIENT_DATA.health_insurance_number,
    )

    form = forms.AccessRequestRequestorForm(
        patient=patient,
        data={
            'user_type': constants.UserType.NEW.name,
            'relationship_type': RelationshipType.objects.mandatary().pk,
            'id_checked': True,
            'last_name': 'Caregiver',
        },
    )

    assert not form.is_valid()


def test_accessrequestrequestorform_existing_relationship_no_data() -> None:
    """Ensure the `clean()` can handle non-existent user first and last name fields."""
    form = forms.AccessRequestRequestorForm(
        patient=SOURCE_SYSTEM_PATIENT_DATA,
        data={
            'user_type': constants.UserType.NEW.name,
            'relationship_type': RelationshipType.objects.mandatary(),
            'id_checked': True,
        },
    )

    assert not form.is_valid()


def test_accessrequestconfirmform() -> None:
    """Ensure the confirm form is invalid by default."""
    form = forms.AccessRequestConfirmForm(username='noone')

    assert not form.is_valid()


def test_accessrequestconfirmform_invalid_password(admin_user: User, mocker: MockerFixture) -> None:
    """Ensure that an invalid password fails the form validation."""
    # mock authentication and pretend it was unsuccessful
    mock_authenticate = mocker.patch('opal.core.auth.FedAuthBackend._authenticate_fedauth')
    mock_authenticate.return_value = False

    form = forms.AccessRequestConfirmForm(
        username=admin_user.username,
        data={
            'password': 'invalid',
        },
    )

    assert not form.is_valid()
    assert form.has_error('password')


def test_accessrequestconfirmform_valid_password(admin_user: User) -> None:
    """Ensure that a valid user's password makes the form valid."""
    form = forms.AccessRequestConfirmForm(
        username=admin_user.username,
        data={
            'password': 'password',
        },
    )

    assert form.is_valid()


def test_accessrequestsendsmsform_incomplete_data(mocker: MockerFixture) -> None:
    """Ensure that the SMS is not sent when the form is incomplete."""
    hospital_factories.Institution.create()
    mock_send = mocker.patch('opal.services.twilio.TwilioService.send_sms')

    form = forms.AccessRequestSendSMSForm(
        '123456',
        data={
            'language': 'en',
        },
    )

    form.full_clean()

    mock_send.assert_not_called()


def test_accessrequestsendsmsform_send_success(mocker: MockerFixture) -> None:
    """Ensure that the SMS is sent successfully."""
    hospital_factories.Institution.create()
    mock_send = mocker.patch('opal.services.twilio.TwilioService.send_sms')

    form = forms.AccessRequestSendSMSForm(
        '123456',
        data={
            'language': 'en',
            # magic Twilio number: https://www.twilio.com/docs/iam/test-credentials#test-sms-messages-parameters-To
            'phone_number': '+15005550001',
        },
    )

    form.full_clean()

    mock_send.assert_called_once_with('+15005550001', mocker.ANY)


def test_accessrequestsendsmsform_send_error(mocker: MockerFixture) -> None:
    """Ensure that the form shows an error if sending the SMS failed."""
    hospital_factories.Institution.create()
    mock_send = mocker.patch(
        'opal.services.twilio.TwilioService.send_sms',
        side_effect=TwilioServiceError('catastrophe!'),
    )

    form = forms.AccessRequestSendSMSForm(
        '123456',
        data={
            'language': 'en',
            # magic Twilio number: https://www.twilio.com/docs/iam/test-credentials#test-sms-messages-parameters-To
            'phone_number': '+15005550001',
        },
    )

    form.full_clean()

    assert not form.is_valid()
    assert len(form.non_field_errors()) == 1
    assert form.non_field_errors()[0] == 'An error occurred while sending the SMS'
    mock_send.assert_called_once_with('+15005550001', mocker.ANY)


def test_accessrequestsendsmsform_send_request_error(mocker: MockerFixture) -> None:
    """Ensure that the form shows an error if the connection to Twilio fails."""
    hospital_factories.Institution.create()
    mock_send = mocker.patch(
        'opal.services.twilio.TwilioService.send_sms',
        side_effect=RequestException('SSL key too weak'),
    )

    form = forms.AccessRequestSendSMSForm(
        '123456',
        data={
            'language': 'en',
            # magic Twilio number: https://www.twilio.com/docs/iam/test-credentials#test-sms-messages-parameters-To
            'phone_number': '+15005550001',
        },
    )

    form.full_clean()

    assert not form.is_valid()
    assert len(form.non_field_errors()) == 1
    assert form.non_field_errors()[0] == 'An error occurred while sending the SMS'
    mock_send.assert_called_once_with('+15005550001', mocker.ANY)<|MERGE_RESOLUTION|>--- conflicted
+++ resolved
@@ -78,13 +78,8 @@
 def test_relationshippending_missing_startdate() -> None:
     """Ensure that the `RelationshipPendingAccess` form checks for a missing start date field."""
     relationship_type = RelationshipType.objects.guardian_caregiver()
-<<<<<<< HEAD
-    relationship_info = factories.Relationship(
-        patient=factories.Patient(
-=======
     relationship_info = factories.Relationship.create(
         patient=factories.Patient.create(
->>>>>>> b77e97eb
             date_of_birth=timezone.now().date()
             - relativedelta(
                 years=14,
@@ -129,13 +124,8 @@
 def test_relationshippending_update_fail() -> None:
     """Ensure that the `RelationshipPendingAccess` form checks for a missing start date field."""
     relationship_type = RelationshipType.objects.guardian_caregiver()
-<<<<<<< HEAD
-    relationship_info = factories.Relationship(
-        patient=factories.Patient(
-=======
     relationship_info = factories.Relationship.create(
         patient=factories.Patient.create(
->>>>>>> b77e97eb
             date_of_birth=timezone.now().date()
             - relativedelta(
                 years=14,
@@ -174,13 +164,8 @@
     """Ensure that the `type` field does not contain self but contains the relationship type being updated."""
     self_type = RelationshipType.objects.self_type()
     relation_type = RelationshipType.objects.get(role_type=relationship_type)
-<<<<<<< HEAD
-    relationship_info = factories.Relationship(
-        patient=factories.Patient(
-=======
     relationship_info = factories.Relationship.create(
         patient=factories.Patient.create(
->>>>>>> b77e97eb
             date_of_birth=timezone.now().date()
             - relativedelta(
                 years=14,
@@ -203,11 +188,7 @@
     """Ensure that the `RelationshipPendingAccess` form is validated for startdate>enddate."""
     relationship_type = RelationshipType.objects.guardian_caregiver()
     relationship_info = factories.Relationship.build(
-<<<<<<< HEAD
-        patient=factories.Patient(
-=======
         patient=factories.Patient.create(
->>>>>>> b77e97eb
             date_of_birth=timezone.now().date()
             - relativedelta(
                 years=14,
@@ -234,11 +215,7 @@
     """Ensure that the `RelationshipPendingAccess` form is validated for reason is not empty when status is denied."""
     relationship_type = RelationshipType.objects.guardian_caregiver()
     relationship_info = factories.Relationship.build(
-<<<<<<< HEAD
-        patient=factories.Patient(
-=======
         patient=factories.Patient.create(
->>>>>>> b77e97eb
             date_of_birth=timezone.now().date()
             - relativedelta(
                 years=14,
@@ -1005,11 +982,7 @@
     assert options[1] == ('The patient is the requestor and is caring for themselves, Age: 14 and older')
 
     assert options[3] == (
-<<<<<<< HEAD
         'A parent or guardian of a minor who is considered incapacitated in terms of self-care, Age: 14-18'
-=======
-        'A parent or guardian of a minor who is considered' + ' incapacitated in terms of self-care, Age: 14-18'
->>>>>>> b77e97eb
     )
 
 
