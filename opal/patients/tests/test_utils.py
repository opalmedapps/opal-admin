--- conflicted
+++ resolved
@@ -128,11 +128,7 @@
     phone_number = '+15142112223'
     language = 'fr'
     username = 'username-2'
-<<<<<<< HEAD
-    user = User(email='foo@bar.com', phone_number='+15142112222', language='en', username='username-1')
-=======
-    user = User.create(email='foo@bar.com', phone_number='+15141112222', language='en', username='username-1')
->>>>>>> 54c0a90b
+    user = User.create(email='foo@bar.com', phone_number='+15142112222', language='en', username='username-1')
 
     utils.update_caregiver(user, email, username, language, phone_number)
 
