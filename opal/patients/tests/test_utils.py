# SPDX-FileCopyrightText: Copyright (C) 2022 Opal Health Informatics Group at the Research Institute of the McGill University Health Centre <john.kildea@mcgill.ca>
#
# SPDX-License-Identifier: AGPL-3.0-or-later

<<<<<<< HEAD
=======
"""App patient utils test functions."""

>>>>>>> b77e97eb
import datetime as dt
import json
import logging
import uuid
from datetime import date, datetime
from http import HTTPStatus
from typing import Any

from django.core.exceptions import ObjectDoesNotExist, ValidationError
from django.db.utils import IntegrityError
from django.utils import timezone

import pytest
import requests
from pytest_django.asserts import assertRaisesMessage
from pytest_django.fixtures import SettingsWrapper
from pytest_mock import MockerFixture

from opal.caregivers import models as caregiver_models
from opal.caregivers.factories import CaregiverProfile, RegistrationCode
from opal.core.test_utils import RequestMockerTest
from opal.hospital_settings import models as hospital_models
from opal.hospital_settings.factories import Institution, Site
from opal.legacy.factories import LegacyHospitalIdentifierTypeFactory as LegacyHospitalIdentifierType
from opal.legacy.factories import LegacyUserFactory as LegacyUser
from opal.legacy.models import (
    LegacyEducationalMaterial,
    LegacyEducationalMaterialControl,
    LegacyPatient,
    LegacyPatientControl,
    LegacyPatientHospitalIdentifier,
    LegacyQuestionnaire,
    LegacyUserType,
)
from opal.legacy_questionnaires.models import LegacyAnswerQuestionnaire, LegacyQuestionnairePatient
from opal.legacy_questionnaires.models import LegacyQuestionnaire as qdb_LegacyQuestionnaire
from opal.patients import factories as patient_factories
from opal.patients.models import (
    PREDEFINED_ROLE_TYPES,
    HospitalPatient,
    Patient,
    Relationship,
    RelationshipStatus,
    RelationshipType,
    RoleType,
    SexType,
)
from opal.services.integration.schemas import HospitalNumberSchema, PatientSchema, SexTypeSchema
from opal.users import models as user_models
from opal.users.factories import Caregiver, User

from .. import utils

pytestmark = pytest.mark.django_db(databases=['default', 'legacy', 'questionnaire'])


PATIENT_DATA = PatientSchema(
    first_name='Marge',
    last_name='Simpson',
    sex=SexTypeSchema.FEMALE,
    date_of_birth=date.fromisoformat('1986-10-01'),
    date_of_death=None,
    health_insurance_number='SIMM86600199',
    mrns=[],
)
MRN_DATA_RVH = HospitalNumberSchema(site='RVH', mrn='9999993')
MRN_DATA_MGH = HospitalNumberSchema(site='MGH', mrn='9999996', is_active=False)


class _MockResponse(requests.Response):
    def __init__(self, status_code: HTTPStatus, data: Any) -> None:
        self.status_code = status_code
        self.data = data or {}
        self.encoding = 'utf-8'

    @property
    def content(self) -> Any:
        return json.dumps(self.data).encode()

<<<<<<< HEAD

=======
>>>>>>> b77e97eb
@pytest.mark.parametrize(
    ('first_name', 'last_name', 'date_of_birth', 'sex', 'ramq'),
    [
        # one-digit month
        ('Bart', 'Wayne', date(2013, 2, 23), SexType.MALE, 'WAYB13022399'),
        # one-digit day (and female)
        ('Marge', 'Simpson', date(1986, 10, 1), SexType.FEMALE, 'SIMM86600199'),
    ],
)
def test_build_ramq(first_name: str, last_name: str, date_of_birth: date, sex: SexType, ramq: str) -> None:
    """The RAMQ is derived correctly."""
    assert utils.build_ramq(first_name, last_name, date_of_birth, sex) == ramq


def test_update_registration_code_status_success() -> None:
    """Test get registration code and update its status success."""
    registration_code = RegistrationCode.create(status=caregiver_models.RegistrationCodeStatus.NEW)
    utils.update_registration_code_status(registration_code)
    registration_code.refresh_from_db()
    assert registration_code.status == caregiver_models.RegistrationCodeStatus.REGISTERED


def test_find_caregiver_success() -> None:
    """Test get caregiver information success."""
    username1 = 'username-1'
    Caregiver.create(username=username1)
    caregiver = utils.find_caregiver(username1)
    assert caregiver is not None
    assert caregiver.username == username1


def test_find_caregiver_failure() -> None:
    """Test find caregiver information failure."""
    username1 = 'username-1'
    username2 = 'username-2'
    Caregiver.create(username=username1)
    caregiver = utils.find_caregiver(username2)
    assert not caregiver


def test_update_caregiver_success() -> None:
    """Test update caregiver information success."""
    email = 'test@example.com'
    phone_number = '+15141112223'
    language = 'fr'
    username = 'username-2'
    user = User.create(email='foo@bar.com', phone_number='+15141112222', language='en', username='username-1')

    utils.update_caregiver(user, email, username, language, phone_number)

    user.refresh_from_db()
    assert user.email == email
    assert user.language == language
    assert user.phone_number == phone_number
    assert user.username == username


def test_update_caregiver_failure() -> None:
    """Test update caregiver information failure."""
    email = 'test@example.com'
    phone_number = '11111112223'
    language = 'en'
    username = 'username-1'
    user = User.create(email='foo@bar.com', phone_number=phone_number, language=language, username=username)

    expected_message = "{'phone_number': ['Enter a valid value.']}"
    with assertRaisesMessage(
        ValidationError,
        expected_message,
    ):
        utils.update_caregiver(user, email, username, language, phone_number)


def test_replace_caregiver() -> None:
    """Test rebuild relationship and remove the skeleton user."""
    phone_number1 = '+15141112222'
    phone_number2 = '+15141112223'
    language1 = 'en'
    language2 = 'fr'
    username1 = 'username-1'
    username2 = 'username-2'
    caregiver = Caregiver.create(phone_number=phone_number1, language=language1, username=username1)
    CaregiverProfile.create(user=caregiver)
    skeleton = Caregiver.create(phone_number=phone_number2, language=language2, username=username2)
    skeleton_profile = CaregiverProfile.create(user=skeleton)
    relationship = patient_factories.Relationship.create(
        caregiver=skeleton_profile,
    )
    utils.replace_caregiver(caregiver, relationship)
    assert relationship.caregiver.user.username == username1
    assert not user_models.Caregiver.objects.filter(username=username2).exists()


def test_update_caregiver_profile_success() -> None:
    """Test update caregiver profile information success."""
    legacy_id1 = 1
    legacy_id2 = 2
    profile = CaregiverProfile.create(legacy_id=legacy_id1)

    utils.update_caregiver_profile(profile, legacy_id2)

    profile.refresh_from_db()
    assert profile.legacy_id == legacy_id2


def test_update_caregiver_profile_failure() -> None:
    """Test update caregiver profile information failure."""
    legacy_id1 = 1
    legacy_id2 = 'Two'
    profile = CaregiverProfile.create(legacy_id=legacy_id1)

    with pytest.raises(ValidationError, match='value must be an integer'):
        utils.update_caregiver_profile(profile, legacy_id2)  # type: ignore[arg-type]


def test_insert_security_answers_success() -> None:
    """Test insert security answers success."""
    caregiver = CaregiverProfile.create()
    security_answers = [
        {
            'question': 'correct?',
            'answer': 'yes',
        },
        {
            'question': 'correct?',
            'answer': 'maybe',
        },
    ]
    utils.insert_security_answers(caregiver, security_answers)
    security_answers_objs = caregiver_models.SecurityAnswer.objects.all()
    assert len(security_answers_objs) == 2


def test_insert_security_answers_failure() -> None:
    """Test insert security answers failure."""
    caregiver = CaregiverProfile.create()
    security_answers: list[dict[str, Any]] = [
        {
            'question': None,
            'answer': 'yes',
        },
        {
            'question': 'correct?',
            'answer': 'maybe',
        },
    ]
    expected_message = "Column 'question' cannot be null"
    with assertRaisesMessage(
        IntegrityError,
        expected_message,
    ):
        utils.insert_security_answers(caregiver, security_answers)


def test_valid_relationship_types_contain_self_role_type() -> None:
    """Get the queryset of valid relationship types contains self role type."""
    patient = patient_factories.Patient.create()

    valid_types = list(utils.valid_relationship_types(patient).values_list('role_type', flat=True))

    assert RoleType.SELF in valid_types
    assert RoleType.MANDATARY in valid_types


def test_valid_relationship_of_self_contain_self_role_type() -> None:
    """Get the queryset of valid relationship types when instance being updated is of self type."""
    patient = patient_factories.Patient.create()

    valid_types = list(
        utils.valid_relationship_types(
            patient,
        ).values_list('role_type', flat=True),
    )

    assert RoleType.SELF in valid_types
    assert RoleType.MANDATARY in valid_types


def test_valid_relationship_types_not_contain_self_role_type() -> None:
    """Get the queryset of valid relationship types doesn't contain self role type."""
    patient = patient_factories.Patient.create()
    patient_factories.Relationship.create(
        patient=patient,
        type=RelationshipType.objects.self_type(),
    )

    valid_types = list(utils.valid_relationship_types(patient).values_list('role_type', flat=True))

    assert RoleType.SELF not in valid_types
    assert RoleType.MANDATARY in valid_types


def test_get_patient_by_ramq_in_success() -> None:
    """Get the patient instance by RAMQ in success."""
    ramq = 'MARG99991313'
    mrn = '9999993'
    site_code = 'MGH'

    patient = patient_factories.Patient.create(ramq=ramq)

    assert utils.get_patient_by_ramq_or_mrn(ramq, mrn, site_code) == patient


def test_get_patient_by_ramq_in_failed() -> None:
    """Get the patient instance by RAMQ in failed."""
    ramq = 'MARG99991313'
    mrn = '9999993'
    site_code = 'MGH'
    patient_factories.Patient.create(ramq='')

    assert utils.get_patient_by_ramq_or_mrn(ramq, mrn, site_code) is None


def test_get_patient_by_mrn_in_success() -> None:
    """Get the patient instance by MRN and site acronym in success."""
    ramq = ''
    mrn = '9999993'
    site_code = 'MGH'
    patient = patient_factories.Patient.create()
    site = Site.create(acronym=site_code)
    patient_factories.HospitalPatient.create(patient=patient, site=site, mrn=mrn)

    assert utils.get_patient_by_ramq_or_mrn(ramq, mrn, site_code) == patient


def test_get_patient_by_mrn_in_failed() -> None:
    """Get the patient instance by MRN and site acronym in failed."""
    ramq = ''
    mrn = '9999993'
    site_code = 'MGH'
    patient = patient_factories.Patient.create()
    site = Site.create(acronym=site_code)
    patient_factories.HospitalPatient.create(patient=patient, site=site, mrn='9999996')

    assert utils.get_patient_by_ramq_or_mrn(ramq, mrn, site_code) is None


def test_create_patient() -> None:
    """A new patient can be created."""
    patient = utils.create_patient(
        first_name='Hans',
        last_name='Wurst',
        date_of_birth=date(1990, 10, 23),
        sex=SexType.MALE,
        ramq='',
        mrns=[],
    )

    assert patient.first_name == 'Hans'
    assert patient.last_name == 'Wurst'
    assert patient.date_of_birth == date(1990, 10, 23)
    assert patient.sex == SexType.MALE
    assert patient.ramq == ''
    assert HospitalPatient.objects.count() == 0


def test_create_patient_ramq() -> None:
    """A new patient can be created with a RAMQ."""
    patient = utils.create_patient(
        first_name='Hans',
        last_name='Wurst',
        date_of_birth=date(1990, 10, 23),
        sex=SexType.MALE,
        ramq='WURH90102399',
        mrns=[],
    )

    assert patient.ramq == 'WURH90102399'


def test_create_patient_hospitalpatients() -> None:
    """A new patient can be created with associated hospital patient instances."""
    site1 = Site.create()
    site2 = Site.create()
    patient = utils.create_patient(
        first_name='Hans',
        last_name='Wurst',
        date_of_birth=date(1990, 10, 23),
        sex=SexType.MALE,
        ramq='WURH90102399',
        mrns=[
            (site1, '9999991', True),
            (site2, '9999991', False),
        ],
    )

    assert HospitalPatient.objects.count() == 2
    hospital_patient1 = patient.hospital_patients.all()[0]
    hospital_patient2 = patient.hospital_patients.all()[1]

    assert hospital_patient1.site == site1
    assert hospital_patient1.mrn == '9999991'
    assert hospital_patient1.is_active

    assert hospital_patient2.site == site2
    assert hospital_patient2.mrn == '9999991'
    assert not hospital_patient2.is_active


def test_create_patient_hospitalpatients_error() -> None:
    """A new patient is created even though an error occurs when creating associated hospital patient instances."""
    site = Site.create()

    # keep the asserts within the context manager
    # the alternative is enabling transactions
    # this can cause issues since it flushes the database and loses the default relationship types
    with pytest.raises(IntegrityError):  # noqa: PT012
        utils.create_patient(
            first_name='Hans',
            last_name='Wurst',
            date_of_birth=date(1990, 10, 23),
            sex=SexType.MALE,
            ramq='WURH90102399',
            mrns=[
                (site, '9999991', True),
                (site, '9999992', False),
            ],
        )

        assert Patient.objects.count() == 1
        assert HospitalPatient.objects.count() == 0


def test_create_caregiver_profile() -> None:
    """A new caregiver profile and caregiver can be created."""
    caregiver_profile = utils.create_caregiver_profile('Hans', 'Wurst')

    caregiver_profile.full_clean()
    assert caregiver_profile.legacy_id is None

    caregiver = caregiver_profile.user
    caregiver.full_clean()

    assert caregiver.first_name == 'Hans'
    assert caregiver.last_name == 'Wurst'
    assert not caregiver.is_active
    assert not caregiver.has_usable_password()
    assert caregiver.username != ''
    assert len(caregiver.username) == utils.RANDOM_USERNAME_LENGTH


def test_create_caregiver_profile_multiple() -> None:
    """Ensure that multiple caregiver profiles can be created."""
    caregiver_profile = utils.create_caregiver_profile('Hans', 'Wurst')
    caregiver_profile2 = utils.create_caregiver_profile('Hans', 'Wurst')

    assert caregiver_profile.user.username != caregiver_profile2.user.username


def test_create_relationship() -> None:
    """A new confirmed relationship is created for a self relationship."""
    patient = patient_factories.Patient.create()
    caregiver_profile = CaregiverProfile.create()
    self_type = RelationshipType.objects.self_type()
    end_date = Relationship.calculate_end_date(
        patient.date_of_birth,
        self_type,
    )

    relationship = utils.create_relationship(
        patient,
        caregiver_profile,
        self_type,
        RelationshipStatus.CONFIRMED,
    )

    assert relationship.patient == patient
    assert relationship.caregiver == caregiver_profile
    assert relationship.type == self_type
    assert relationship.status == RelationshipStatus.CONFIRMED
    assert relationship.end_date == end_date


def test_create_relationship_no_defaults() -> None:
    """A new relationship can be created with specific values provided as arguments."""
    patient = patient_factories.Patient.create()
    caregiver_profile = CaregiverProfile.create()
    self_type = RelationshipType.objects.self_type()

    relationship = utils.create_relationship(
        patient,
        caregiver_profile,
        self_type,
        RelationshipStatus.CONFIRMED,
        date(2000, 2, 2),
        date(2000, 1, 2),
    )

    assert relationship.request_date == date(2000, 2, 2)
    assert relationship.start_date == date(2000, 1, 2)


def test_create_relationship_defaults() -> None:
    """A new relationship can be created with default values for unprovided arguments."""
    patient = patient_factories.Patient.create()
    caregiver_profile = CaregiverProfile.create()
    self_type = RelationshipType.objects.self_type()

    relationship = utils.create_relationship(
        patient,
        caregiver_profile,
        self_type,
        RelationshipStatus.CONFIRMED,
    )

    assert relationship.request_date == timezone.now().date()
    assert relationship.start_date == patient.date_of_birth


def test_create_registration_code(mocker: MockerFixture, settings: SettingsWrapper) -> None:
    """A new registration code can be created with a random code."""
    # mock the current time to a fixed value
    current_time = datetime(2022, 6, 2, 2, 0, tzinfo=dt.timezone.utc)
    mocker.patch.object(timezone, 'now', return_value=current_time)
    relationship = patient_factories.Relationship.create()
    settings.INSTITUTION_CODE = 'XY'

    registration_code = utils.create_registration_code(relationship)

    assert registration_code.relationship == relationship
    assert registration_code.code.startswith('XY')
    assert registration_code.created_at == current_time
    assert registration_code.status == caregiver_models.RegistrationCodeStatus.NEW


def test_initialize_new_opal_patient_orms_success(mocker: MockerFixture) -> None:
    """An info message is logged when the call to ORMS to initialize a patient succeeds."""
    RequestMockerTest.mock_requests_post(mocker, {'status': 'Success'})
    mock_error_logger = mocker.patch('logging.Logger.info')

    rvh_site: hospital_models.Site = Site.create(acronym='RVH')
    LegacyHospitalIdentifierType.create(code='RVH')
    mrn_list = [(rvh_site, '9999993', True)]
    patient = patient_factories.Patient.create()
    patient_uuid = uuid.uuid4()
    utils.initialize_new_opal_patient(patient, mrn_list, patient_uuid, None)

    mock_error_logger.assert_any_call(
        f'Successfully initialized patient via ORMS; patient_uuid = {patient_uuid}',
    )


@pytest.mark.usefixtures('set_orms_disabled')
def test_initialize_new_opal_patient_orms_success_disabled(mocker: MockerFixture) -> None:
    """An info message is logged when the call to ORMS is not executed because it is disabled."""
    RequestMockerTest.mock_requests_post(mocker, {'status': 'Success'})
    mock_logger = mocker.patch('logging.Logger.info')

    rvh_site: hospital_models.Site = Site.create(acronym='RVH')
    LegacyHospitalIdentifierType.create(code='RVH')
    mrn_list = [(rvh_site, '9999993', True)]
    patient = patient_factories.Patient.create()
    patient_uuid = uuid.uuid4()
    utils.initialize_new_opal_patient(patient, mrn_list, patient_uuid, None)
    mock_logger.assert_any_call(
        f'ORMS System not enabled, skipping notification of new patient; patient_uuid {patient_uuid}',
    )


def test_initialize_new_opal_patient_orms_error(mocker: MockerFixture) -> None:
    """An error is logged when the call to ORMS to initialize a patient fails."""
    RequestMockerTest.mock_requests_post(mocker, {'status': 'Error'})
    mock_error_logger = mocker.patch('logging.Logger.error')

    rvh_site: hospital_models.Site = Site.create(acronym='RVH')
    LegacyHospitalIdentifierType.create(code='RVH')
    mrn_list = [(rvh_site, '9999993', True)]
    patient = patient_factories.Patient.create()
    patient_uuid = uuid.uuid4()
    utils.initialize_new_opal_patient(patient, mrn_list, patient_uuid, None)

    mock_error_logger.assert_any_call('Failed to initialize patient via ORMS')


def test_initialize_new_opal_patient_source_system_success(mocker: MockerFixture) -> None:
    """An info message is logged when the call to the source system to initialize a patient succeeds."""
    RequestMockerTest.mock_requests_post(mocker, {})
    mock_error_logger = mocker.patch('logging.Logger.info')

    rvh_site: hospital_models.Site = Site.create(acronym='RVH')
    LegacyHospitalIdentifierType.create(code='RVH')
    mrn_list = [(rvh_site, '9999993', True)]
    patient = patient_factories.Patient.create()
    patient_uuid = uuid.uuid4()
    utils.initialize_new_opal_patient(patient, mrn_list, patient_uuid, None)

    mock_error_logger.assert_any_call(
        f'Successfully initialized patient via the source system; patient_uuid = {patient_uuid}',
    )


def test_initialize_new_opal_patient_source_system_error(mocker: MockerFixture, set_orms_disabled: None) -> None:
    """An error is logged when the call to the source system to initialize a patient fails."""
    mocker.patch(
        'requests.post',
        return_value=_MockResponse(HTTPStatus.BAD_REQUEST, {'status_code': HTTPStatus.BAD_REQUEST, 'message': 'error'}),
    )
    log_exception = mocker.spy(logging.Logger, 'exception')

    rvh_site: hospital_models.Site = Site.create(acronym='RVH')
    LegacyHospitalIdentifierType.create(code='RVH')
    mrn_list = [(rvh_site, '9999993', True)]
    patient = patient_factories.Patient.create()
    patient_uuid = uuid.uuid4()
    utils.initialize_new_opal_patient(patient, mrn_list, patient_uuid, None)

    log_exception.assert_called_once()
    message = log_exception.call_args_list[0].args[1]
    assert 'Failed to initialize patient via the source system' in message


def test_create_access_request_existing() -> None:
    """A new self relationship is created for an existing patient and caregiver."""
    patient = patient_factories.Patient.create()
    legacy_user = LegacyUser.create(usertype=LegacyUserType.CAREGIVER)
    caregiver_profile = CaregiverProfile.create(legacy_id=legacy_user.usersernum)
    self_type = RelationshipType.objects.self_type()

    relationship, registration_code = utils.create_access_request(
        patient,
        caregiver_profile,
        self_type,
    )
    legacy_user.refresh_from_db()

    assert registration_code is None
    assert relationship.patient == patient
    assert relationship.caregiver == caregiver_profile
    assert relationship.type == self_type
    assert relationship.status == RelationshipStatus.CONFIRMED
    assert relationship.request_date == timezone.now().date()
    assert relationship.start_date == patient.date_of_birth
    assert relationship.end_date is None
    assert legacy_user.usertype == LegacyUserType.PATIENT


def test_create_access_request_non_self() -> None:
    """A new relationship is created for a Parent/Guardian relationship."""
    patient = patient_factories.Patient.create(date_of_birth=date(2003, 3, 27))
    caregiver_profile = CaregiverProfile.create()
    parent_type = RelationshipType.objects.parent_guardian()

    relationship, registration_code = utils.create_access_request(
        patient,
        caregiver_profile,
        parent_type,
    )

    assert registration_code is None
    assert relationship.type == parent_type
    assert relationship.status == RelationshipStatus.PENDING
    assert relationship.request_date == timezone.now().date()
    assert relationship.start_date == patient.date_of_birth
    assert relationship.end_date == date(2017, 3, 27)


def test_create_access_request_new_patient() -> None:
    """A new relationship and new patient are created."""
    caregiver_profile = CaregiverProfile.create()
    self_type = RelationshipType.objects.self_type()
    Institution.create()

    relationship, registration_code = utils.create_access_request(
        PATIENT_DATA,
        caregiver_profile,
        self_type,
    )

    assert registration_code is None
    patient = Patient.objects.get()

    assert relationship.patient == patient
    assert patient.first_name == 'Marge'
    assert patient.last_name == 'Simpson'
    assert patient.date_of_birth == date(1986, 10, 1)
    assert patient.sex == SexType.FEMALE
    assert patient.ramq == 'SIMM86600199'
    assert patient.date_of_death is None
    assert HospitalPatient.objects.count() == 0


def test_create_access_request_new_patient_mrns_missing_site() -> None:
    """Everything is rolled back in case of an error such as a missing site."""
    caregiver_profile = CaregiverProfile.create()
    self_type = RelationshipType.objects.self_type()

    patient_data = PatientSchema.model_copy(PATIENT_DATA)
    patient_data.mrns = [MRN_DATA_RVH, MRN_DATA_MGH]

    with pytest.raises(hospital_models.Site.DoesNotExist):
        utils.create_access_request(
            patient_data,
            caregiver_profile,
            self_type,
        )

    assert Patient.objects.count() == 0
    assert HospitalPatient.objects.count() == 0
    assert Relationship.objects.count() == 0


def test_create_access_request_new_patient_mrns(mocker: MockerFixture) -> None:
    """A new relationship and patient are created along with associated hospital patient instances."""
    RequestMockerTest.mock_requests_post(mocker, {})
    Site.create(acronym='RVH')
    Site.create(acronym='MGH')
    LegacyHospitalIdentifierType.create(code='RVH')
    LegacyHospitalIdentifierType.create(code='MGH')
    caregiver_profile = CaregiverProfile.create()
    self_type = RelationshipType.objects.self_type()

    patient_data = PatientSchema.model_copy(PATIENT_DATA)
    patient_data.mrns = [MRN_DATA_RVH, MRN_DATA_MGH]

    relationship, _ = utils.create_access_request(
        patient_data,
        caregiver_profile,
        self_type,
    )

    assert Patient.objects.count() == 1
    patient = relationship.patient

    hospital_patients = HospitalPatient.objects.filter(patient=patient)
    assert hospital_patients.count() == 2

    hospital_patient_rvh = hospital_patients[0]
    assert hospital_patient_rvh.mrn == '9999993'
    assert hospital_patient_rvh.is_active

    hospital_patient_mgh = hospital_patients[1]
    assert hospital_patient_mgh.mrn == '9999996'
    assert not hospital_patient_mgh.is_active


def test_create_access_request_new_caregiver() -> None:
    """A new relationship and new caregiver are created."""
    patient = patient_factories.Patient.create()
    self_type = RelationshipType.objects.self_type()

    relationship, registration_code = utils.create_access_request(
        patient,
        ('Marge', 'Simpson'),
        self_type,
    )

    assert registration_code is not None
    assert caregiver_models.CaregiverProfile.objects.count() == 1
    assert user_models.Caregiver.objects.count() == 1

    caregiver_profile = caregiver_models.CaregiverProfile.objects.get()
    caregiver = caregiver_profile.user
    assert relationship.caregiver == caregiver_profile

    assert caregiver.first_name == 'Marge'
    assert caregiver.last_name == 'Simpson'
    assert not caregiver.is_active
    assert not caregiver.has_usable_password()


def test_create_access_request_new_caregiver_registration_code(settings: SettingsWrapper) -> None:
    """A registration code is created for a new caregiver."""
    patient = patient_factories.Patient.create()
    self_type = RelationshipType.objects.self_type()

    relationship, registration_code = utils.create_access_request(
        patient,
        ('Marge', 'Simpson'),
        self_type,
    )

    assert caregiver_models.RegistrationCode.objects.count() == 1

    assert registration_code is not None
    assert registration_code.relationship == relationship
    assert registration_code.code.startswith(settings.INSTITUTION_CODE)


def test_create_access_request_self_relationship_already_exists() -> None:
    """Creating an access request is atomic."""
    self_type = RelationshipType.objects.self_type()
    existing_relationship = patient_factories.Relationship.create(type=self_type)

    with pytest.raises(ValidationError, match='The patient already has a self-relationship'):
        utils.create_access_request(
            existing_relationship.patient,
            existing_relationship.caregiver,
            self_type,
        )

    assert caregiver_models.CaregiverProfile.objects.count() == 1
    assert user_models.Caregiver.objects.count() == 1
    assert Relationship.objects.count() == 1
    assert Patient.objects.count() == 1


def test_create_access_request_new_patient_caregiver() -> None:
    """A new relationship, patient, caregiver and registration code are created."""
    self_type = RelationshipType.objects.self_type()
    Institution.create()

    _relationship, registration_code = utils.create_access_request(
        PATIENT_DATA,
        ('Marge', 'Simpson'),
        self_type,
    )

    assert registration_code is not None
    assert caregiver_models.CaregiverProfile.objects.count() == 1
    assert user_models.Caregiver.objects.count() == 1
    assert Relationship.objects.count() == 1
    assert Patient.objects.count() == 1


def test_create_access_request_missing_legacy_id() -> None:
    """An error occurs if an existing user registers as self but is missing their legacy_id."""
    caregiver_profile = CaregiverProfile.create(legacy_id=None)
    patient = patient_factories.Patient.create()
    self_type = RelationshipType.objects.self_type()

    with assertRaisesMessage(ValueError, 'Legacy ID is missing'):
        utils.create_access_request(
            patient,
            caregiver_profile,
            self_type,
        )


def test_create_access_request_pediatric_patient_delay_value(mocker: MockerFixture, set_orms_disabled: None) -> None:
    """A new pediatric patient gets lab delay values according to the institution settings."""
    RequestMockerTest.mock_requests_post(mocker, {})
    caregiver_profile = CaregiverProfile.create()
    self_type = RelationshipType.objects.self_type()
<<<<<<< HEAD
    institution = Institution(non_interpretable_lab_result_delay=3, interpretable_lab_result_delay=5)
=======
    Site.create(acronym='RVH')
    Site.create(acronym='MGH')
    LegacyHospitalIdentifierType.create(code='RVH')
    LegacyHospitalIdentifierType.create(code='MGH')
    institution = Institution.create(non_interpretable_lab_result_delay=3, interpretable_lab_result_delay=5)
>>>>>>> b77e97eb

    patient_data = PatientSchema.model_copy(PATIENT_DATA)
    patient_data.date_of_birth = datetime(2008, 10, 23, tzinfo=timezone.get_current_timezone())

    relationship, registration_code = utils.create_access_request(
        patient_data,
        caregiver_profile,
        self_type,
    )

    assert registration_code is None
    patient = relationship.patient

    assert patient.age < institution.adulthood_age
    assert patient.non_interpretable_lab_result_delay == institution.non_interpretable_lab_result_delay
    assert patient.interpretable_lab_result_delay == institution.interpretable_lab_result_delay


@pytest.mark.parametrize('role_type', PREDEFINED_ROLE_TYPES)
def test_create_access_request_legacy_data_self(mocker: MockerFixture, role_type: RoleType) -> None:
    """Legacy data is saved when requesting access to a new patient for an existing caregiver (as self)."""
    RequestMockerTest.mock_requests_post(mocker, {})
    Site.create(acronym='RVH')
    Site.create(acronym='MGH')
    LegacyHospitalIdentifierType.create(code='RVH')
    LegacyHospitalIdentifierType.create(code='MGH')
    caregiver_profile = CaregiverProfile.create()
    relationship_type = RelationshipType.objects.get(role_type=role_type)
    patient_data = PatientSchema.model_copy(PATIENT_DATA)
    patient_data.mrns = [MRN_DATA_RVH, MRN_DATA_MGH]

    utils.create_access_request(
        patient_data,
        caregiver_profile,
        relationship_type,
    )

    legacy_patient = LegacyPatient.objects.get(ramq=patient_data.health_insurance_number)
    patient = Patient.objects.get(ramq=patient_data.health_insurance_number)
    legacy_mrn_list = LegacyPatientHospitalIdentifier.objects.filter(patient=legacy_patient)

    assert patient.legacy_id == legacy_patient.patientsernum
    assert legacy_patient.first_name == patient_data.first_name
    assert legacy_patient.last_name == patient_data.last_name
    assert legacy_patient.date_of_birth.strftime('%Y-%m-%d') == '1986-10-01'
    assert legacy_patient.sex == 'Female'
    assert legacy_patient.death_date is None
    assert legacy_patient.access_level == '3'

    # Two categories of parametrized test cases: self vs non-self
    if relationship_type.is_self:
        assert legacy_patient.email == caregiver_profile.user.email
        assert legacy_patient.language == caregiver_profile.user.language.upper()
    else:
        assert legacy_patient.email == ''
        assert legacy_patient.language == 'FR'

    assert legacy_mrn_list.filter(mrn='9999993', hospital__code='RVH', is_active=True).count() == 1
    assert legacy_mrn_list.filter(mrn='9999996', hospital__code='MGH', is_active=False).count() == 1

    assert LegacyPatientControl.objects.filter(patient=legacy_patient).count() == 1


def test_create_access_request_new_patient_and_databank_consent(
    databank_consent_questionnaire_data: tuple[qdb_LegacyQuestionnaire, LegacyEducationalMaterialControl],
) -> None:
    """A new relationship and new patient with databank consent records are created."""
    consent_form = databank_consent_questionnaire_data[0]
    info_sheet = databank_consent_questionnaire_data[1]
    caregiver_profile = CaregiverProfile.create()
    self_type = RelationshipType.objects.self_type()
    Institution.create()

    relationship, registration_code = utils.create_access_request(
        PATIENT_DATA,
        caregiver_profile,
        self_type,
    )

    assert registration_code is None
    patient = Patient.objects.get()

    assert relationship.patient == patient
    assert patient.first_name == 'Marge'
    assert patient.last_name == 'Simpson'
    assert patient.date_of_birth == date(1986, 10, 1)
    assert patient.sex == SexType.FEMALE
    assert patient.ramq == 'SIMM86600199'
    assert patient.date_of_death is None
    assert HospitalPatient.objects.count() == 0
    assert patient.legacy_id is not None

    # Search for the expected databank records
    qdb_patient = LegacyQuestionnairePatient.objects.get(
        external_id=patient.legacy_id,
    )
    inserted_answer_questionnaire = LegacyAnswerQuestionnaire.objects.get(
        questionnaire_id=consent_form.id,
        patient_id=qdb_patient.id,
    )
    inserted_sheet = LegacyEducationalMaterial.objects.get(
        educationalmaterialcontrolsernum=info_sheet,
        patientsernum=patient.legacy_id,
    )
    inserted_questionnaire = LegacyQuestionnaire.objects.get(
        patientsernum=patient.legacy_id,
        patient_questionnaire_db_ser_num=inserted_answer_questionnaire.id,
    )
    assert inserted_questionnaire.completedflag == 0
    assert inserted_questionnaire.patientsernum.patientsernum == patient.legacy_id
    assert inserted_questionnaire.patient_questionnaire_db_ser_num == inserted_answer_questionnaire.id

    assert inserted_sheet.readstatus == 0
    assert inserted_sheet.patientsernum.patientsernum == patient.legacy_id
    assert inserted_sheet.educationalmaterialcontrolsernum == info_sheet

    assert inserted_answer_questionnaire.status == 0
    assert inserted_answer_questionnaire.patient_id == qdb_patient.id
    assert inserted_answer_questionnaire.questionnaire_id == consent_form.id


@pytest.mark.usefixtures('set_databank_disabled')
def test_create_access_request_new_patient_databank_disabled(
    databank_consent_questionnaire_data: tuple[qdb_LegacyQuestionnaire, LegacyEducationalMaterialControl],
) -> None:
    """Ensure the databank consent form is not created if databank is disabled."""
    caregiver_profile = CaregiverProfile.create()
    self_type = RelationshipType.objects.self_type()
    Institution.create()
    info_sheet = databank_consent_questionnaire_data[1]
    relationship, registration_code = utils.create_access_request(
        PATIENT_DATA,
        caregiver_profile,
        self_type,
    )

    assert registration_code is None
    patient = Patient.objects.get()

    assert relationship.patient == patient
    assert patient.first_name == 'Marge'
    assert patient.last_name == 'Simpson'
    assert patient.date_of_birth == date(1986, 10, 1)
    assert patient.sex == SexType.FEMALE
    assert patient.ramq == 'SIMM86600199'
    assert patient.date_of_death is None
    assert HospitalPatient.objects.count() == 0
    assert patient.legacy_id is not None

    # Ensure records are not created
    message = 'LegacyQuestionnairePatient matching query does not exist.'
    with assertRaisesMessage(ObjectDoesNotExist, message):
        LegacyQuestionnairePatient.objects.get(
            external_id=patient.legacy_id,
        )
    message = 'LegacyEducationalMaterial matching query does not exist.'
    with assertRaisesMessage(ObjectDoesNotExist, message):
        LegacyEducationalMaterial.objects.get(
            educationalmaterialcontrolsernum=info_sheet,
            patientsernum=patient.legacy_id,
        )
    # We cant search for the specific answer questionnaire instance without the qdb_patient instance, so check all
    answer_questionnaires = LegacyAnswerQuestionnaire.objects.all()
    for qst in answer_questionnaires:
        assert qst.created_by != 'DJANGO_AUTO_CREATE_DATABANK_CONSENT'<|MERGE_RESOLUTION|>--- conflicted
+++ resolved
@@ -2,11 +2,6 @@
 #
 # SPDX-License-Identifier: AGPL-3.0-or-later
 
-<<<<<<< HEAD
-=======
-"""App patient utils test functions."""
-
->>>>>>> b77e97eb
 import datetime as dt
 import json
 import logging
@@ -86,10 +81,7 @@
     def content(self) -> Any:
         return json.dumps(self.data).encode()
 
-<<<<<<< HEAD
-
-=======
->>>>>>> b77e97eb
+
 @pytest.mark.parametrize(
     ('first_name', 'last_name', 'date_of_birth', 'sex', 'ramq'),
     [
@@ -823,15 +815,7 @@
     RequestMockerTest.mock_requests_post(mocker, {})
     caregiver_profile = CaregiverProfile.create()
     self_type = RelationshipType.objects.self_type()
-<<<<<<< HEAD
-    institution = Institution(non_interpretable_lab_result_delay=3, interpretable_lab_result_delay=5)
-=======
-    Site.create(acronym='RVH')
-    Site.create(acronym='MGH')
-    LegacyHospitalIdentifierType.create(code='RVH')
-    LegacyHospitalIdentifierType.create(code='MGH')
     institution = Institution.create(non_interpretable_lab_result_delay=3, interpretable_lab_result_delay=5)
->>>>>>> b77e97eb
 
     patient_data = PatientSchema.model_copy(PATIENT_DATA)
     patient_data.date_of_birth = datetime(2008, 10, 23, tzinfo=timezone.get_current_timezone())
