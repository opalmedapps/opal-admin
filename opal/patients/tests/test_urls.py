from django.urls import resolve, reverse


def test_relationshiptype_list() -> None:
    """A URL for listing relationship types exists."""
    url = '/patients/relationship-types/'
    assert reverse('patients:relationshiptype-list') == url
    assert resolve(url).view_name == 'patients:relationshiptype-list'


def test_relationshiptype_create() -> None:
    """A URL for creating relationship types exists."""
    url = '/patients/relationship-type/create/'
    assert reverse('patients:relationshiptype-create') == url
    assert resolve(url).view_name == 'patients:relationshiptype-create'


def test_relationshiptype_update() -> None:
    """A URL for updating an existing relationship type exists."""
    url = '/patients/relationship-type/1234/update/'
    assert reverse('patients:relationshiptype-update', kwargs={'pk': 1234}) == url
    assert resolve(url).view_name == 'patients:relationshiptype-update'


def test_relationshiptype_delete() -> None:
    """A URL for deleting an existing relationship type exists."""
    url = '/patients/relationship-type/1234/delete/'
    assert reverse('patients:relationshiptype-delete', kwargs={'pk': 1234}) == url
    assert resolve(url).view_name == 'patients:relationshiptype-delete'


<<<<<<< HEAD
def test_multiform_step_url() -> None:
    """A URL for each step in multiform wizard."""
    url = '/patients/access-request/'
    assert reverse('patients:access-request') == url
    assert resolve(url).view_name == 'patients:access-request'
=======
def test_relationships_pending_list() -> None:
    """Ensures a url for relationships exists."""
    url = '/patients/relationships/pending/'
    assert reverse('patients:relationships-pending-list') == url
    assert resolve(url).view_name == 'patients:relationships-pending-list'
>>>>>>> aecdd957
<|MERGE_RESOLUTION|>--- conflicted
+++ resolved
@@ -29,16 +29,15 @@
     assert resolve(url).view_name == 'patients:relationshiptype-delete'
 
 
-<<<<<<< HEAD
 def test_multiform_step_url() -> None:
     """A URL for each step in multiform wizard."""
     url = '/patients/access-request/'
     assert reverse('patients:access-request') == url
     assert resolve(url).view_name == 'patients:access-request'
-=======
+
+
 def test_relationships_pending_list() -> None:
     """Ensures a url for relationships exists."""
     url = '/patients/relationships/pending/'
     assert reverse('patients:relationships-pending-list') == url
-    assert resolve(url).view_name == 'patients:relationships-pending-list'
->>>>>>> aecdd957
+    assert resolve(url).view_name == 'patients:relationships-pending-list'