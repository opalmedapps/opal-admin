--- conflicted
+++ resolved
@@ -314,11 +314,7 @@
     site = factories.Site(name="Montreal Children's Hospital")
     hospital_patient = factories.HospitalPatient(site=site)
 
-<<<<<<< HEAD
-    assert str(hospitalpatient) == 'Bart Simpson (MON: 9999996)'
-=======
-    assert str(hospital_patient) == 'Patient First Name Patient Last Name (MON: 9999996)'
->>>>>>> f7ff97ff
+    assert str(hospital_patient) == 'Bart Simpson (MON: 9999996)'
 
 
 def test_hospitalpatient_one_patient_many_sites() -> None:
