"""This module provides views for patient settings."""
import io
from collections import Counter
from typing import Any, Dict, List, Tuple

from django.forms import Form
from django.http import HttpResponse
from django.shortcuts import render
from django.urls import reverse_lazy
from django.utils.translation import gettext_lazy as _
from django.views import generic

import qrcode
from django_tables2 import SingleTableView
from formtools.wizard.views import SessionWizardView
from qrcode.image import svg

from opal.core.views import CreateUpdateView
from opal.patients import forms
from opal.services.hospital.hospital_data import OIEPatientData

<<<<<<< HEAD
from .models import RelationshipType, Site
from .tables import ExistingUserTable, PatientTable, RelationshipTypeTable
=======
from .models import Relationship, RelationshipStatus, RelationshipType
from .tables import PendingRelationshipTable, RelationshipTypeTable
>>>>>>> aecdd957


class RelationshipTypeListView(SingleTableView):
    """This view provides a page that displays a list of `RelationshipType` objects."""

    model = RelationshipType
    table_class = RelationshipTypeTable
    ordering = ['pk']
    template_name = 'patients/relationship_type/list.html'


class RelationshipTypeCreateUpdateView(CreateUpdateView):
    """
    This `CreateView` displays a form for creating an `RelationshipType` object.

    It redisplays the form with validation errors (if there are any) and saves the `RelationshipType` object.
    """

    model = RelationshipType
    template_name = 'patients/relationship_type/form.html'
    fields = [
        'name_en',
        'name_fr',
        'description_en',
        'description_fr',
        'start_age',
        'end_age',
        'form_required',
    ]
    success_url = reverse_lazy('patients:relationshiptype-list')


class RelationshipTypeDeleteView(generic.edit.DeleteView):
    """
    A view that displays a confirmation page and deletes an existing `RelationshipType` object.

    The given relationship type object will only be deleted if the request method is **POST**.

    If this view is fetched via **GET**, it will display a confirmation page with a form that POSTs to the same URL.
    """

    model = RelationshipType
    template_name = 'patients/relationship_type/confirm_delete.html'
    success_url = reverse_lazy('patients:relationshiptype-list')


<<<<<<< HEAD
class AccessRequestView(SessionWizardView):  # noqa: WPS214
    """
    Form wizard view providing the steps for a caregiver's patient access request.

    The collected information is stored in the server-side session. Once all information is collected,
    a confirmation page with a QR code is displayed.
    """

    model = Site
    form_list = [
        ('site', forms.SelectSiteForm),
        ('search', forms.SearchForm),
        ('confirm', forms.ConfirmPatientForm),
        ('relationship', forms.RequestorDetailsForm),
        ('account', forms.RequestorAccountForm),
        ('existing', forms.ExistingUserForm),
        ('finished', forms.ConfirmExistingUserForm),
    ]
    form_title_list = {
        'site': _('Hospital Information'),
        'search': _('Patient Details'),
        'confirm': _('Patient Details'),
        'relationship': _('Requestor Details'),
        'account': _('Requestor Details'),
        'existing': _('Requestor Details'),
        'finished': _('Requestor Details'),
    }
    template_list = {
        'site': 'patients/access_request/access_request.html',
        'search': 'patients/access_request/access_request.html',
        'confirm': 'patients/access_request/access_request.html',
        'relationship': 'patients/access_request/access_request.html',
        'account': 'patients/access_request/access_request.html',
        'existing': 'patients/access_request/access_request.html',
        'finished': 'patients/access_request/access_request.html',
    }

    def get_template_names(self) -> List[str]:
        """
        Return the template url for a step.

        Returns:
            the template url for a step
        """
        return [self.template_list[self.steps.current]]

    def process_step(self, form: Form) -> Any:
        """
        Postprocess the form data.

        Args:
            form: the form of the step being processed

        Returns:
            the raw `form.data` dictionary
        """
        form_step_data = self.get_form_step_data(form)
        if self.steps.current == 'site':
            site_selection = form_step_data['site-sites']
            self.request.session['site_selection'] = site_selection
        return form_step_data

    def get_context_data(self, form: Form, **kwargs: Any) -> Dict[str, Any]:
        """
        Return the template context for a step.

        Args:
            form: a list of different forms
            kwargs: additional keyword arguments

        Returns:
            the template context for a step
        """
        context: Dict[str, Any] = super().get_context_data(form=form, **kwargs)
        if self.steps.current == 'confirm':
            context = self._update_patient_confirmation_context(context)
        if self.steps.current == 'finished':
            user_record = self.get_cleaned_data_for_step(self.steps.prev)['user_record']
            context.update({'table': ExistingUserTable([user_record])})
        context.update({'header_title': self.form_title_list[self.steps.current]})
        return context

    def get_form_initial(self, step: str) -> dict[str, str]:
        """
        Return a dictionary which will be passed to the form for `step` as `initial`.

        If no initial data was provided while initializing the form wizard, an empty dictionary will be returned.

        Args:
            step: a form step

        Returns:
            a dictionary or an empty dictionary for a step
        """
        initial: dict[str, str] = self.initial_dict.get(step, {})
        if step == 'site' and 'site_selection' in self.request.session:
            site_user_selection = Site.objects.filter(pk=self.request.session['site_selection']).first()
            if site_user_selection:
                initial.update({
                    'sites': site_user_selection,
                })
        elif step == 'search' and 'site_selection' in self.request.session:
            site_code = Site.objects.get(pk=self.request.session['site_selection']).code
            if site_code:
                initial.update({
                    'site_code': site_code,
                })
        return initial

    def get_form_kwargs(self, step: str) -> dict[str, str]:
        """
        Return the keyword arguments for instantiating the form on the given step.

        Args:
            step: a form step

        Returns:
            a dictionary or an empty dictionary for a step
        """
        kwargs = {}
        if step == 'relationship':
            patient_record = self.get_cleaned_data_for_step('search')['patient_record']
            kwargs['date_of_birth'] = patient_record.date_of_birth
        elif step == 'existing':
            relationship_type = self.get_cleaned_data_for_step('relationship')['relationship_type']
            kwargs['relationship_type'] = relationship_type
            patient_record = self.get_cleaned_data_for_step('search')['patient_record']
            kwargs['patient_record'] = patient_record
        return kwargs

    def done(self, form_list: Tuple, **kwargs: Any) -> HttpResponse:
        """
        Redirect to a test qr code page.

        Args:
            form_list: a list of different forms
            kwargs: additional keyword arguments

        Returns:
            the object of HttpResponse
        """
        form_data = [form.cleaned_data for form in form_list]
        factory = svg.SvgImage
        img = qrcode.make(form_data[0]['sites'], image_factory=factory, box_size=10)
        stream = io.BytesIO()
        img.save(stream)

        return render(self.request, 'patients/access_request/test_qr_code.html', {
            'svg': stream.getvalue().decode(),
            'header_title': _('QR Code Generation'),
        })

    def _has_multiple_mrns_with_same_site_code(self, patient_record: OIEPatientData) -> bool:
        """
        Check if the number of MRN records with the same site code is greater than 1.

        Args:
            patient_record: patient record search by RAMQ or MRN

        Returns:
            True if the number of MRN records with the same site code is greater than 1
        """
        mrns = patient_record.mrns
        key_counts = Counter(mrn_dict.site for mrn_dict in mrns)
        return any(count > 1 for (site, count) in key_counts.items())

    def _update_patient_confirmation_context(
        self,
        context: Dict[str, Any],
    ) -> Dict[str, Any]:
        """
        Update the context for patient confirmation form.

        Args:
            context: the template context for step 'confirm'

        Returns:
            the template context for step 'confirm'
        """
        patient_record = self.get_cleaned_data_for_step(self.steps.prev)['patient_record']
        if self._has_multiple_mrns_with_same_site_code(patient_record):
            context.update({
                'error_message': _('Please note multiple MRNs need to be merged by medical records.'),
            })

        context.update({'table': PatientTable([patient_record])})
        return context
=======
class PendingRelationshipListView(SingleTableView):
    """This view provides a page that displays a list of `RelationshipType` objects."""

    model = Relationship
    table_class = PendingRelationshipTable
    ordering = ['request_date']
    template_name = 'patients/relationships/pending/list.html'
    queryset = Relationship.objects.filter(status=RelationshipStatus.PENDING)
>>>>>>> aecdd957
<|MERGE_RESOLUTION|>--- conflicted
+++ resolved
@@ -19,13 +19,8 @@
 from opal.patients import forms
 from opal.services.hospital.hospital_data import OIEPatientData
 
-<<<<<<< HEAD
-from .models import RelationshipType, Site
-from .tables import ExistingUserTable, PatientTable, RelationshipTypeTable
-=======
-from .models import Relationship, RelationshipStatus, RelationshipType
-from .tables import PendingRelationshipTable, RelationshipTypeTable
->>>>>>> aecdd957
+from .models import Relationship, RelationshipStatus, RelationshipType, Site
+from .tables import ExistingUserTable, PatientTable, PendingRelationshipTable, RelationshipTypeTable
 
 
 class RelationshipTypeListView(SingleTableView):
@@ -72,7 +67,6 @@
     success_url = reverse_lazy('patients:relationshiptype-list')
 
 
-<<<<<<< HEAD
 class AccessRequestView(SessionWizardView):  # noqa: WPS214
     """
     Form wizard view providing the steps for a caregiver's patient access request.
@@ -260,7 +254,8 @@
 
         context.update({'table': PatientTable([patient_record])})
         return context
-=======
+
+
 class PendingRelationshipListView(SingleTableView):
     """This view provides a page that displays a list of `RelationshipType` objects."""
 
@@ -268,5 +263,4 @@
     table_class = PendingRelationshipTable
     ordering = ['request_date']
     template_name = 'patients/relationships/pending/list.html'
-    queryset = Relationship.objects.filter(status=RelationshipStatus.PENDING)
->>>>>>> aecdd957
+    queryset = Relationship.objects.filter(status=RelationshipStatus.PENDING)