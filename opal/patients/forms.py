"""This module provides forms for the `patients` app."""
from datetime import date, timedelta
from typing import Any

from django import forms
from django.contrib.auth import authenticate
from django.core.exceptions import NON_FIELD_ERRORS, ValidationError
from django.forms.fields import Field
from django.urls import reverse_lazy
from django.utils.safestring import SafeString
from django.utils.translation import gettext
from django.utils.translation import gettext_lazy as _

from crispy_forms.bootstrap import FormActions
from crispy_forms.helper import FormHelper
from crispy_forms.layout import HTML, ButtonHolder, Column, Div
from crispy_forms.layout import Field as CrispyField
from crispy_forms.layout import Fieldset, Hidden, Layout, Reset, Row, Submit
from crispy_forms.utils import TEMPLATE_PACK, render_field
from dynamic_forms import DynamicField, DynamicFormMixin

from opal.services.hospital.hospital_data import OIEMRNData, OIEPatientData

<<<<<<< HEAD
from ..core import validators
from ..core.form_layouts import CancelButton, InlineSubmit
from ..services.hospital.hospital import OIEService
from ..users.models import Caregiver, User
=======
from opal.core import validators
from opal.core.forms.layouts import CancelButton
from opal.core.forms.widgets import AvailableRadioSelect
from opal.services.hospital.hospital import OIEService
from opal.users.models import Caregiver, User

>>>>>>> 5dafc76a
from . import constants
from .models import Patient, Relationship, RelationshipStatus, RelationshipType, RoleType, Site
from .utils import search_valid_relationship_types


class DisableFieldsMixin:
    fields: dict[str, Field]

    def __init__(self, *args, **kwargs) -> None:
        super().__init__(*args, **kwargs)

        self.has_existing_data = False

    def disable_fields(self):
        for field_name, field in self.fields.items():
            field.disabled = True

        self.has_existing_data = True


class AccessRequestManagementForm(forms.Form):
    current_step = forms.CharField(widget=forms.HiddenInput())


class DynamicLayoutField(CrispyField):
    def get_rendered_fields(self, form, context, template_pack=TEMPLATE_PACK, **kwargs):
        print(self.fields)
        return SafeString(
            ''.join(
                render_field(field, form, context, template_pack=template_pack, **kwargs)
                for field in self.fields
                if field in form
            )
        )


class NewAccessRequestForm(DisableFieldsMixin, DynamicFormMixin, forms.Form):
    card_type = forms.ChoiceField(
        widget=forms.Select(attrs={'up-validate': ''}),
        choices=constants.MEDICAL_CARDS,
        # initial=constants.MedicalCard.ramq.name,
        label=_('Card Type'),
    )
    site = DynamicField(
        forms.ModelChoiceField,
        queryset=Site.objects.all(),
        # initial=Site.objects.first(),
        label=_('Hospital'),
        required=lambda form: form['card_type'].value() == constants.MedicalCard.mrn.name,
        disabled=lambda form: form['card_type'].value() != constants.MedicalCard.mrn.name,
    )
    medical_number = forms.CharField(
        label=_('Identification Number'),
    )

    def __init__(self, *args: Any, **kwargs: Any) -> None:
        """
        Initialize the layout.

        Args:
            args: additional arguments
            kwargs: additional keyword arguments
        """
        super().__init__(*args, **kwargs)

        print(kwargs)
        # store response for patient searched in hospital
        self.patient: Union[OIEPatientData, int, None] = None

        self.helper = FormHelper()
        self.helper.form_tag = False
        self.helper.disable_csrf = True

        self.helper.layout = Layout(
            Div(
                'card_type',
                'site',
                'medical_number',
                css_class='d-md-flex flex-row justify-content-start gap-3',
            ),
            # ButtonHolder(
            #     # add empty label to move the submit button down
            #     # HTML('<label class="form-label">&nbsp;</label>'),
            #     CancelButton('#'),
            #     Submit('search', _('Search Patient')),
            # ),
        )

        # if 'site' not in self.fields:
        #     self.helper.layout[0].pop(1)

    def clean_medical_number(self):
        # validate in specific field method even though it is reliant on card_type
        # is called after the required check
        card_type = self.cleaned_data.get('card_type')
        medical_number = self.cleaned_data.get('medical_number')

        if card_type == constants.MedicalCard.ramq.name:
            validators.validate_ramq(medical_number)

        if card_type == constants.MedicalCard.mrn.name:
            # TODO: add MRN validation
            pass

        return medical_number

    def clean(self) -> dict[str, Any]:
        cleaned_data = super().clean()
        card_type = self.cleaned_data.get('card_type')
        medical_number = self.cleaned_data.get('medical_number')

        print('clean')
        print(self.cleaned_data)

        if medical_number:
            print('get patient')
            self.patient = self._fake_oie_response()

        return cleaned_data


    def _find_patient(self, card_type: constants.MedicalCard, medical_number: str) -> Patient:
        # TODO: implement
        pass

    def _fake_oie_response(self) -> OIEPatientData:
        return OIEPatientData(
            date_of_birth=date.fromisoformat('2018-01-01'),
            first_name='Lisa',
            last_name='Simpson',
            sex='F',
            alias='',
            ramq='SIML86531906',
            ramq_expiration=None,
            deceased=False,
            death_date_time=None,
            mrns=[
                OIEMRNData(site='MGH', mrn='9999993', active=True),
                OIEMRNData(site='RVH', mrn='9999993', active=True),
            ],
        )


    # def set_current_step(self, next_step: str) -> None:
    #     data = self.data.copy()  # type: ignore[attr-defined]
    #     key = f'{self.prefix}-current_step'
    #     data[key] = next_step

    #     self.data = data


class AccessRequestConfirmPatientForm(DisableFieldsMixin, forms.Form):
    # next_step = forms.BooleanField(label='The correct patient was found and the patient data is correct')

    def __init__(self, patient: Union[Patient, OIEPatientData, None], *args: Any, **kwargs: Any) -> None:
        super().__init__(*args, **kwargs)

        print('AccessRequestConfirmPatientForm')
        print(patient)
        # pretend its bound so that it can be validated early
        self.is_bound = True

        self.helper = FormHelper()
        self.helper.form_tag = False
        self.helper.disable_csrf = True

        self.patient = patient

        self.helper.layout = Layout(
            # 'next_step',
            # ButtonHolder(
            #     Submit('confirm-patient', _('Confirm Patient Data')),
            # ),
        )

    def clean(self) -> Dict[str, Any]:
        super().clean()
        cleaned_data = self.cleaned_data

        if not self.patient:
            self.add_error(None, 'There is no patient to confirm')

        # self.add_error(None, 'test')

        return cleaned_data


class SelectSiteForm(forms.Form):
    """This `SelectSiteForm` provides a group of buttons to choose hospital site."""

    sites = forms.ModelChoiceField(
        queryset=Site.objects.all(),
        widget=forms.RadioSelect,
        label=_('At which hospital is the patient?'),
    )

    def __init__(self, *args: Any, **kwargs: Any) -> None:
        """
        Initialize the layout for site buttons.

        Args:
            args: additional arguments
            kwargs: additional keyword arguments
        """
        super().__init__(*args, **kwargs)   # noqa: WPS204
        self.helper = FormHelper()
        self.helper.layout = Layout(
            Row(
                Column('sites', css_class='form-group col-md-12 mb-0'),
                css_class='form-row',
            ),
            ButtonHolder(
                Submit('wizard_goto_step', _('Next')),
            ),
        )


class SearchForm(forms.Form):
    """This `SearchForm` provides the layout for MRN or RAMQ type and number."""

    medical_card = forms.ChoiceField(
        widget=forms.Select(),
        choices=constants.MEDICAL_CARDS,
        label=_('Please Select A Card Type'),
    )

    medical_number = forms.CharField(
        widget=forms.TextInput(),
        label=_('Please Input The Card Number'),
    )

    site_code = forms.CharField(
        widget=forms.HiddenInput(),
        required=False,
    )

    patient_record = forms.JSONField(
        widget=forms.HiddenInput(),
        required=False,
    )

    def __init__(self, *args: Any, **kwargs: Any) -> None:
        """
        Initialize the layout for card type select box and card number input box.

        Args:
            args: additional arguments
            kwargs: additional keyword arguments
        """
        super().__init__(*args, **kwargs)
        self.helper = FormHelper()
        self.helper.layout = Layout(
            Row(
                Column('medical_card', css_class='form-group col-md-3 mb-0'),
                Column('medical_number', css_class='form-group col-md-3 mb-0'),
                Column('site_code', css_class='form-group col-md-3 mb-0'),
                Column('patient_record', css_class='form-group col-md-3 mb-0'),
                css_class='form-row',
            ),
            ButtonHolder(
                Submit('wizard_goto_step', _('Next')),
            ),
        )
        self.oie_service = OIEService()

    def clean(self) -> None:
        """Validate medical number fields."""
        super().clean()
        medical_card_field = self.cleaned_data.get('medical_card')
        medical_number_field = self.cleaned_data.get('medical_number')
        site_code_field = self.cleaned_data.get('site_code')
        medical_number_field = str(medical_number_field or '')

        response = {}
        # Medicare Card Number (RAMQ)
        if medical_card_field == 'ramq':
            try:
                validators.validate_ramq(medical_number_field)
            except ValidationError as error_msg:
                self.add_error('medical_number', error_msg)
            else:
                # Search patient info by RAMQ.
                response = self.oie_service.find_patient_by_ramq(str(medical_number_field))
        # Medical Record Number (MRN)
        else:
            response = self.oie_service.find_patient_by_mrn(medical_number_field, str(site_code_field))

        self._handle_response(response)

    def _handle_response(self, response: Any) -> None:
        """Handle the response from OIE service.

        Args:
            response: OIE service response
        """
        # add error message to the template
        if response and response['status'] == 'error':
            self.add_error(NON_FIELD_ERRORS, response['data']['message'])
        # save patient data to the JSONfield
        elif response and response['status'] == 'success':
            self.cleaned_data['patient_record'] = response['data']


class ConfirmPatientForm(forms.Form):
    """This `ConfirmPatientForm` provides the layout for confirmation checkbox."""

    is_correct = forms.BooleanField(
        required=True,
        label=_('Correct?'),
    )

    def __init__(self, *args: Any, **kwargs: Any) -> None:
        """
        Initialize the layout for confirmation checkbox.

        Args:
            args: additional arguments
            kwargs: additional keyword arguments
        """
        super().__init__(*args, **kwargs)
        self.helper = FormHelper()
        self.helper.layout = Layout(
            'is_correct',
            ButtonHolder(
                Submit('wizard_goto_step', _('Next')),
            ),
        )


<<<<<<< HEAD
class AvailableRadioSelect(forms.RadioSelect):
    """
    Subclass of Django's select widget that allows disabling options.

    Taken inspiration from:
        * https://stackoverflow.com/questions/673199/disabled-option-for-choicefield-django/50109362#50109362
    """

    def __init__(self, *args: Any, **kwargs: Any) -> None:
        """
        Initialize the '_available_choices'.

        Args:
            args: additional arguments
            kwargs: additional keyword arguments
        """
        self._available_choices: list[int] = []
        super().__init__(*args, **kwargs)

    @property
    def available_choices(self) -> list[int]:
        """
        Get _available_choices.

        Returns:
            the list for _available_choices.
        """
        return self._available_choices

    @available_choices.setter
    def available_choices(self, other: list[int]) -> None:
        """
        Set _available_choices.

        Args:
            other: the new value _available_choices
        """
        self._available_choices = other

    def create_option(  # noqa: WPS211
        self,
        name: str,
        value: Any,
        label: Union[int, str],
        selected: bool,
        index: int,
        subindex: Optional[int] = None,
        attrs: Optional[dict[str, Any]] = None,
    ) -> Dict[str, Any]:
        """
        Initialize the '_available_choices'.

        Args:
            name: option name
            value: option value
            label: option label
            selected: selected option
            index: option index
            subindex: option subindex
            attrs: option attributes

        Returns:
            the dict for _available_choices.
        """
        option_dict = super().create_option(
            name, value, label, selected, index, subindex=subindex, attrs=attrs,
        )
        if value not in self.available_choices:
            option_dict['attrs']['disabled'] = 'disabled'
        return option_dict


class TabRadioSelect(CrispyField):
    template = 'patients/radioselect_tabs.html'


class RequestorDetailsForm(DisableFieldsMixin, DynamicFormMixin, forms.Form):
=======
class RequestorDetailsForm(forms.Form):
>>>>>>> 5dafc76a
    """This `RequestorDetailsForm` provides a radio button to choose the relationship to the patient."""

    relationship_type = forms.ModelChoiceField(
        queryset=RelationshipType.objects.all(),
        widget=AvailableRadioSelect,
        # widget=forms.RadioSelect,
        label=_('Relationship to the patient'),
    )

    form_filled = forms.BooleanField(
        label=_('The requestor filled out the request form'),
        required=False,
    )

    id_checked = forms.BooleanField(label='Requestor ID checked')

    user_type = forms.ChoiceField(
        choices=constants.TYPE_USERS,
        initial=0,
        widget=forms.RadioSelect(attrs={'up-validate': ''}),
    )

    first_name = DynamicField(
        forms.CharField,
        label=_('First Name'),
        required=lambda form: form['user_type'].value() != '1',
    )
    last_name = DynamicField(
        forms.CharField,
        label=_('Last Name'),
        required=lambda form: form['user_type'].value() != '1',
    )

    user_email = DynamicField(
        forms.CharField,
        label=_('Email Address'),
        required=lambda form: form['user_type'].value() == '1',
    )
    user_phone = DynamicField(
        forms.CharField,
        label=_('Phone Number'),
        initial='+1',
        validators=[validators.validate_phone_number],
        required=lambda form: form['user_type'].value() == '1',
    )

    def __init__(self, date_of_birth: date, *args: Any, **kwargs: Any) -> None:
        """
        Initialize the layout for card type select box and card number input box.

        Args:
            date_of_birth: patient's date of birth
            args: additional arguments
            kwargs: additional keyword arguments
        """
        super().__init__(*args, **kwargs)

        self.existing_user: Optional[Caregiver] = None

        self.helper = FormHelper()
        self.helper.form_tag = False
        self.helper.disable_csrf = True

        self.helper.layout = Layout(
            Row(
                Column(
                    'relationship_type',
                ),
                Column(
                    Fieldset(
                        'Validation',
                        'form_filled',
                        'id_checked',
                    ),
                ),
            ),
            TabRadioSelect('user_type'),
            # empty div to be filled below depending on the chosen user type
            Div(css_class='mb-4 p-3 border-start border-end border-bottom'),
        )

        user_type = self['user_type'].value()

        if user_type == '1':
            self.helper.layout[2].append(Layout(
                Row(
                    Column('user_email', css_class='col-4'),
                    Column('user_phone', css_class='col-4'),
                    Column(InlineSubmit('search_user', 'Find User')),
                ),
                HTML('{% load render_table from django_tables2 %}{% render_table user_table %}'),
            ))
        # handle current value being None
        else:
            self.helper.layout[2].extend(Layout(
                Row(
                    Column('first_name', css_class='col-4'),
                    Column('last_name', css_class='col-4'),
                ),
            ))

        available_choices = search_valid_relationship_types(date_of_birth)
        self.fields['relationship_type'].widget.available_choices = available_choices

    def clean(self) -> Optional[dict[str, Any]]:
        """Validate if relationship type requested requires a form."""
        super().clean()
        cleaned_data = self.cleaned_data

        print(f'{self.__class__.__name__}.clean')

        relationship_type = cleaned_data.get('relationship_type')
        form_filled = cleaned_data.get('form_filled')

        if relationship_type:
            if relationship_type.form_required and not form_filled:
                self.add_error('form_filled', _('A request form is required for the selected relationship.'))

        user_type = cleaned_data['user_type']

        if user_type == '1':
            # at first they are not even in the cleaned data
            if 'user_email' in cleaned_data and 'user_phone' in cleaned_data:
                user_email = cleaned_data['user_email']
                user_phone = cleaned_data['user_phone']
                if user_email and user_phone:
                    self.existing_user = Caregiver.objects.filter(phone_number=user_phone, email=user_email).first()

                    if not self.existing_user:
                        self.add_error(
                            NON_FIELD_ERRORS,
                            'An existing user needs to be found to continue. Choose New User otherwise.',
                        )


        return cleaned_data


class RequestorAccountForm(forms.Form):
    """This `RequestorAccountForm` provides a select box to select existed user or new user."""

    user_type = forms.ChoiceField(
        choices=constants.TYPE_USERS,
        widget=forms.RadioSelect,
        label=_('New User or Existing User?'),
    )

    def __init__(self, *args: Any, **kwargs: Any) -> None:
        """
        Initialize the layout for user type select box.

        Args:
            args: additional arguments
            kwargs: additional keyword arguments
        """
        super().__init__(*args, **kwargs)
        self.helper = FormHelper()
        self.helper.layout = Layout(
            Row(
                Column('user_type', css_class='form-group col-md-3 mb-0'),
                css_class='form-row',
            ),
            ButtonHolder(
                Submit('wizard_goto_step', _('Next')),
            ),
        )


class ExistingUserForm(forms.Form):
    """This `ExistingUserForm` provides a layout to find existing users."""

    user_email = forms.CharField(
        widget=forms.TextInput(),
        label=_('Email Address'),
    )

    user_phone = forms.CharField(
        widget=forms.TextInput(),
        label=_('Phone Number'),
        initial='+1',
    )

    user_record = forms.JSONField(
        widget=forms.HiddenInput(),
        required=False,
    )

    def __init__(self, relationship_type: RelationshipType, *args: Any, **kwargs: Any) -> None:
        """
        Initialize the layout for existing user form.

        Args:
            relationship_type: requestor's choice of relationship type
            args: additional arguments
            kwargs: additional keyword arguments
        """
        super().__init__(*args, **kwargs)
        self.helper = FormHelper()
        self.helper.layout = Layout(
            Row(
                Column('user_email', css_class='form-group col-md-3 mb-0'),
                Column('user_phone', css_class='form-group col-md-3 mb-0'),
                css_class='form-row',
            ),
            ButtonHolder(
                Submit('wizard_goto_step', _('Find Account')),
            ),
        )
        self.relationship_type = relationship_type

    def clean(self) -> None:
        """Validate the user selection."""
        super().clean()
        user_email_field = self.cleaned_data.get('user_email')
        user_phone_field = self.cleaned_data.get('user_phone')
        error_message = gettext(
            'Opal user was not found in your database. '
            + 'This may be an out-of-hospital account. '
            + 'Please proceed to generate a new QR code. '
            + 'Inform the user they must register at the Registration website.',
        )
        # phone and email validation
        is_email_valid = True
        is_phone_valid = True
        try:
            forms.EmailField().clean(user_email_field)
        except ValidationError as email_error_msg:
            self.add_error('user_email', email_error_msg)
            is_email_valid = False
        try:
            validators.validate_phone_number(user_phone_field)
        except ValidationError as phone_error_msg:
            self.add_error('user_phone', phone_error_msg)
            is_phone_valid = False

        if is_email_valid and is_phone_valid:
            self._set_requestor_relationship(
                user_email_field,
                user_phone_field,
                error_message,
            )

    def _set_requestor_relationship(
        self,
        user_email_field: Any,
        user_phone_field: Any,
        error_message: str,
    ) -> None:
        """
        Check if there is no 'Self' relationship related to this requestor himself/herself.

        If no, create the relationship record with the value 'Self'.
        If yes, show user details.

        Args:
            user_email_field: cleaned data for user email
            user_phone_field: cleaned data for phone number
            error_message: error message if the caregiver does not exist

        Raises:
            ValidationError: If the caregiver cannot be found.
        """
        # Search user info by both email and phone number in our django User model
        try:
            user = Caregiver.objects.get(email=user_email_field, phone_number=user_phone_field)
        except Caregiver.DoesNotExist:
            raise ValidationError(error_message)
        # Verify we cannot add an additional self role for an existing user who already has a self-relationship
        if (
            self.relationship_type.role_type == RoleType.SELF
            and Relationship.objects.filter(
                caregiver__user=user,
                type__role_type=RoleType.SELF,
            ).exists()
        ):
            raise ValidationError(gettext('This opal user already has a self-relationship with the patient.'))

        self.cleaned_data['user_record'] = {
            'first_name': user.first_name,
            'last_name': user.last_name,
            'email': user.email,
            'phone_number': user.phone_number,
        }


class ConfirmExistingUserForm(forms.Form):
    """This `ConfirmExistingUserForm` provides a layout to confirm the user information."""

    is_correct = forms.BooleanField(required=True, label=_('Correct?'))
    is_id_checked = forms.BooleanField(required=True, label=_('ID Checked?'))

    def __init__(self, *args: Any, **kwargs: Any) -> None:
        """
        Initialize the layout for the checkboxes.

        Args:
            args: additional arguments
            kwargs: additional keyword arguments
        """
        super().__init__(*args, **kwargs)
        self.helper = FormHelper()
        self.helper.layout = Layout(
            Row(
                Column('is_correct', css_class='form-group col-md-2 mb-0'),
                Column('is_id_checked', css_class='form-group col-md-2 mb-0'),
                css_class='form-row',
            ),
            ButtonHolder(
                Submit('wizard_goto_step', _('Generate Access Request')),
            ),
        )


class NewUserForm(forms.Form):
    """This `NewUserForm` provides a layout to new users."""

    first_name = forms.CharField(
        widget=forms.TextInput(),
        label=_('First Name'),
    )

    last_name = forms.CharField(
        widget=forms.TextInput(),
        label=_('Last Name'),
    )

    is_id_checked = forms.BooleanField(required=True, label=_('ID Checked?'))

    def __init__(self, *args: Any, **kwargs: Any) -> None:
        """
        Initialize the layout for new user form.

        Args:
            args: additional arguments
            kwargs: additional keyword arguments
        """
        super().__init__(*args, **kwargs)
        self.helper = FormHelper()
        self.helper.form_tag = False
        self.helper.disable_csrf = False

        self.helper.layout = Layout(
            Row(
                Column('first_name'),
                Column('last_name'),
            ),
            'is_id_checked',
            ButtonHolder(
                Submit('wizard_goto_step', _('Generate QR Code')),
            ),
        )


class ConfirmPasswordForm(forms.Form):
    """This `ConfirmPasswordForm` provides a layout to confirm user password."""

    password = forms.CharField(
        widget=forms.PasswordInput(),
        label=_('Please confirm access to patient data by entering your password.'),
    )

    def __init__(self, username: str, *args: Any, **kwargs: Any) -> None:
        """
        Initialize the layout for new user form.

        Args:
            authorized_user: an authorized user
            args: additional arguments
            kwargs: additional keyword arguments
        """
        super().__init__(*args, **kwargs)
        self.helper = FormHelper()
        self.helper.form_tag = False
        self.helper.disable_csrf = True

        self.helper.layout = Layout(
            Row(
                Column('password', css_class='form-group col-md-6 mb-0'),
                css_class='form-row',
            ),
        )
        self.username = username

    def clean(self) -> dict[str, Any]:
        """Validate the user password."""
        super().clean()
        password = self.cleaned_data.get('password')

        if password and not authenticate(username=self.username, password=password):
            self.add_error('password', _('The password you entered is incorrect. Please try again.'))

        return self.cleaned_data


class RelationshipAccessForm(forms.ModelForm[Relationship]):
    """Form for updating `Relationship Caregiver Access`  record."""

    start_date = forms.DateField(
        widget=forms.widgets.DateInput(attrs={'type': 'date'}),
        label=Relationship._meta.get_field('start_date').verbose_name,  # noqa: WPS437
    )
    end_date = forms.DateField(
        widget=forms.widgets.DateInput(attrs={'type': 'date'}),
        label=Relationship._meta.get_field('end_date').verbose_name,  # noqa: WPS437
    )
    reason = forms.CharField(
        widget=forms.Textarea(attrs={'rows': '2'}),
        label=Relationship._meta.get_field('reason').verbose_name,  # noqa: WPS437
        required=False,
    )
    cancel_url = forms.CharField(
        widget=forms.widgets.HiddenInput(),
        required=False,
    )

    class Meta:
        model = Relationship
        fields = (
            'start_date',
            'end_date',
            'status',
            'reason',
            'cancel_url',
        )

    def __init__(   # noqa: WPS211
        self,
        date_of_birth: date,
        relationship_type: RelationshipType,
        request_date: date,
        *args: Any,
        **kwargs: Any,
    ) -> None:
        """
        Set the layout.

        Args:
            request_date: the date when the requestor submit the access request
            date_of_birth: patient's date of birth
            relationship_type: user selection for relationship type
            args: varied amount of non-keyworded arguments
            kwargs: varied amount of keyworded arguments
        """
        super().__init__(*args, **kwargs)
        self.fields['status'].choices = [  # type: ignore[attr-defined]
            (choice.value, choice.label) for choice in Relationship.valid_statuses(
                RelationshipStatus(self.instance.status),
            )
        ]
        self.fields['start_date'].widget.attrs.update({   # noqa: WPS219
            'min': date_of_birth,
            'max': Relationship.calculate_end_date(
                date_of_birth,
                relationship_type,
            ),
        })
        self.fields['end_date'].widget.attrs.update({   # noqa: WPS219
            'min': date_of_birth + timedelta(days=1),
            'max': Relationship.calculate_end_date(
                date_of_birth,
                relationship_type,
            ),
        })

        self.helper = FormHelper()
        self.helper.attrs = {'novalidate': ''}

        self.helper.layout = Layout(
            'start_date',
            'end_date',
            'status',
            'reason',
            Hidden('cancel_url', '{{cancel_url}}'),
            FormActions(
                CancelButton('{{cancel_url}}'),
                Submit('submit', _('Save'), css_class='btn btn-primary'),
            ),
        )


# TODO Future Enhancement review UI and decide whether or not to add role_type as read-only field in UI.
class RelationshipTypeUpdateForm(forms.ModelForm[RelationshipType]):
    """Form for updating a `RelationshipType` object."""

    class Meta:
        model = RelationshipType
        fields = [
            'name_en',
            'name_fr',
            'description_en',
            'description_fr',
            'start_age',
            'end_age',
            'form_required',
            'can_answer_questionnaire',
        ]<|MERGE_RESOLUTION|>--- conflicted
+++ resolved
@@ -1,12 +1,11 @@
 """This module provides forms for the `patients` app."""
 from datetime import date, timedelta
-from typing import Any
+from typing import Any, Optional, Union
 
 from django import forms
 from django.contrib.auth import authenticate
 from django.core.exceptions import NON_FIELD_ERRORS, ValidationError
 from django.forms.fields import Field
-from django.urls import reverse_lazy
 from django.utils.safestring import SafeString
 from django.utils.translation import gettext
 from django.utils.translation import gettext_lazy as _
@@ -15,25 +14,17 @@
 from crispy_forms.helper import FormHelper
 from crispy_forms.layout import HTML, ButtonHolder, Column, Div
 from crispy_forms.layout import Field as CrispyField
-from crispy_forms.layout import Fieldset, Hidden, Layout, Reset, Row, Submit
+from crispy_forms.layout import Fieldset, Hidden, Layout, Row, Submit
 from crispy_forms.utils import TEMPLATE_PACK, render_field
 from dynamic_forms import DynamicField, DynamicFormMixin
 
-from opal.services.hospital.hospital_data import OIEMRNData, OIEPatientData
-
-<<<<<<< HEAD
-from ..core import validators
-from ..core.form_layouts import CancelButton, InlineSubmit
-from ..services.hospital.hospital import OIEService
-from ..users.models import Caregiver, User
-=======
 from opal.core import validators
-from opal.core.forms.layouts import CancelButton
+from opal.core.forms.layouts import CancelButton, InlineSubmit
 from opal.core.forms.widgets import AvailableRadioSelect
 from opal.services.hospital.hospital import OIEService
-from opal.users.models import Caregiver, User
-
->>>>>>> 5dafc76a
+from opal.services.hospital.hospital_data import OIEMRNData, OIEPatientData
+from opal.users.models import Caregiver
+
 from . import constants
 from .models import Patient, Relationship, RelationshipStatus, RelationshipType, RoleType, Site
 from .utils import search_valid_relationship_types
@@ -363,87 +354,11 @@
         )
 
 
-<<<<<<< HEAD
-class AvailableRadioSelect(forms.RadioSelect):
-    """
-    Subclass of Django's select widget that allows disabling options.
-
-    Taken inspiration from:
-        * https://stackoverflow.com/questions/673199/disabled-option-for-choicefield-django/50109362#50109362
-    """
-
-    def __init__(self, *args: Any, **kwargs: Any) -> None:
-        """
-        Initialize the '_available_choices'.
-
-        Args:
-            args: additional arguments
-            kwargs: additional keyword arguments
-        """
-        self._available_choices: list[int] = []
-        super().__init__(*args, **kwargs)
-
-    @property
-    def available_choices(self) -> list[int]:
-        """
-        Get _available_choices.
-
-        Returns:
-            the list for _available_choices.
-        """
-        return self._available_choices
-
-    @available_choices.setter
-    def available_choices(self, other: list[int]) -> None:
-        """
-        Set _available_choices.
-
-        Args:
-            other: the new value _available_choices
-        """
-        self._available_choices = other
-
-    def create_option(  # noqa: WPS211
-        self,
-        name: str,
-        value: Any,
-        label: Union[int, str],
-        selected: bool,
-        index: int,
-        subindex: Optional[int] = None,
-        attrs: Optional[dict[str, Any]] = None,
-    ) -> Dict[str, Any]:
-        """
-        Initialize the '_available_choices'.
-
-        Args:
-            name: option name
-            value: option value
-            label: option label
-            selected: selected option
-            index: option index
-            subindex: option subindex
-            attrs: option attributes
-
-        Returns:
-            the dict for _available_choices.
-        """
-        option_dict = super().create_option(
-            name, value, label, selected, index, subindex=subindex, attrs=attrs,
-        )
-        if value not in self.available_choices:
-            option_dict['attrs']['disabled'] = 'disabled'
-        return option_dict
-
-
 class TabRadioSelect(CrispyField):
     template = 'patients/radioselect_tabs.html'
 
 
 class RequestorDetailsForm(DisableFieldsMixin, DynamicFormMixin, forms.Form):
-=======
-class RequestorDetailsForm(forms.Form):
->>>>>>> 5dafc76a
     """This `RequestorDetailsForm` provides a radio button to choose the relationship to the patient."""
 
     relationship_type = forms.ModelChoiceField(
