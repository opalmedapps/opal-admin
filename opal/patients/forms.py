"""This module provides forms for Patients."""
from datetime import date, datetime
from typing import Any, Dict, Optional, Set, Union

from django import forms
from django.contrib.auth.hashers import check_password
from django.core.exceptions import ValidationError
from django.urls import reverse_lazy
from django.utils.translation import gettext_lazy as _

from crispy_forms.bootstrap import FormActions
from crispy_forms.helper import FormHelper
from crispy_forms.layout import ButtonHolder, Column, Layout, Row, Submit

from opal.core import validators
from opal.core.form_layouts import CancelButton
from opal.services.hospital.hospital_data import OIEMRNData, OIEPatientData
from opal.users.models import Caregiver, User

from . import constants
<<<<<<< HEAD
from .models import Patient, RelationshipType, Site


class SelectSiteForm(forms.Form):
    """This `SelectSiteForm` provides a group of buttons to choose hospital site."""

    sites = forms.ModelChoiceField(
        queryset=Site.objects.all(),
        widget=forms.RadioSelect,
        label=_('At which hospital is the patient?'),
    )

    def __init__(self, *args: Any, **kwargs: Any) -> None:
        """
        Initialize the layout for site buttons.

        Args:
            args: additional arguments
            kwargs: additional keyword arguments
        """
        super().__init__(*args, **kwargs)   # noqa: WPS204
        self.helper = FormHelper()
        self.helper.layout = Layout(
            Row(
                Column('sites', css_class='form-group col-md-12 mb-0'),
                css_class='form-row',
            ),
            ButtonHolder(
                Submit('wizard_goto_step', _('Next')),
            ),
        )


def _patient_data() -> OIEPatientData:
    """
    Return the fake patient data pretended to get from OIE calling.

    Returns:
        patient data structure in 'OIEPatientData'
    """
    return OIEPatientData(
        date_of_birth=datetime.strptime('1984-05-09 09:20:30', '%Y-%m-%d %H:%M:%S'),
        first_name='Marge',
        last_name='Simpson',
        sex='F',
        alias='',
        ramq='MARG99991313',
        ramq_expiration=datetime.strptime('2024-01-31 23:59:59', '%Y-%m-%d %H:%M:%S'),
        mrns=[
            OIEMRNData(
                site='MGH',
                mrn='9999993',
                active=True,
            ),
            OIEMRNData(
                site='MCH',
                mrn='9999994',
                active=True,
            ),
            OIEMRNData(
                site='RVH',
                mrn='9999993',
                active=True,
            ),
        ],
    )


def _find_patient_by_mrn_fail(mrn: str, site: str) -> Any:
    """
    Search patient info by MRN code.

    Args:
        mrn: Medical Record Number (MRN) code (e.g., 9999993)
        site: site code (e.g., MGH)

    Returns:
        patient info or an error in JSON format
    """
    return {
        'status': 'error',
        'data': {
            'message': 'Provided MRN or site is invalid.',
            'responseData': {'status': 'error', 'data': None},
        },
    }


def _find_patient_by_mrn_success(mrn: str, site: str) -> Any:
    """
    Search patient info by MRN code.

    Args:
        mrn: Medical Record Number (MRN) code (e.g., 9999993)
        site: site code (e.g., MGH)

    Returns:
        patient info or an error in JSON format
    """
    return {
        'status': 'success',
        'data': _patient_data(),
    }


def _find_patient_by_ramq(ramq: str) -> Any:
    """
    Search patient info by RAMQ code.

    Args:
        ramq (str): RAMQ code

    Returns:
        patient info or an error in JSON format
    """
    return {
        'status': 'success',
        'data': _patient_data(),
    }


class SearchForm(forms.Form):
    """This `SearchForm` provides the layout for MRN or RAMQ type and number."""

    medical_card = forms.ChoiceField(
        widget=forms.Select(),
        choices=constants.MEDICAL_CARDS,
        label=_('Please Select A Card Type'),
    )

    medical_number = forms.CharField(
        widget=forms.TextInput(),
        label=_('Please Input The Card Number'),
    )

    site_code = forms.CharField(
        widget=forms.HiddenInput(),
        required=False,
    )

    patient_record = forms.JSONField(
        widget=forms.HiddenInput(),
        required=False,
    )

    def __init__(self, *args: Any, **kwargs: Any) -> None:
        """
        Initialize the layout for card type select box and card number input box.

        Args:
            args: additional arguments
            kwargs: additional keyword arguments
        """
        super().__init__(*args, **kwargs)
        self.helper = FormHelper()
        self.helper.layout = Layout(
            Row(
                Column('medical_card', css_class='form-group col-md-3 mb-0'),
                Column('medical_number', css_class='form-group col-md-3 mb-0'),
                Column('site_code', css_class='form-group col-md-3 mb-0'),
                Column('patient_record', css_class='form-group col-md-3 mb-0'),
                css_class='form-row',
            ),
            ButtonHolder(
                Submit('wizard_goto_step', _('Next')),
            ),
        )

    def clean(self) -> None:
        """Validate medical number fields."""
        super().clean()
        medical_card_field = self.cleaned_data.get('medical_card')
        medical_number_field = self.cleaned_data.get('medical_number')
        site_code_field = self.cleaned_data.get('site_code')

        response = {}
        # Medicare Card Number (RAMQ)
        if medical_card_field == 'ramq':
            try:
                validators.validate_ramq(medical_number_field)
            except ValidationError as error_msg:
                self.add_error('medical_number', error_msg)
            else:
                # Search patient info by RAMQ.
                response = _find_patient_by_ramq(str(medical_number_field))
        # Medical Record Number (MRN)
        else:
            response = _find_patient_by_mrn_success(str(medical_number_field), str(site_code_field))

        # add error message to the tempate
        if response and response['status'] == 'error':
            self.add_error('medical_number', response['data']['message'])
        # save patient data to the JSONfield
        elif response and response['status'] == 'success':
            self.cleaned_data['patient_record'] = response['data']  # type: ignore[index]


class ConfirmPatientForm(forms.Form):
    """This `ConfirmPatientForm` provides the layout for confirmation checkbox."""

    is_correct = forms.BooleanField(
        required=True,
        label=_('Correct?'),
    )

    def __init__(self, *args: Any, **kwargs: Any) -> None:
        """
        Initialize the layout for confirmation checkbox.

        Args:
            args: additional arguments
            kwargs: additional keyword arguments
        """
        super().__init__(*args, **kwargs)
        self.helper = FormHelper()
        self.helper.layout = Layout(
            'is_correct',
            ButtonHolder(
                Submit('wizard_goto_step', _('Next')),
            ),
        )


class AvailableRadioSelect(forms.RadioSelect):
    """
    Subclass of Django's select widget that allows disabling options.

    Taken inspiration from:
        * https://stackoverflow.com/questions/673199/disabled-option-for-choicefield-django/50109362#50109362
    """

    def __init__(self, *args: Any, **kwargs: Any) -> None:
        """
        Initialize the '_available_choices'.

        Args:
            args: additional arguments
            kwargs: additional keyword arguments
        """
        self._available_choices: list[int] = []
        super().__init__(*args, **kwargs)

    @property
    def available_choices(self) -> list[int]:
        """
        Get _available_choices.

        Returns:
            the list for _available_choices.
        """
        return self._available_choices

    @available_choices.setter
    def available_choices(self, other: list[int]) -> None:
        """
        Set _available_choices.

        Args:
            other: the new value _available_choices
        """
        self._available_choices = other

    def create_option(  # noqa: WPS211
        self,
        name: str,
        value: Any,
        label: Union[int, str],
        selected: Union[Set[str], bool],
        index: int,
        subindex: Optional[int] = None,
        attrs: Optional[Dict[str, Any]] = None,
    ) -> Dict[str, Any]:
        """
        Initialize the '_available_choices'.

        Args:
            name: option name
            value: option value
            label: option label
            selected: selected option
            index: option index
            subindex: option subindex
            attrs: option attributes

        Returns:
            the dict for _available_choices.
        """
        option_dict = super().create_option(
            name, value, label, selected, index, subindex=subindex, attrs=attrs,
        )
        if value not in self.available_choices:
            option_dict['attrs']['disabled'] = 'disabled'
        return option_dict


class RequestorDetailsForm(forms.Form):
    """This `RequestorDetailsForm` provides a radio button to choose the relationship to the patient."""

    relationship_type = forms.ModelChoiceField(
        queryset=RelationshipType.objects.all(),
        widget=AvailableRadioSelect,
        label=_('Relationship types'),
    )

    requestor_form = forms.BooleanField(
        label=_('Has the requestor filled out the request form?'),
        widget=forms.CheckboxInput(),
        required=False,
        initial=False,
    )

    def __init__(self, date_of_birth: date, *args: Any, **kwargs: Any) -> None:
        """
        Initialize the layout for card type select box and card number input box.

        Args:
            date_of_birth: patient's date of birth
            args: additional arguments
            kwargs: additional keyword arguments
        """
        super().__init__(*args, **kwargs)
        self.helper = FormHelper()
        self.helper.layout = Layout(
            Row(
                Column('relationship_type', css_class='form-group col-md-6 mb-0'),
                css_class='form-row',
            ),
            Row(
                Column('requestor_form', css_class='form-group col-md-6 mb-0'),
                css_class='form-row',
            ),
            ButtonHolder(
                Submit('wizard_goto_step', _('Next')),
            ),
        )
        self.age = Patient.calculate_age(date_of_birth=date_of_birth)
        available_choices = RelationshipType.objects.filter_by_patient_age(
            patient_age=self.age,
        ).values_list('id', flat=True)
        self.fields['relationship_type'].widget.available_choices = available_choices

    def clean(self) -> None:
        """Validate if relationship type requested requires a form."""
        super().clean()
        type_field = self.cleaned_data.get('relationship_type')
        requestor_form_field = self.cleaned_data.get('requestor_form')

        user_select_type = RelationshipType.objects.get(name=type_field)
        if user_select_type.form_required and not requestor_form_field:
            self.add_error('requestor_form', _('Form request is required.'))


class RequestorAccountForm(forms.Form):
    """This `RequestorAccountForm` provides a select box to select existed user or new user."""

    user_type = forms.ChoiceField(
        choices=constants.TYPE_USERS,
        widget=forms.RadioSelect,
        label=_('New User or Existing User?'),
    )

    def __init__(self, *args: Any, **kwargs: Any) -> None:
        """
        Initialize the layout for user type select box.

        Args:
            args: additional arguments
            kwargs: additional keyword arguments
        """
        super().__init__(*args, **kwargs)
        self.helper = FormHelper()
        self.helper.layout = Layout(
            Row(
                Column('user_type', css_class='form-group col-md-3 mb-0'),
                css_class='form-row',
            ),
            ButtonHolder(
                Submit('wizard_goto_step', _('Next')),
            ),
        )


class ExistingUserForm(forms.Form):
    """This `ExistingUserForm` provides a layout to find existing users."""

    user_email = forms.CharField(
        widget=forms.TextInput(),
        label=_('Email Address'),
    )

    user_phone = forms.CharField(
        widget=forms.TextInput(),
        label=_('Phone Number'),
    )

    user_record = forms.JSONField(
        widget=forms.HiddenInput(),
        required=False,
    )

    def __init__(self, *args: Any, **kwargs: Any) -> None:
        """
        Initialize the layout for existing user form.

        Args:
            args: additional arguments
            kwargs: additional keyword arguments
        """
        super().__init__(*args, **kwargs)
        self.helper = FormHelper()
        self.helper.layout = Layout(
            Row(
                Column('user_email', css_class='form-group col-md-3 mb-0'),
                Column('user_phone', css_class='form-group col-md-3 mb-0'),
                css_class='form-row',
            ),
            ButtonHolder(
                Submit('wizard_goto_step', _('Find Account')),
            ),
        )

    def clean(self) -> None:
        """Validate the user selection."""
        super().clean()
        user_email_field = self.cleaned_data.get('user_email')
        user_phone_field = self.cleaned_data.get('user_phone')
        error_message = _(
            'Opal user was not found in your database. '
            + 'This may be an out-of-hospital account. '
            + 'Please proceed to generate a new QR code. '
            + 'Inform the user they must register at the Registration website.',
        )
        # phone and email validation
        is_email_valid = True
        is_phone_valid = True
        try:
            forms.EmailField().clean(user_email_field)
        except ValidationError as email_error_msg:
            self.add_error('user_email', email_error_msg)
            is_email_valid = False
        try:
            validators.validate_phone_number(user_phone_field)
        except ValidationError as phone_error_msg:
            self.add_error('user_phone', phone_error_msg)
            is_phone_valid = False

        if is_email_valid and is_phone_valid:
            self._set_requestor_relationship(
                user_email_field,
                user_phone_field,
                error_message,
            )

    def _set_requestor_relationship(
        self,
        user_email_field: Any,
        user_phone_field: Any,
        error_message: str,
    ) -> None:
        """
        Check if there is no 'Self' relationship related to this requestor himself/herself.

        If no, create the relationship record with the value 'Self'.
        If yes, show user details.

        Args:
            user_email_field: cleaned data for user email
            user_phone_field: cleaned data for phone number
            error_message: error message if the caregiver does not exist

        Raises:
            ValidationError: If the caregiver cannot be found.
        """
        # Search user info by both email and phone number in our django User model
        try:
            user = Caregiver.objects.get(email=user_email_field, phone_number=user_phone_field)
        except Caregiver.DoesNotExist:
            raise ValidationError(error_message)

        self.cleaned_data['user_record'] = {  # type: ignore[index]
            'first_name': user.first_name,
            'last_name': user.last_name,
            'email': user.email,
            'phone_number': user.phone_number,
        }


class ConfirmExistingUserForm(forms.Form):
    """This `ConfirmExistingUserForm` provides a layout to confirm the user information."""

    is_correct = forms.BooleanField(required=True, label=_('Correct?'))
    is_id_checked = forms.BooleanField(required=True, label=_('ID Checked?'))

    def __init__(self, *args: Any, **kwargs: Any) -> None:
        """
        Initialize the layout for the checkboxes.

        Args:
            args: additional arguments
            kwargs: additional keyword arguments
        """
        super().__init__(*args, **kwargs)
        self.helper = FormHelper()
        self.helper.layout = Layout(
            Row(
                Column('is_correct', css_class='form-group col-md-2 mb-0'),
                Column('is_id_checked', css_class='form-group col-md-2 mb-0'),
                css_class='form-row',
            ),
            ButtonHolder(
                Submit('wizard_goto_step', _('Generate Access Request')),
            ),
        )


class NewUserForm(forms.Form):
    """This `NewUserForm` provides a layout to new users."""

    first_name = forms.CharField(
        widget=forms.TextInput(),
        label=_('First Name'),
    )

    last_name = forms.CharField(
        widget=forms.TextInput(),
        label=_('Last Name'),
    )

    is_id_checked = forms.BooleanField(required=True, label=_('ID Checked?'))

    def __init__(self, *args: Any, **kwargs: Any) -> None:
        """
        Initialize the layout for new user form.

        Args:
            args: additional arguments
            kwargs: additional keyword arguments
        """
        super().__init__(*args, **kwargs)
        self.helper = FormHelper()
        self.helper.layout = Layout(
            Row(
                Column('first_name', css_class='form-group col-md-6 mb-0'),
                Column('last_name', css_class='form-group col-md-6 mb-0'),
                css_class='form-row',
            ),
            'is_id_checked',
            ButtonHolder(
                Submit('wizard_goto_step', _('Generate QR Code')),
            ),
        )


class ConfirmPasswordForm(forms.Form):
    """This `ConfirmPasswordForm` provides a layout to confirm user password."""

    confirm_password = forms.CharField(
        widget=forms.PasswordInput(),
        label=_('Please confirm access to patient data by entering your password.'),
    )

    def __init__(self, authorized_user: User, *args: Any, **kwargs: Any) -> None:
        """
        Initialize the layout for new user form.

        Args:
            authorized_user: an authorized user
            args: additional arguments
            kwargs: additional keyword arguments
        """
        super().__init__(*args, **kwargs)
        self.helper = FormHelper()
        self.helper.layout = Layout(
            Row(
                Column('confirm_password', css_class='form-group col-md-6 mb-0'),
                css_class='form-row',
            ),
            FormActions(
                Submit('wizard_goto_step', _('Confirm')),
                CancelButton(reverse_lazy('patients:access-request')),
            ),
        )
        self.authorized_user = authorized_user

    def clean(self) -> None:
        """Validate the user password."""
        super().clean()
        confirm_password = self.cleaned_data.get('confirm_password')

        if not check_password(confirm_password, self.authorized_user.password):
            self.add_error('confirm_password', _('The password you entered is incorrect. Please try again.'))
=======
from .models import Relationship, Site
>>>>>>> d2bd3ddd


class ManageCaregiverAccessForm(forms.Form):
    """This `ManageCaregiverAccessForm` provides the layout for the corresponding `Manage Caregiver Access` page.

    The form contains fields for the medical card type (MRN or RAMQ), sites' codes, and medical number.
    """

    medical_card_type = forms.ChoiceField(
        widget=forms.Select(),
        choices=constants.MEDICAL_CARDS,
        label=_('Card Type'),
    )

    sites = forms.ModelChoiceField(
        queryset=Site.objects.all(),
        widget=forms.Select,
        label=_('Site code'),
    )

    medical_number = forms.CharField(
        widget=forms.TextInput(),
        label=_('Card Number'),
    )

    def __init__(self, *args: Any, **kwargs: Any) -> None:
        """
        Initialize the layout for the search area of the manage caregiver access page.

        Args:
            args: additional arguments
            kwargs: additional keyword arguments
        """
        super().__init__(*args, **kwargs)
        self.helper = FormHelper()

        self.helper.layout = Layout(
            Row(
                Column('medical_card_type', css_class='form-group col-md-3 mb-0'),
                Column('sites', css_class='form-group col-md-3 mb-0'),
                Column('medical_number', css_class='form-group col-md-3 mb-0'),
                Submit('search', _('Search'), css_class='form-group col-md-3 mb-4 mt-4 btn btn-primary'),
                css_class='form-row',
            ),
        )


class RelationshipPendingAccessForm(forms.ModelForm):
    """Form for updating an `Pending Relationship Access` object."""

    start_date = forms.DateField(
        widget=forms.widgets.DateInput(attrs={'type': 'date'}),
        label=Relationship._meta.get_field('start_date').verbose_name,  # noqa: WPS437
    )
    end_date = forms.DateField(
        widget=forms.widgets.DateInput(attrs={'type': 'date'}),
        label=Relationship._meta.get_field('end_date').verbose_name,  # noqa: WPS437
    )

    class Meta:
        model = Relationship
        fields = (
            'start_date',
            'end_date',
            'status',
            'reason',
        )

    def __init__(self, *args: Any, **kwargs: Any) -> None:
        """
        Set the layout.

        Args:
            args: varied amount of non-keyworded arguments
            kwargs: varied amount of keyworded arguments
        """
        super().__init__(*args, **kwargs)
        self.helper = FormHelper(self)
        self.helper.layout = Layout(
            'start_date',
            'end_date',
            'status',
            'reason',
        )<|MERGE_RESOLUTION|>--- conflicted
+++ resolved
@@ -18,8 +18,7 @@
 from opal.users.models import Caregiver, User
 
 from . import constants
-<<<<<<< HEAD
-from .models import Patient, RelationshipType, Site
+from .models import Patient, Relationship, RelationshipType, Site
 
 
 class SelectSiteForm(forms.Form):
@@ -610,9 +609,6 @@
 
         if not check_password(confirm_password, self.authorized_user.password):
             self.add_error('confirm_password', _('The password you entered is incorrect. Please try again.'))
-=======
-from .models import Relationship, Site
->>>>>>> d2bd3ddd
 
 
 class ManageCaregiverAccessForm(forms.Form):
