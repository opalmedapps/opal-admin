--- conflicted
+++ resolved
@@ -4,12 +4,8 @@
 
 from django import forms
 from django.contrib.auth import authenticate
-<<<<<<< HEAD
-from django.core.exceptions import ValidationError
+from django.core.exceptions import NON_FIELD_ERRORS, ValidationError
 from django.forms.fields import Field
-=======
-from django.core.exceptions import NON_FIELD_ERRORS, ValidationError
->>>>>>> ae266049
 from django.urls import reverse_lazy
 from django.utils.safestring import SafeString
 from django.utils.translation import gettext
@@ -30,9 +26,8 @@
 from ..services.hospital.hospital import OIEService
 from ..users.models import Caregiver, User
 from . import constants
-<<<<<<< HEAD
 from .models import Patient, Relationship, RelationshipStatus, RelationshipType, RoleType, Site
-from .tables import PatientTable
+from .utils import search_valid_relationship_types
 
 
 class DisableFieldsMixin:
@@ -224,10 +219,6 @@
         # self.add_error(None, 'test')
 
         return cleaned_data
-=======
-from .models import Relationship, RelationshipStatus, RelationshipType, RoleType, Site
-from .utils import search_valid_relationship_types
->>>>>>> ae266049
 
 
 class SelectSiteForm(forms.Form):
@@ -526,7 +517,6 @@
             # empty div to be filled below depending on the chosen user type
             Div(css_class='mb-4 p-3 border-start border-end border-bottom'),
         )
-<<<<<<< HEAD
 
         user_type = self['user_type'].value()
 
@@ -547,13 +537,7 @@
                 ),
             ))
 
-        age = Patient.calculate_age(date_of_birth=date_of_birth)
-        available_choices = RelationshipType.objects.filter_by_patient_age(
-            patient_age=age,
-        ).values_list('id', flat=True)
-=======
         available_choices = search_valid_relationship_types(date_of_birth)
->>>>>>> ae266049
         self.fields['relationship_type'].widget.available_choices = available_choices
 
     def clean(self) -> None:
@@ -904,12 +888,6 @@
         self.helper = FormHelper()
         self.helper.attrs = {'novalidate': ''}
 
-<<<<<<< HEAD
-        self.helper = FormHelper()
-        self.helper.attrs = {'novalidate': ''}
-
-=======
->>>>>>> ae266049
         self.helper.layout = Layout(
             'start_date',
             'end_date',
