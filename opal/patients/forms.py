--- conflicted
+++ resolved
@@ -18,11 +18,7 @@
 from dynamic_forms import DynamicField, DynamicFormMixin
 
 from opal.core import validators
-<<<<<<< HEAD
-from opal.core.forms.layouts import CancelButton, InlineSubmit
-=======
-from opal.core.forms.layouts import CancelButton, FormActions
->>>>>>> 608a2469
+from opal.core.forms.layouts import CancelButton, InlineSubmit, FormActions
 from opal.core.forms.widgets import AvailableRadioSelect
 from opal.services.hospital.hospital import OIEService
 from opal.services.hospital.hospital_data import OIEMRNData, OIEPatientData
@@ -748,13 +744,6 @@
                 Column('password', css_class='form-group col-md-6 mb-0'),
                 css_class='form-row',
             ),
-<<<<<<< HEAD
-=======
-            FormActions(
-                CancelButton(reverse_lazy('patients:access-request')),
-                Submit('wizard_goto_step', _('Confirm')),
-            ),
->>>>>>> 608a2469
         )
         self.username = username
 
