--- conflicted
+++ resolved
@@ -8,11 +8,7 @@
 msgstr ""
 "Project-Id-Version: PACKAGE VERSION\n"
 "Report-Msgid-Bugs-To: \n"
-<<<<<<< HEAD
-"POT-Creation-Date: 2022-06-14 11:09-0400\n"
-=======
 "POT-Creation-Date: 2022-05-27 14:39+0000\n"
->>>>>>> beb301c0
 "PO-Revision-Date: YEAR-MO-DA HO:MI+ZONE\n"
 "Last-Translator: FULL NAME <EMAIL@ADDRESS>\n"
 "Language-Team: LANGUAGE <LL@li.org>\n"
@@ -148,7 +144,6 @@
 msgid "Start date should be earlier than end date."
 msgstr "Date de début doit être antérieure à la date de fin."
 
-<<<<<<< HEAD
 #: opal/patients/models.py
 msgid "Site"
 msgstr "Site"
@@ -168,7 +163,7 @@
 #: opal/patients/models.py
 msgid "Hospital Patients"
 msgstr "Patients de l'hôpital"
-=======
+
 #: opal/patients/templates/patients/index.html
 msgid "New Patient Data Access Request"
 msgstr "Nouvelle demande d'accès aux données patient"
@@ -183,5 +178,4 @@
 
 #: opal/patients/templates/patients/index.html
 msgid "Incomplete"
-msgstr "Incomplet"
->>>>>>> beb301c0
+msgstr "Incomplet"