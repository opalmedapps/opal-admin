# SOME DESCRIPTIVE TITLE.
# Copyright (C) YEAR THE PACKAGE'S COPYRIGHT HOLDER
# This file is distributed under the same license as the PACKAGE package.
# FIRST AUTHOR <EMAIL@ADDRESS>, YEAR.
#
#, fuzzy
msgid ""
msgstr ""
"Project-Id-Version: PACKAGE VERSION\n"
"Report-Msgid-Bugs-To: \n"
<<<<<<< HEAD
"POT-Creation-Date: 2023-05-31 22:02+0300\n"
=======
"POT-Creation-Date: 2023-05-31 11:46-0400\n"
>>>>>>> d9ea30fe
"PO-Revision-Date: YEAR-MO-DA HO:MI+ZONE\n"
"Last-Translator: FULL NAME <EMAIL@ADDRESS>\n"
"Language-Team: LANGUAGE <LL@li.org>\n"
"Language: \n"
"MIME-Version: 1.0\n"
"Content-Type: text/plain; charset=UTF-8\n"
"Content-Transfer-Encoding: 8bit\n"
"Plural-Forms: nplurals=2; plural=(n > 1);\n"

#: opal/patients/api/serializers.py
msgid "Opal Account Deactivated"
msgstr "Compte Opal désactivé"

#: opal/patients/api/serializers.py
msgid "Date of death submitted from ADT"
msgstr "Date de décès soumise par l'ADT"

#: opal/patients/apps.py opal/patients/models.py
msgid "Patients"
msgstr "Patients"

#: opal/patients/constants.py
msgid "Medicare Card (RAMQ)"
msgstr "Régie de l'assurance maladie du Québec (RAMQ)"

#: opal/patients/constants.py
msgid "Hospital Card (MRN)"
msgstr "Numéro de dossier médical (NDM)"

#: opal/patients/constants.py
msgid "New Opal User"
msgstr "Nouvel utilisateur d'Opal"

#: opal/patients/constants.py
msgid "Existing Opal User"
msgstr "Utilisateur Opal existant"

#: opal/patients/filters.py opal/patients/forms.py
msgid "Card Type"
msgstr "Type de Carte"

#: opal/patients/filters.py opal/patients/forms.py
msgid "Choose..."
msgstr "Choisir..."

#: opal/patients/filters.py opal/patients/forms.py
msgid "Hospital"
msgstr "Nom de l'hôpital:"

#: opal/patients/filters.py opal/patients/forms.py
msgid "Identification Number"
msgstr "Numéro d'identification"

#: opal/patients/filters.py
msgid "Search Specific Patient"
msgstr "Rechercher l'accès des patients"

#: opal/patients/filters.py
msgid "Show Pending Requests"
msgstr "Afficher les demandes en attente"

#: opal/patients/forms.py
<<<<<<< HEAD
msgid "There is no patient to confirm"
msgstr ""

#: opal/patients/forms.py opal/patients/views.py
msgid ""
"Unable to complete action with this patient. Please contact Medical Records."
msgstr ""
"Impossible de compléter la requête pour ce patient. Veuillez contacter le "
"département des archives médicales."

#: opal/patients/forms.py
msgid ""
"Patient has more than one active MRN at the same hospital, please contact "
"Medical Records."
msgstr ""
"Le patient a plus d'un MRN actif, veuillez consulter département des "
"archives médicales."
=======
msgid "Not required"
msgstr "Non requis"
>>>>>>> d9ea30fe

#: opal/patients/forms.py
msgid "Relationship to the patient"
msgstr ""

#: opal/patients/forms.py
msgid "The requestor filled out the request form"
msgstr ""

#: opal/patients/forms.py opal/patients/models.py opal/patients/tables.py
#: opal/patients/templates/patients/relationships/view_relationship.html
msgid "First Name"
msgstr "Prénom"

#: opal/patients/forms.py opal/patients/models.py opal/patients/tables.py
#: opal/patients/templates/patients/relationships/view_relationship.html
msgid "Last Name"
msgstr "Nom de famille"

#: opal/patients/forms.py
msgid "Email Address"
msgstr "Adresse courriel"

#: opal/patients/forms.py
msgid "Phone Number"
msgstr "Numéro de téléphone"

#: opal/patients/forms.py
msgid "A request form is required for the selected relationship."
msgstr ""

#: opal/patients/forms.py
msgid ""
"No existing user found. Choose \"New User\" if the user cannot be found."
msgstr ""

#: opal/patients/forms.py
msgid "Please confirm access to patient data by entering your password."
msgstr ""
"Veuillez confirmer l'accès aux données du patient en saisissant votre mot de "
"passe."

#: opal/patients/forms.py
msgid "The password you entered is incorrect. Please try again."
msgstr "Le mot de passe que vous avez entré est incorrect. Veuillez réessayer."

#: opal/patients/forms.py
msgid "At which hospital is the patient?"
msgstr "Dans quel hôpital se trouve le patient?"

#: opal/patients/forms.py
msgid "Next"
msgstr "Suivant"

#: opal/patients/forms.py
msgid "Please Select A Card Type"
msgstr "Veuillez sélectionner un type de carte"

#: opal/patients/forms.py
msgid "Please Input The Card Number"
msgstr "Veuillez remplir le numéro de la carte"

#: opal/patients/forms.py
msgid "Correct?"
msgstr "Correct?"

#: opal/patients/forms.py
msgid "Relationship types"
msgstr "Types de relations"

#: opal/patients/forms.py
msgid "Has the requestor filled out the request form?"
msgstr "Le demandeur a-t-il rempli le formulaire de demande?"

#: opal/patients/forms.py
msgid "Form request is required."
msgstr "La demande de formulaire est obligatoire."

#: opal/patients/forms.py
msgid "New User or Existing User?"
msgstr "Nouvel utilisateur ou utilisateur existant?"

#: opal/patients/forms.py
msgid "Find Account"
msgstr "Trouver un compte"

#: opal/patients/forms.py
msgid ""
"Opal user was not found in your database. This may be an out-of-hospital "
"account. Please proceed to generate a new QR code. Inform the user they must "
"register at the Registration website."
msgstr ""
"L'utilisateur Opal n'a pas été trouvé dans votre base de données. Il peut "
"s'agir d'un compte hors hôpital. Veuillez procéder à la génération d'un "
"nouveau code QR. Informez l'utilisateur qu'il doit s'inscrire sur le site "
"Web d'inscription."

#: opal/patients/forms.py
msgid "This opal user already has a self-relationship with the patient."
msgstr ""
"Cet utilisateur d'Opal a déjà une relation de type « soi » avec le patient."

#: opal/patients/forms.py
msgid "ID Checked?"
msgstr "Identité vérifiée?"

#: opal/patients/forms.py
msgid "Generate Access Request"
msgstr "Générer une demande d'accès"

#: opal/patients/forms.py
msgid "Generate QR Code"
msgstr "Générer un code QR"

#: opal/patients/forms.py
msgid "Confirm"
msgstr "Confirmer"

#: opal/patients/forms.py opal/patients/models.py opal/patients/tables.py
#: opal/patients/templates/patients/relationships/view_relationship.html
msgid "Relationship"
msgstr "Relation"

#: opal/patients/forms.py opal/patients/models.py opal/patients/tables.py
#: opal/patients/templates/patients/relationships/view_relationship.html
msgid "Status"
msgstr "Statut"

#: opal/patients/forms.py
#: opal/patients/templates/patients/relationships/view_relationship.html
msgid "Access Start"
msgstr "Début d'accès"

#: opal/patients/forms.py
#: opal/patients/templates/patients/relationships/view_relationship.html
msgid "Access End"
msgstr "Fin d'accès"

#: opal/patients/forms.py
#: opal/patients/templates/patients/relationships/view_relationship.html
msgid "Explanation for Change(s)"
msgstr "Explication des changements"

#: opal/patients/forms.py
msgid "Save"
msgstr "Enregistrer"

#: opal/patients/models.py
msgid "Self"
msgstr "Soi"

#: opal/patients/models.py
msgid "Parent/Guardian"
msgstr "Parent/Tuteur"

#: opal/patients/models.py
msgid "Guardian-Caregiver"
msgstr "Gardien-Proche aidant"

#: opal/patients/models.py
msgid "Mandatary"
msgstr "Mandataire"

#: opal/patients/models.py
#: opal/patients/templates/patients/relationships/edit_relationship.html
#: opal/patients/templates/patients/relationships/view_relationship.html
msgid "Caregiver"
msgstr "Proche aidant"

#: opal/patients/models.py
#: opal/patients/templates/patients/relationships/edit_relationship.html
#: opal/patients/templates/patients/relationships/view_relationship.html
msgid "Name"
msgstr "Nom"

#: opal/patients/models.py
msgid "Description"
msgstr "Description"

#: opal/patients/models.py
msgid "Start age"
msgstr "Âge de début"

#: opal/patients/models.py
msgid "Minimum age the relationship is allowed to start."
msgstr "L'âge auquel la relation peut commencer."

#: opal/patients/models.py
msgid "End age"
msgstr "Âge de fin"

#: opal/patients/models.py
msgid "Age at which the relationship ends automatically."
msgstr "L'âge auquel la relation se termine."

#: opal/patients/models.py
msgid "Form required"
msgstr "Formulaire obligatoire"

#: opal/patients/models.py
msgid "Whether the hospital form is required to be completed by the caregiver"
msgstr "Si le formulaire hospitalier doit être rempli par le proche aidant"

#: opal/patients/models.py
msgid "Can answer patient questionnaires"
msgstr "Peut répondre aux questionnaires du patient"

#: opal/patients/models.py
msgid "The caregiver can answer questionnaires on behalf of the patient."
msgstr "Le proche aidant peut répondre aux questionnaires au nom du patient."

#: opal/patients/models.py
msgid "Role Type"
msgstr "Type de relation avec le proche aidant"

#: opal/patients/models.py
msgid ""
"Role types track the category of relationship between a caregiver and "
"patient. A \"Self\" role type indicates a patient who owns the data that is "
"being accessed."
msgstr ""
"Les types de rôle permettent de suivre la catégorie de relation entre un "
"proche aidant et un patient. Un rôle de type “Self” indique que le patient "
"est le propriétaire des données demandées."

#: opal/patients/models.py
msgid "Can manage relationship types"
msgstr "Types de relations avec le proche aidant"

#: opal/patients/models.py
#: opal/patients/templates/patients/relationship_type/form.html
msgid "Relationship Type"
msgstr "Type de relation avec le proche aidant"

#: opal/patients/models.py
#: opal/patients/templates/patients/relationship_type/list.html
msgid "Relationship Types"
msgstr "Types de relations avec le proche aidant"

#: opal/patients/models.py
msgid "There already exists a relationship type with this role type"
msgstr "Il existe déjà un type de relation avec ce type de rôle"

#: opal/patients/models.py
msgid "The relationship type with this role type cannot be deleted"
msgstr "Le type de relation avec ce type de rôle ne peut pas être supprimé"

#: opal/patients/models.py
msgid "Female"
msgstr "Féminin"

#: opal/patients/models.py
msgid "Male"
msgstr "Masculin"

#: opal/patients/models.py
msgid "Other"
msgstr "Autre"

#: opal/patients/models.py
msgid "Unknown"
msgstr "Inconnu"

#: opal/patients/models.py
msgid "UUID"
msgstr "UUID"

#: opal/patients/models.py opal/patients/tables.py
#: opal/patients/templates/patients/relationships/edit_relationship.html
#: opal/patients/templates/patients/relationships/view_relationship.html
msgid "Date of Birth"
msgstr "Date de naissance"

#: opal/patients/models.py
msgid "Date and Time of Death"
msgstr "Date et heure du décès"

#: opal/patients/models.py
msgid "Sex"
msgstr "Sexe"

#: opal/patients/models.py
msgid "RAMQ Number"
msgstr "Numéro de RAMQ"

#: opal/patients/models.py
msgid "Caregivers"
msgstr "Proches aidants"

#: opal/patients/models.py
msgid "Legacy ID"
msgstr "Identifiant existant"

#: opal/patients/models.py
#: opal/patients/templates/patients/relationships/edit_relationship.html
#: opal/patients/templates/patients/relationships/view_relationship.html
msgid "Patient"
msgstr "Patient"

#: opal/patients/models.py
msgid "Date of death cannot be earlier than date of birth."
msgstr "Date de décès ne peut pas précéder la date de naissance."

#: opal/patients/models.py
msgid "Pending"
msgstr "En attendant"

#: opal/patients/models.py
msgid "Confirmed"
msgstr "Confirmé"

#: opal/patients/models.py
msgid "Denied"
msgstr "Refusé"

#: opal/patients/models.py
msgid "Expired"
msgstr "Expiré"

#: opal/patients/models.py
msgid "Revoked"
msgstr "Révoqué"

#: opal/patients/models.py
msgid "Reason of Status Change"
msgstr "Raison du changement de statut"

#: opal/patients/models.py
msgid "Request Date"
msgstr "Date de la demande"

#: opal/patients/models.py opal/patients/tables.py
msgid "Start Date"
msgstr "Date de Début"

#: opal/patients/models.py opal/patients/tables.py
msgid "End Date"
msgstr "Date de Fin"

#: opal/patients/models.py
msgid "Can manage relationships"
msgstr "Types de relations avec le proche aidant"

#: opal/patients/models.py
msgid "Can perform registration"
msgstr "Peut effectuer l'enregistrement"

#: opal/patients/models.py
msgid "Relationships"
msgstr "Relations"

#: opal/patients/models.py
msgid "Start date cannot be earlier than patient's date of birth"
msgstr ""
"La date de début d'accès ne peut pas précéder la date de naissance du patient"

#: opal/patients/models.py
msgid "Start date should be earlier than end date."
msgstr "La date de début doit précéder la date de fin."

#: opal/patients/models.py
#, python-brace-format
msgid ""
"End date for {relationship_type} relationship cannot be later than "
"{end_date}."
msgstr ""
"La date de fin de la relation {relationship_type} ne peut pas être "
"postérieure au {end_date}."

#: opal/patients/models.py
msgid "End date should be later than start date."
msgstr "La date de fin doit être après la date de début."

#: opal/patients/models.py
msgid "Reason is mandatory when status is denied or revoked."
msgstr "La raison est obligatoire lorsque le statut est refusé ou révoqué."

#: opal/patients/models.py
msgid "\"Pending\" status does not apply for the Self relationship."
msgstr ""
"Le statut \"En attente\" ne s'applique pas à la relation de type « soi »."

#: opal/patients/models.py
msgid "The patient already has a self-relationship"
msgstr "Le patient a déjà une relation de type « soi »"

#: opal/patients/models.py
msgid "The caregiver already has a self-relationship"
msgstr "Le proche aidant a déjà une relation de type « soi »"

#: opal/patients/models.py
msgid "Site"
msgstr "Site"

#: opal/patients/models.py
msgid "Medical Record Number"
msgstr "Numéro de dossier médical"

#: opal/patients/models.py
msgid "Active"
msgstr "Actif"

#: opal/patients/models.py
msgid "Hospital Patient"
msgstr "Patient de l'hôpital"

#: opal/patients/models.py
msgid "Hospital Patients"
msgstr "Patients de l'hôpital"

#: opal/patients/tables.py
msgid "Actions"
msgstr "Actions"

#: opal/patients/tables.py
msgid "No relationship types defined."
msgstr "Aucun type de relation défini."

#: opal/patients/tables.py
msgid "MRN"
msgstr "MRN"

#: opal/patients/tables.py
msgid "No patient could be found."
msgstr "Aucun patient n'a pu être retrouvé."

#: opal/patients/tables.py
msgid "No existing user could be found."
msgstr "Aucun utilisateur existant n'a pu être trouvé."

#: opal/patients/tables.py
#, python-format
msgid "%(number_of_days)d day"
msgid_plural "%(number_of_days)d days"
msgstr[0] "%(number_of_days)d jour"
msgstr[1] "%(number_of_days)d jours"

#: opal/patients/tables.py
msgid "No caregiver requests found."
msgstr "Aucun aidant n'a pu être retrouvé."

#: opal/patients/tables.py
msgid "No caregiver could be found."
msgstr "Aucun aidant n'a pu être retrouvé."

#: opal/patients/templates/patients/access_request/access_request.html
msgid "New Patient Data Access Request"
msgstr "Nouvelle demande d'accès aux données patient"

#: opal/patients/templates/patients/access_request/confirmation.html
msgid "Opal Registration: Confirmation"
msgstr ""

#: opal/patients/templates/patients/access_request/confirmation.html
msgid ""
"The following access request has been created for the following patient and "
"caregiver:"
msgstr ""

#: opal/patients/templates/patients/access_request/confirmation.html
#: opal/patients/templates/patients/access_request/confirmation_code.html
msgid "Patient:"
msgstr "Patient :"

#: opal/patients/templates/patients/access_request/confirmation.html
#: opal/patients/templates/patients/access_request/confirmation_code.html
msgid "Requestor:"
msgstr "Demandeur :"

#: opal/patients/templates/patients/access_request/confirmation.html
#: opal/patients/templates/patients/access_request/confirmation_code.html
msgid ""
"\n"
"Please inform the requestor that access to patient data is subject to "
"approval by Medical Records\n"
"and inform them about any steps required to be done as per hospital policy.\n"
msgstr ""
"Informez le demandeur que l'accès aux données du patient est soumis à "
"l'approbation de Dossiers médicaux et informez-les de toutes les étapes à "
"suivre conformément à politique de l'hôpital."

#: opal/patients/templates/patients/access_request/confirmation_code.html
msgid "Opal Registration: Code"
msgstr ""

#: opal/patients/templates/patients/access_request/confirmation_code.html
msgid ""
"A unique one-time Opal registration code has been created for the following "
"patient:"
msgstr ""
"Un code d'enregistrement Opal à usage unique a été créé pour le patient "
"suivant:"

#: opal/patients/templates/patients/access_request/confirmation_code.html
msgid "Registration Code"
msgstr ""

#: opal/patients/templates/patients/access_request/confirmation_code.html
msgid "Instructions"
msgstr "Instructions"

#: opal/patients/templates/patients/access_request/confirmation_code.html
msgid "Inform the requestor that the code is valid for 72 hours."
msgstr "Informez le demandeur que le code est valable pour 72 heures."

#: opal/patients/templates/patients/access_request/confirmation_code.html
msgid ""
"Inform the requestor how to proceed if the code expired (as per hospital "
"policy)."
msgstr ""
"Informez le demandeur de la marche à suivre si le code a expiré (selon "
"l'hôpital politique)."

#: opal/patients/templates/patients/access_request/confirmation_code.html
msgid ""
"Inform the requestor to create their Opal user account using the above code"
msgstr ""
"Informez le demandeur de créer son compte utilisateur Opal à l'aide du code "
"ci-dessus"

#: opal/patients/templates/patients/access_request/confirmation_code.html
msgid "URL: "
msgstr "URL: "

#: opal/patients/templates/patients/access_request/confirmation_code.html
msgid "Offer to scan the QR code to open the registration website"
msgstr "Proposez de scanner le code QR pour ouvrir le site d'inscription"

#: opal/patients/templates/patients/access_request/confirmation_code.html
msgid "Offer to receive the registration link via SMS"
msgstr "Proposez de recevoir le lien d'inscription par SMS"

#: opal/patients/templates/patients/access_request/new_access_request.html
msgid "Opal Registration"
msgstr ""

#: opal/patients/templates/patients/access_request/new_access_request.html
#: opal/patients/views.py
msgid "Patient Details"
msgstr "Détails du patient"

#: opal/patients/templates/patients/access_request/new_access_request.html
#: opal/patients/views.py
msgid "Requestor Details"
msgstr "Détails du demandeur"

#: opal/patients/templates/patients/relationship_type/confirm_delete.html
msgid "Delete Relationship Type"
msgstr "Supprimer le type de relation"

#: opal/patients/templates/patients/relationship_type/form.html
msgid "Update"
msgstr "Mettre à jour"

#: opal/patients/templates/patients/relationship_type/form.html
msgid "Create"
msgstr "Créer"

#: opal/patients/templates/patients/relationship_type/list.html
msgid "New Relationship Type"
msgstr "Nouveau type de relation"

#: opal/patients/templates/patients/relationships/edit_relationship.html
msgid "Edit Caregiver Access"
msgstr "Générer une demande d'accès"

#: opal/patients/templates/patients/relationships/edit_relationship.html
#: opal/patients/templates/patients/relationships/view_relationship.html
msgid "MRN(s)"
msgstr "MRN(s)"

#: opal/patients/templates/patients/relationships/edit_relationship.html
#: opal/patients/templates/patients/relationships/view_relationship.html
msgid "RAMQ"
msgstr "RAMQ"

#: opal/patients/templates/patients/relationships/pending_relationship_list.html
msgid "Manage Caregiver Access"
msgstr "Générer une demande d'accès"

#: opal/patients/templates/patients/relationships/pending_relationship_list.html
msgid "Specific Patient"
msgstr "Patient de l'hôpital"

#: opal/patients/templates/patients/relationships/pending_relationship_list.html
msgid "Pending Requests"
msgstr "En attendant"

#: opal/patients/templates/patients/relationships/view_relationship.html
msgid "View Caregiver Access"
msgstr "Afficher l'accès des soignants"

#: opal/patients/templates/patients/relationships/view_relationship.html
msgid "No explanation provided"
msgstr ""

#: opal/patients/views.py
msgid "Hospital Information"
msgstr "Patient de l'hôpital"

#: opal/patients/views.py
msgid "Confirm access to patient data"
msgstr "Confirmer l'accès aux données du patient"

#: opal/patients/views.py
msgid "Please note multiple MRNs need to be merged by medical records."
msgstr ""
"Veuillez noter que plusieurs MRN doivent être fusionnés par dossiers "
"médicaux."<|MERGE_RESOLUTION|>--- conflicted
+++ resolved
@@ -8,11 +8,7 @@
 msgstr ""
 "Project-Id-Version: PACKAGE VERSION\n"
 "Report-Msgid-Bugs-To: \n"
-<<<<<<< HEAD
-"POT-Creation-Date: 2023-05-31 22:02+0300\n"
-=======
 "POT-Creation-Date: 2023-05-31 11:46-0400\n"
->>>>>>> d9ea30fe
 "PO-Revision-Date: YEAR-MO-DA HO:MI+ZONE\n"
 "Last-Translator: FULL NAME <EMAIL@ADDRESS>\n"
 "Language-Team: LANGUAGE <LL@li.org>\n"
@@ -75,7 +71,6 @@
 msgstr "Afficher les demandes en attente"
 
 #: opal/patients/forms.py
-<<<<<<< HEAD
 msgid "There is no patient to confirm"
 msgstr ""
 
@@ -93,10 +88,10 @@
 msgstr ""
 "Le patient a plus d'un MRN actif, veuillez consulter département des "
 "archives médicales."
-=======
+
+#: opal/patients/forms.py
 msgid "Not required"
 msgstr "Non requis"
->>>>>>> d9ea30fe
 
 #: opal/patients/forms.py
 msgid "Relationship to the patient"
