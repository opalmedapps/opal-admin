--- conflicted
+++ resolved
@@ -59,97 +59,8 @@
   </div>
   <div class="card">
     <div class="card-body">
-<<<<<<< HEAD
       <h5 class="mb-4">{%  translate "Caregiver" %}</h5>
       {% crispy form %}
-=======
-      <!-- if it is readonly -->
-      {% if relationship.status == "EXP" %}
-        <div class="row">
-
-          <h5 class="mb-4">{% translate "Caregiver" %}</h5>
-
-          <div class="col">
-            <div class="row h-25 mb-1">
-              <p>{% translate "First Name" %}:</p>
-            </div>
-            <div class="row">
-              <p>{{ relationship.caregiver.user.first_name }}</p>
-            </div>
-          </div>
-
-          <div class="col">
-            <div class="row h-25 mb-1">
-              <p>{% translate "Last Name" %}:</p>
-            </div>
-            <div class="row">
-              <p>{{ relationship.caregiver.user.last_name }}</p>
-            </div>
-          </div>
-
-        </div>
-
-        <div class="row">
-          <div class="col">
-            <div class="row h-25 mb-1">
-              <p>{% translate "Relationship" %}:</p>
-            </div>
-            <div class="row">
-              <p>{{ relationship.type }}</p>
-            </div>
-          </div>
-          <div class="col">
-            <div class="row h-25 mb-1">
-              <p>{% translate "Access Start" %}:</p>
-            </div>
-            <div class="row">
-              <p>{{ relationship.start_date }}</p>
-            </div>
-          </div>
-
-        </div>
-
-        <div class="row">
-          <div class="col">
-            <div class="row h-25 mb-1">
-              <p>{% translate "Status" %}:</p>
-            </div>
-            <div class="row">
-              <p>{{ relationship.get_status_display }}</p>
-            </div>
-          </div>
-          <div class="col">
-            <div class="row h-25 mb-1">
-              <p>{% translate "Access End" %}:</p>
-            </div>
-            <div class="row">
-              <p>{{ relationship.end_date }}</p>
-            </div>
-          </div>
-
-        </div>
-
-        <div class="row">
-          <div class="col">
-            <div class="row h-25 mb-1">
-              <p>% translate "Explanation for Change(s)" %}:</p>
-            </div>
-            <div class="row">
-              <p>{% if relationship.reason %}{{relationship.reason}}{% else %} {% translate "No explanation provided."%}{% endif %}</p>
-            </div>
-          </div>
-          <div class="col">
-
-          </div>
-
-        </div>
-        <a class="btn btn-secondary float-end" href="{{ cancel_url }}" role="button">{% translate "Back" %}</a>
-        <!-- if it is not readonly -->
-      {% else %}
-        <h5 class="mb-4">{%  translate "Caregiver" %}</h5>
-        {% crispy form %}
-      {% endif %}
->>>>>>> fb2d855b
     </div>
   </div>
 {% endblock %}