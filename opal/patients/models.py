"""Module providing models for the patients app."""

from django.core.exceptions import ValidationError
from django.core.validators import MaxValueValidator, MinLengthValidator, MinValueValidator
from django.db import models
from django.utils.translation import gettext_lazy as _

from opal.caregivers.models import CaregiverProfile
from opal.core.validators import validate_ramq
from opal.hospital_settings.models import Site
from opal.patients.managers import HospitalPatientManager, RelationshipManager

from . import constants


class RelationshipType(models.Model):
    """A type of relationship between a user (aka caregiver) and patient."""

    name = models.CharField(
        verbose_name=_('Name'),
        max_length=25,
        unique=True,
    )
    description = models.CharField(
        verbose_name=_('Description'),
        max_length=200,
    )
    start_age = models.PositiveIntegerField(
        verbose_name=_('Start age'),
        help_text=_('Minimum age the relationship is allowed to start.'),
        validators=[
            MinValueValidator(constants.RELATIONSHIP_MIN_AGE),
            MaxValueValidator(constants.RELATIONSHIP_MAX_AGE - 1),
        ])
    end_age = models.PositiveIntegerField(
        verbose_name=_('End age'),
        help_text=_('Age at which the relationship ends automatically.'),
        null=True,
        blank=True,
        validators=[
            MinValueValidator(constants.RELATIONSHIP_MIN_AGE + 1),
            MaxValueValidator(constants.RELATIONSHIP_MAX_AGE),
        ])
    form_required = models.BooleanField(
        verbose_name=_('Form required'),
        default=True,
        help_text=_('Whether the hospital form is required to be completed by the caregiver'),
    )

    class Meta:
        ordering = ['name']
        verbose_name = _('Caregiver Relationship Type')
        verbose_name_plural = _('Caregiver Relationship Types')

    def __str__(self) -> str:
        """Return the string representation of the User Patient Relationship Type.

        Returns:
            the name of the user patient relationship type
        """
        return self.name


class SexType(models.TextChoices):
    """
    The choice of sex types.

    The available types are currently defined as they are used at the MUHC.
    The values are the raw values as they are retrieved in HL7.
    """

    FEMALE = 'F', _('Female')
    MALE = 'M', _('Male')
    OTHER = 'O', _('Other')
    UNKNOWN = 'U', _('Unknown')     


class Patient(models.Model):
    """A patient whose data can be accessed."""

    # TextChoices need to be defined outside to use them in constraints
    # define them as class attributes for easier access
    # see: https://stackoverflow.com/q/71522816
    SexType = SexType

    first_name = models.CharField(
        verbose_name=_('First Name'),
        max_length=150,
    )
    last_name = models.CharField(
        verbose_name=_('Last Name'),
        max_length=150,
    )
    date_of_birth = models.DateField(
        verbose_name=_('Date of Birth'),
    )
    sex = models.CharField(
        verbose_name=_('Sex'),
        max_length=1,
        choices=SexType.choices,
    )
    ramq = models.CharField(
        verbose_name=_('RAMQ Number'),
        max_length=12,
        validators=[
            MinLengthValidator(12),
            validate_ramq,
        ],
        unique=True,
        blank=True,
        null=True,
    )
    caregivers = models.ManyToManyField(
        verbose_name=_('Caregivers'),
        related_name='patients',
        to=CaregiverProfile,
        through='Relationship',
    )
    legacy_id = models.PositiveIntegerField(
        verbose_name=_('Legacy ID'),
        validators=[MinValueValidator(1)],
        null=True,
        blank=True,
    )

    class Meta:
        verbose_name = _('Patient')
        verbose_name_plural = _('Patients')
        constraints = [
            models.CheckConstraint(
                name='%(app_label)s_%(class)s_sex_valid',  # noqa: WPS323
                check=models.Q(sex__in=SexType.values),
            ),
        ]

    def __str__(self) -> str:
        """
        Return the string representation of the associated patient.

        Returns:
            the name of the associated patient
        """
        return '{first} {last}'.format(first=self.first_name, last=self.last_name)


class RelationshipStatus(models.TextChoices):
    """Choice of relationship status."""

    PENDING = 'PEN', _('Pending')
    CONFIRMED = 'CON', _('Confirmed')
    DENIED = 'DEN', _('Denied')
    EXPIRED = 'EXP', _('Expired')
    REVOKED = 'REV', _('Revoked')


class Relationship(models.Model):
    """Relationship for user and patient model."""

    patient = models.ForeignKey(
        to=Patient,
        verbose_name=_('Patient'),
        related_name='relationships',
        on_delete=models.CASCADE,
    )

    caregiver = models.ForeignKey(
        to=CaregiverProfile,
        verbose_name=_('Caregiver'),
        related_name='relationships',
        on_delete=models.CASCADE,
    )

    type = models.ForeignKey(  # noqa: A003
        to=RelationshipType,
        on_delete=models.CASCADE,
        related_name='relationship',
        verbose_name=_('Relationship Type'),
    )

    status = models.CharField(
        verbose_name=_('Relationship Status'),
        max_length=3,
        choices=RelationshipStatus.choices,
        default=RelationshipStatus.PENDING,
    )

    reason = models.CharField(
        verbose_name=_('Reason of Status Change'),
        max_length=255,
        blank=True,
        default=None,
    )

    request_date = models.DateField(
        verbose_name=_('Relationship Request Date'),
    )

    start_date = models.DateField(
        verbose_name=_('Relationship Start Date'),
    )

    end_date = models.DateField(
        verbose_name=_('Relationship End Date'),
        null=True,
        blank=True,
    )
    objects: RelationshipManager = RelationshipManager()

    class Meta:
        verbose_name = _('Relationship')
        verbose_name_plural = _('Relationships')

        constraints = [
            models.CheckConstraint(
                name='%(app_label)s_%(class)s_status_valid',  # noqa: WPS323
                check=models.Q(status__in=RelationshipStatus.values),
            ),
            models.CheckConstraint(
                name='%(app_label)s_%(class)s_date_valid',  # noqa: WPS323
                check=models.Q(start_date__lt=models.F('end_date')),
            ),
            models.UniqueConstraint(
                fields=['patient', 'caregiver', 'type', 'status'], name='unique_relationship',
            ),
<<<<<<< HEAD
=======
            # models.UniqueConstraint(
            #     fields=['patient', 'caregiver'], name='unique_relationship',
            # ),
>>>>>>> f99e00b2
        ]

    def __str__(self) -> str:
        """Return the relationship of the User and Patient.

        Returns:
            the relationship of the User and Patient
        """
        return '{patient} <--> {caregiver} [{type}]'.format(
            patient=str(self.patient),
            caregiver=str(self.caregiver),
            type=str(self.type),
        )

    def clean(self) -> None:
        """Validate date and reason fields.

        Raises:
            ValidationError: the error shows when enteries do not comply with the validation rules.
        """
        if self.end_date is not None and self.start_date >= self.end_date:
            raise ValidationError({'start_date': _('Start date should be earlier than end date.')})
        # validate status is not empty if status is revoked or denied.
        if not self.reason:
            if self.status in RelationshipStatus.REVOKED or self.status in RelationshipStatus.DENIED:
                raise ValidationError({'reason': _('Reason is mandatory when status is denied or revoked.')})


class HospitalPatient(models.Model):
    """Hospital Patient model."""

    patient = models.ForeignKey(
        to=Patient,
        verbose_name=_('Patient'),
        related_name='hospital_patients',
        on_delete=models.CASCADE,
    )
    site = models.ForeignKey(
        to=Site,
        verbose_name=_('Site'),
        related_name='hospital_patients',
        on_delete=models.CASCADE,
    )
    mrn = models.CharField(
        verbose_name=_('Medical Record Number'),
        max_length=10,
    )
    is_active = models.BooleanField(
        verbose_name=_('Active'),
        default=True,
    )
    objects: HospitalPatientManager = HospitalPatientManager()

    class Meta:
        verbose_name = _('Hospital Patient')
        verbose_name_plural = _('Hospital Patients')
        unique_together = (('site', 'mrn'),)

    def __str__(self) -> str:
        """Return the Patient Hospital Identifier of the Patient.

        Returns:
            the Patient Hospital Identifier of the Patient
        """
        return '{patient} ({site_code}: {mrn})'.format(
            patient=str(self.patient),
            site_code=str(self.site.code),
            mrn=str(self.mrn),
        )<|MERGE_RESOLUTION|>--- conflicted
+++ resolved
@@ -222,12 +222,6 @@
             models.UniqueConstraint(
                 fields=['patient', 'caregiver', 'type', 'status'], name='unique_relationship',
             ),
-<<<<<<< HEAD
-=======
-            # models.UniqueConstraint(
-            #     fields=['patient', 'caregiver'], name='unique_relationship',
-            # ),
->>>>>>> f99e00b2
         ]
 
     def __str__(self) -> str:
