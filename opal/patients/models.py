"""Module providing models for the patients app."""

from datetime import date
from typing import Optional

from django.core.exceptions import ValidationError
from django.core.validators import MaxValueValidator, MinLengthValidator, MinValueValidator
from django.db import models
from django.utils.translation import gettext_lazy as _

from opal.caregivers.models import CaregiverProfile
from opal.core.validators import validate_ramq
from opal.hospital_settings.models import Site
from opal.patients.managers import HospitalPatientManager, RelationshipManager, RelationshipTypeManager

from . import constants


class RelationshipType(models.Model):
    """A type of relationship between a user (aka caregiver) and patient."""

    name = models.CharField(
        verbose_name=_('Name'),
        max_length=25,
        unique=True,
    )
    description = models.CharField(
        verbose_name=_('Description'),
        max_length=200,
    )
    start_age = models.PositiveIntegerField(
        verbose_name=_('Start age'),
        help_text=_('Minimum age the relationship is allowed to start.'),
        validators=[
            MinValueValidator(constants.RELATIONSHIP_MIN_AGE),
            MaxValueValidator(constants.RELATIONSHIP_MAX_AGE - 1),
        ])
    end_age = models.PositiveIntegerField(
        verbose_name=_('End age'),
        help_text=_('Age at which the relationship ends automatically.'),
        null=True,
        blank=True,
        validators=[
            MinValueValidator(constants.RELATIONSHIP_MIN_AGE + 1),
            MaxValueValidator(constants.RELATIONSHIP_MAX_AGE),
        ])
    form_required = models.BooleanField(
        verbose_name=_('Form required'),
        default=True,
        help_text=_('Whether the hospital form is required to be completed by the caregiver'),
    )
<<<<<<< HEAD
    objects = RelationshipTypeManager()
=======
    can_answer_questionnaire = models.BooleanField(
        verbose_name=_('Right to answer questionnaire'),
        default=False,
        help_text=_('The caregiver can answer questionnaires on behalf of the patient.'),
    )
>>>>>>> 4f1ceb88

    class Meta:
        ordering = ['name']
        verbose_name = _('Caregiver Relationship Type')
        verbose_name_plural = _('Caregiver Relationship Types')

    def __str__(self) -> str:
        """Return the string representation of the User Patient Relationship Type.

        Returns:
            the name of the user patient relationship type
        """
        return self.name


class SexType(models.TextChoices):
    """
    The choice of sex types.

    The available types are currently defined as they are used at the MUHC.
    The values are the raw values as they are retrieved in HL7.
    """

    FEMALE = 'F', _('Female')
    MALE = 'M', _('Male')
    OTHER = 'O', _('Other')
    UNKNOWN = 'U', _('Unknown')


class Patient(models.Model):
    """A patient whose data can be accessed."""

    # TextChoices need to be defined outside to use them in constraints
    # define them as class attributes for easier access
    # see: https://stackoverflow.com/q/71522816
    SexType = SexType

    first_name = models.CharField(
        verbose_name=_('First Name'),
        max_length=150,
    )
    last_name = models.CharField(
        verbose_name=_('Last Name'),
        max_length=150,
    )
    date_of_birth = models.DateField(
        verbose_name=_('Date of Birth'),
    )
    date_of_death = models.DateTimeField(
        verbose_name=_('Date and Time of Death'),
        null=True,
        blank=True,
    )
    sex = models.CharField(
        verbose_name=_('Sex'),
        max_length=1,
        choices=SexType.choices,
    )
    ramq = models.CharField(
        verbose_name=_('RAMQ Number'),
        max_length=12,
        validators=[
            MinLengthValidator(12),
            validate_ramq,
        ],
        unique=True,
        blank=True,
        null=True,
    )
    caregivers = models.ManyToManyField(
        verbose_name=_('Caregivers'),
        related_name='patients',
        to=CaregiverProfile,
        through='Relationship',
    )
    legacy_id = models.PositiveIntegerField(
        verbose_name=_('Legacy ID'),
        validators=[MinValueValidator(1)],
        unique=True,
        null=True,
        blank=True,
    )

    class Meta:
        verbose_name = _('Patient')
        verbose_name_plural = _('Patients')
        constraints = [
            models.CheckConstraint(
                name='%(app_label)s_%(class)s_sex_valid',  # noqa: WPS323
                check=models.Q(sex__in=SexType.values),
            ),
            models.CheckConstraint(
                name='%(app_label)s_%(class)s_date_valid',  # noqa: WPS323
                check=models.Q(date_of_birth__lte=models.F('date_of_death')),
            ),
        ]

    def __str__(self) -> str:
        """
        Return the string representation of the associated patient.

        Returns:
            the name of the associated patient
        """
        return '{first} {last}'.format(first=self.first_name, last=self.last_name)

<<<<<<< HEAD
    @classmethod
    def calculate_age(cls, date_of_birth: date, reference_date: Optional[date] = None) -> int:
        """
        Return the age based on the given date of birth.

        Args:
            date_of_birth: patient's date of birth
            reference_date: a given date and default value is today

        Returns:
            the age based on the given date of birth.
        """
        # Get today's date object if reference date is None
        if reference_date is None:
            reference_date = date.today()
        # A bool that represents if reference date's day/month precedes the birth day/month
        one_or_zero = (
            (reference_date.month, reference_date.day) < (date_of_birth.month, date_of_birth.day)
        )
        # Calculate the difference in years from the date object's components
        year_difference = reference_date.year - date_of_birth.year
        # The difference in years is not enough.
        # To get it right, subtract 1 or 0 based on if reference date precedes the birthdate's month/day.
        return year_difference - one_or_zero
=======
    def clean(self) -> None:
        """Validate date fields.

        Raises:
            ValidationError: If the date of death is earlier than the date of birth.
        """
        if self.date_of_death is not None and self.date_of_birth > self.date_of_death.date():
            raise ValidationError({'date_of_death': _('Date of death cannot be earlier than date of birth.')})
>>>>>>> 4f1ceb88


class RelationshipStatus(models.TextChoices):
    """Choice of relationship status."""

    PENDING = 'PEN', _('Pending')
    CONFIRMED = 'CON', _('Confirmed')
    DENIED = 'DEN', _('Denied')
    EXPIRED = 'EXP', _('Expired')
    REVOKED = 'REV', _('Revoked')


class Relationship(models.Model):
    """Relationship for user and patient model."""

    patient = models.ForeignKey(
        to=Patient,
        verbose_name=_('Patient'),
        related_name='relationships',
        on_delete=models.CASCADE,
    )

    caregiver = models.ForeignKey(
        to=CaregiverProfile,
        verbose_name=_('Caregiver'),
        related_name='relationships',
        on_delete=models.CASCADE,
    )

    type = models.ForeignKey(  # noqa: A003
        to=RelationshipType,
        on_delete=models.CASCADE,
        related_name='relationship',
        verbose_name=_('Relationship Type'),
    )

    status = models.CharField(
        verbose_name=_('Relationship Status'),
        max_length=3,
        choices=RelationshipStatus.choices,
        default=RelationshipStatus.PENDING,
    )

    reason = models.CharField(
        verbose_name=_('Reason of Status Change'),
        max_length=255,
        blank=True,
        default=None,
    )

    request_date = models.DateField(
        verbose_name=_('Relationship Request Date'),
    )

    start_date = models.DateField(
        verbose_name=_('Relationship Start Date'),
    )

    end_date = models.DateField(
        verbose_name=_('Relationship End Date'),
        null=True,
        blank=True,
    )
    objects: RelationshipManager = RelationshipManager()

    class Meta:
        verbose_name = _('Relationship')
        verbose_name_plural = _('Relationships')

        constraints = [
            models.CheckConstraint(
                name='%(app_label)s_%(class)s_status_valid',  # noqa: WPS323
                check=models.Q(status__in=RelationshipStatus.values),
            ),
            models.CheckConstraint(
                name='%(app_label)s_%(class)s_date_valid',  # noqa: WPS323
                check=models.Q(start_date__lt=models.F('end_date')),
            ),
            models.UniqueConstraint(
                name='%(app_label)s_%(class)s_unique_constraint',  # noqa: WPS323
                fields=['patient', 'caregiver', 'type', 'status'],
            ),
        ]

    def __str__(self) -> str:
        """Return the relationship of the User and Patient.

        Returns:
            the relationship of the User and Patient
        """
        return '{patient} <--> {caregiver} [{type}]'.format(
            patient=str(self.patient),
            caregiver=str(self.caregiver),
            type=str(self.type),
        )

    def clean(self) -> None:
        """Validate date and reason fields.

        Raises:
            ValidationError: the error shows when enteries do not comply with the validation rules.
        """
        if self.end_date is not None and self.start_date >= self.end_date:
            raise ValidationError({'start_date': _('Start date should be earlier than end date.')})
        # validate status is not empty if status is revoked or denied.
        if not self.reason:
            if self.status in RelationshipStatus.REVOKED or self.status in RelationshipStatus.DENIED:
                raise ValidationError({'reason': _('Reason is mandatory when status is denied or revoked.')})


class HospitalPatient(models.Model):
    """Hospital Patient model."""

    patient = models.ForeignKey(
        to=Patient,
        verbose_name=_('Patient'),
        related_name='hospital_patients',
        on_delete=models.CASCADE,
    )
    site = models.ForeignKey(
        to=Site,
        verbose_name=_('Site'),
        related_name='hospital_patients',
        on_delete=models.CASCADE,
    )
    mrn = models.CharField(
        verbose_name=_('Medical Record Number'),
        max_length=10,
    )
    is_active = models.BooleanField(
        verbose_name=_('Active'),
        default=True,
    )
    objects: HospitalPatientManager = HospitalPatientManager()

    class Meta:
        verbose_name = _('Hospital Patient')
        verbose_name_plural = _('Hospital Patients')
        unique_together = (('site', 'mrn'),)

    def __str__(self) -> str:
        """Return the Patient Hospital Identifier of the Patient.

        Returns:
            the Patient Hospital Identifier of the Patient
        """
        return '{patient} ({site_code}: {mrn})'.format(
            patient=str(self.patient),
            site_code=str(self.site.code),
            mrn=str(self.mrn),
        )<|MERGE_RESOLUTION|>--- conflicted
+++ resolved
@@ -49,15 +49,12 @@
         default=True,
         help_text=_('Whether the hospital form is required to be completed by the caregiver'),
     )
-<<<<<<< HEAD
-    objects = RelationshipTypeManager()
-=======
     can_answer_questionnaire = models.BooleanField(
         verbose_name=_('Right to answer questionnaire'),
         default=False,
         help_text=_('The caregiver can answer questionnaires on behalf of the patient.'),
     )
->>>>>>> 4f1ceb88
+    objects = RelationshipTypeManager()
 
     class Meta:
         ordering = ['name']
@@ -164,7 +161,15 @@
         """
         return '{first} {last}'.format(first=self.first_name, last=self.last_name)
 
-<<<<<<< HEAD
+    def clean(self) -> None:
+        """Validate date fields.
+
+        Raises:
+            ValidationError: If the date of death is earlier than the date of birth.
+        """
+        if self.date_of_death is not None and self.date_of_birth > self.date_of_death.date():
+            raise ValidationError({'date_of_death': _('Date of death cannot be earlier than date of birth.')})
+
     @classmethod
     def calculate_age(cls, date_of_birth: date, reference_date: Optional[date] = None) -> int:
         """
@@ -189,16 +194,6 @@
         # The difference in years is not enough.
         # To get it right, subtract 1 or 0 based on if reference date precedes the birthdate's month/day.
         return year_difference - one_or_zero
-=======
-    def clean(self) -> None:
-        """Validate date fields.
-
-        Raises:
-            ValidationError: If the date of death is earlier than the date of birth.
-        """
-        if self.date_of_death is not None and self.date_of_birth > self.date_of_death.date():
-            raise ValidationError({'date_of_death': _('Date of death cannot be earlier than date of birth.')})
->>>>>>> 4f1ceb88
 
 
 class RelationshipStatus(models.TextChoices):
