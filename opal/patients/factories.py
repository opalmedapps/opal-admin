--- conflicted
+++ resolved
@@ -1,13 +1,9 @@
-<<<<<<< HEAD
 # SPDX-FileCopyrightText: Copyright (C) 2022 Opal Health Informatics Group at the Research Institute of the McGill University Health Centre <john.kildea@mcgill.ca>
 #
 # SPDX-License-Identifier: AGPL-3.0-or-later
 
-"""Module providing model factories for patients app models.
-=======
 """
 Module providing model factories for patients app models.
->>>>>>> 1a89ec96
 
 reference from:
 
