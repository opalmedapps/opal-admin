--- conflicted
+++ resolved
@@ -4,12 +4,7 @@
 from django.utils.translation import gettext_lazy as _
 
 from crispy_forms.bootstrap import FormActions as CrispyFormActions
-<<<<<<< HEAD
 from crispy_forms.layout import HTML, Field, Layout
-=======
-from crispy_forms.layout import HTML, Field, Layout, Submit
-from crispy_forms.utils import flatatt
->>>>>>> 2ebe19d4
 
 
 class FileField(Field):
@@ -51,42 +46,27 @@
     The label is present in the output but visually hidden.
     """
 
-<<<<<<< HEAD
     default_label = _('Submit')
     default_css_class = 'btn btn-secondary d-table'
 
     def __init__(self, name: str, label: str, active_condition: str) -> None:
-=======
-    def __init__(self, name: str, label: str, **kwargs: Any) -> None:
->>>>>>> 2ebe19d4
         """
         Initialize the inline submit button.
 
         The submit button is an input of type submit
 
         Args:
-<<<<<<< HEAD
             name: name of the submit button
             label: label of the submit button, default to `Submit` otherwise
             active_condition: pass active condition to the html, not used if empty
-=======
-            name: the name of the submit button, empty string if you don't need to identify it
-            label: the label of the submit button
-            kwargs: additional keyword arguments that are passed to the submit button
->>>>>>> 2ebe19d4
         """
         # link to the same page without query parameters to erase existing form values
 
         the_label = label if label else self.default_label
         css_class = f'{self.default_css_class} {active_condition}' if active_condition else self.default_css_class
         fields = (
-<<<<<<< HEAD
             HTML(f'<label class="form-label invisible d-sm-none d-md-inline-block">{the_label}</label>'),
             HTML(f'<input type="submit" name="{name}" value="{the_label}" class="{css_class}">'),
-=======
-            HTML(f'<label class="form-label invisible d-sm-none d-md-inline-block">{label}</label>'),
-            Submit(name, label, css_class='d-table', **kwargs),
->>>>>>> 2ebe19d4
         )
         super().__init__(*fields)
 
@@ -103,45 +83,26 @@
     """
 
     default_label = _('Reset')
-<<<<<<< HEAD
     default_css_class = 'btn btn-secondary d-table'
 
     def __init__(self, label: str, active_condition: str) -> None:
-=======
-
-    def __init__(self, label: Optional[str] = None, **kwargs: Any) -> None:
->>>>>>> 2ebe19d4
         """
         Initialize the inline reset button.
 
         The reset button is a link styled as a button.
 
         Args:
-<<<<<<< HEAD
             label: label of the reset button, default to `Reset` otherwise
             active_condition: pass active condition to the html, not used if empty
-=======
-            label: a specific label to use for this button, None if the default should be used
-            kwargs: additional keyword arguments that are added to the reset button
->>>>>>> 2ebe19d4
         """
         the_label = label if label else self.default_label
 
         # link to the same page without query parameters to erase existing form values
         url = '{{request.path}}'
-<<<<<<< HEAD
         css_class = f'{self.default_css_class} {active_condition}' if active_condition else self.default_css_class
         fields = (
             HTML(f'<label class="form-label invisible d-sm-none d-md-inline-block">{the_label}</label>'),
             HTML(f'<a class="{css_class}" href="{url}">{the_label}</a>'),
-=======
-        the_label = label if label else self.default_label
-        flat_attrs = flatatt(kwargs)
-
-        fields = (
-            HTML(f'<label class="form-label invisible d-sm-none d-md-inline-block">{the_label}</label>'),
-            HTML(f'<a class="btn btn-secondary me-2 d-table" href="{url}" {flat_attrs}>{the_label}</a>'),
->>>>>>> 2ebe19d4
         )
         super().__init__(*fields)
 
