--- conflicted
+++ resolved
@@ -4,14 +4,10 @@
 from django.utils.translation import gettext_lazy as _
 
 from crispy_forms.bootstrap import FormActions as CrispyFormActions
-<<<<<<< HEAD
 from crispy_forms.layout import HTML
 from crispy_forms.layout import Field as CrispyFormField
 from crispy_forms.layout import Layout, Submit
-=======
-from crispy_forms.layout import HTML, Field, Layout, Submit
 from crispy_forms.utils import flatatt
->>>>>>> c5688776
 
 
 class FileField(CrispyFormField):
