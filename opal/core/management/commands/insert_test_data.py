--- conflicted
+++ resolved
@@ -210,15 +210,12 @@
     PathologyObservation.objects.all().delete()
     GeneralTest.objects.all().delete()
 
-<<<<<<< HEAD
     legacy_models.LegacyOAUser.objects.filter(username='DemoAdmin').delete()
     legacy_models.LegacyPatientHospitalIdentifier.objects.all().delete()
     legacy_models.LegacyPatientControl.objects.all().delete()
     legacy_models.LegacyPatient.objects.all().delete()
     legacy_models.LegacyUsers.objects.all().delete()
 
-=======
->>>>>>> 2c6a82c2
 
 def _create_test_data(institution_option: InstitutionOption) -> None:  # noqa: PLR0914, PLR0915
     """
