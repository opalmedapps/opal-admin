--- conflicted
+++ resolved
@@ -80,9 +80,6 @@
     assert resolve(question_path).view_name == 'api:security-questions-list'
 
 
-<<<<<<< HEAD
-def test_questionnaires_reviewed(settings: SettingsWrapper) -> None:
-=======
 def test_api_caregiver_security_questions_defined(settings: SettingsWrapper) -> None:
     """Ensure that the REST API carigiver security questions are defined."""
     question_path = '/{api_root}/caregivers/{uuid}/security-questions/123/'.format(
@@ -121,8 +118,7 @@
 
 
 # questionnaire report generation API endpoint: questionnaires/reviewed/
-def test_questionnaires_reviewed() -> None:
->>>>>>> af210e50
+def test_questionnaires_reviewed(settings: SettingsWrapper) -> None:
     """Ensure `questionnaires/reviewed/` endpoint is defined."""
     url_path = '/{api_root}/questionnaires/reviewed/'.format(api_root=settings.API_ROOT)
     assert reverse('api:questionnaires-reviewed') == url_path
