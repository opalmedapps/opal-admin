<<<<<<< HEAD
# SPDX-FileCopyrightText: Copyright (C) 2022 Opal Health Informatics Group at the Research Institute of the McGill University Health Centre <john.kildea@mcgill.ca>
#
# SPDX-License-Identifier: AGPL-3.0-or-later

"""This module provides custom permissions for the Django REST framework.
=======
"""
This module provides custom permissions for the Django REST framework.
>>>>>>> 1a89ec96

These permissions are provided for the project and intended to be reused.
"""

from typing import TYPE_CHECKING

from django.conf import settings
from django.core.exceptions import ImproperlyConfigured
from django.db.models import QuerySet

from rest_framework import exceptions, permissions
from rest_framework.request import Request

from opal.caregivers.models import CaregiverProfile
from opal.core import constants
from opal.patients.models import Patient, Relationship, RelationshipStatus, RoleType

if TYPE_CHECKING:
    from rest_framework.views import APIView


class FullDjangoModelPermissions(permissions.DjangoModelPermissions):
    """
    Full Django model permissions.

    Enhances DRF's `DjangoModelPermissions` permission class to be fully restrictive.
    Restricts GET operations to require the `view` permission on the model.

    See: https://www.django-rest-framework.org/api-guide/permissions/#djangomodelpermissions
    """

    # taken from DjangoModelPermissions and added the permission for GET
    perms_map = {
        'GET': ['%(app_label)s.view_%(model_name)s'],
        'OPTIONS': ['%(app_label)s.view_%(model_name)s'],
        'HEAD': ['%(app_label)s.view_%(model_name)s'],
        'POST': ['%(app_label)s.add_%(model_name)s'],
        'PUT': ['%(app_label)s.change_%(model_name)s'],
        'PATCH': ['%(app_label)s.change_%(model_name)s'],
        'DELETE': ['%(app_label)s.delete_%(model_name)s'],
    }


class IsSuperUser(permissions.IsAuthenticated):
    """
    Allows access only to super users.

    This is an improvement over DRF's `IsAdminUser` which only checks for the user's `is_staff` field.
    """

    def has_permission(self, request: Request, view: 'APIView') -> bool:
        """
        Check if the user is authenticated and is a superuser.

        Args:
            request: the HTTP request
            view: the view that is being accessed

        Returns:
            True, if the check is successful, False otherwise
        """
        return super().has_permission(request, view) and request.user.is_superuser


class _UsernameRequired(permissions.IsAuthenticated):
    """
    Allows access only to authenticated user with a given username.

    Additionally, allows access to super users.

    Do not use this permission class directly. Instead, use one of the subclasses.
    Subclasses need to define the `required_username` attribute.
    """

    required_username: str

    def has_permission(self, request: Request, view: 'APIView') -> bool:
        """
        Check if the user is authenticated and has the required username.

        Args:
            request: the HTTP request
            view: the view that is being accessed

        Returns:
            True, if the check is successful, False otherwise

        Raises:
            ImproperlyConfigured: if the `required_username` attribute is not defined in the subclass
        """
        if not hasattr(self, 'required_username') or not self.required_username:
            raise ImproperlyConfigured(
                f'The concrete permission class {self.__class__.__name__} has to define the `required_username` attribute.'
            )

        return super().has_permission(request, view) and (
            request.user.username == self.required_username or request.user.is_superuser
        )


class IsListener(_UsernameRequired):
    """Allows access only to the listener user and superusers."""

    required_username = constants.USERNAME_LISTENER


class IsRegistrationListener(_UsernameRequired):
    """Allows access only to the registration listener user and superusers."""

    required_username = constants.USERNAME_LISTENER_REGISTRATION


class IsInterfaceEngine(_UsernameRequired):
    """Allows access only to the interface engine user and superusers."""

    required_username = constants.USERNAME_INTERFACE_ENGINE


class IsLegacyBackend(_UsernameRequired):
    """Allows access only to the legacy backend (legacy OpalAdmin) user and superusers."""

    required_username = constants.USERNAME_BACKEND_LEGACY


class IsOrmsSystem(_UsernameRequired):
    """Allows access only to the ORMS system user and superusers."""

    required_username = constants.USERNAME_ORMS


class IsORMSUser(permissions.IsAuthenticated):
    """Allows access only to users belong to the ORMS user group and superusers."""

    def has_permission(self, request: Request, view: 'APIView') -> bool:
        """
        Check if the user is authenticated and has the required username.

        Args:
            request: the HTTP request
            view: the view that is being accessed

        Returns:
            True, if the check is successful, False otherwise
        """
        return super().has_permission(request, view) and (
            request.user.groups.filter(name=settings.ORMS_GROUP_NAME).exists() or request.user.is_superuser
        )


class CaregiverPatientPermissions(permissions.BasePermission):
    """
    Global permission check that validates the permission of a caregiver trying to access a patient's data.

    Requirements:
        request.headers['Appuserid']: The caregiver's username.
        legacy_id (from the view's kwargs): The patient's legacy ID.
    """

    def has_permission(self, request: Request, view: 'APIView') -> bool:
        """
        Permission check that looks for a confirmed relationship between a caregiver and a patient.

        If found, the permission is granted, otherwise, it's rejected with a detailed message.
        Requirements (input parameters) expected by this function are described in the class-level docstring above.

        Args:
            request: The http request to allow or deny.
            view: The view through which the request was made.

        Returns:
            True if the caregiver has a confirmed relationship with the patient.
        """
        # Read and validate the input parameters
        caregiver_username = self._get_caregiver_username(request)
        patient_legacy_id = self._get_patient_legacy_id(view)

        # Perform the permission checks
        caregiver_profile = self._check_caregiver_exists(caregiver_username)
        self._check_patient_not_deceased(patient_legacy_id)
        relationships_with_target = self._check_has_relationship_with_target(caregiver_profile, patient_legacy_id)
        self._check_has_valid_relationship(relationships_with_target)

        return True

    def _get_caregiver_username(self, request: Request) -> str:
        """
        Validate the existence of a caregiver username provided as input, and return it if provided.

        Args:
            request: The http request.

        Raises:
            ParseError: If the caregiver username was not provided.

        Returns:
            The caregiver username.
        """
        caregiver_username = request.headers.get('Appuserid')
        if not caregiver_username or not isinstance(caregiver_username, str):
            raise exceptions.ParseError(
                'Requests to APIs using CaregiverPatientPermissions must provide a string'
                + " 'Appuserid' header representing the current user.",
            )
        return caregiver_username

    def _get_patient_legacy_id(self, view: 'APIView') -> int:
        """
        Validate the existence of a patient's legacy id provided as input, and return it if provided.

        Args:
            view: The view through which the request was made.

        Raises:
            ParseError: If the patient's legacy id was not provided.

        Returns:
            The patient's legacy id.
        """
        patient_legacy_id: int | None = view.kwargs.get('legacy_id') if hasattr(view, 'kwargs') else None
        if not patient_legacy_id or not isinstance(patient_legacy_id, int):
            raise exceptions.ParseError(
                'Requests to APIs using CaregiverPatientPermissions must provide an integer'
                + " 'legacy_id' URL argument representing the target patient.",
            )
        return patient_legacy_id

    def _check_caregiver_exists(self, caregiver_username: str | None) -> CaregiverProfile:
        """
        Validate the existence of a CaregiverProfile matching the input caregiver username, and return it if found.

        Args:
            caregiver_username: The caregiver username used to search for a matching CaregiverProfile.

        Raises:
            PermissionDenied: If the caregiver is not found.

        Returns:
            The CaregiverProfile.
        """
        caregiver_profile = CaregiverProfile.objects.filter(user__username=caregiver_username).first()
        if not caregiver_profile:
            raise exceptions.PermissionDenied('Caregiver not found.')
        return caregiver_profile

    def _check_has_relationship_with_target(
        self,
        caregiver_profile: CaregiverProfile,
        patient_legacy_id: int,
    ) -> QuerySet[Relationship]:
        """
        Validate the existence of one or more Relationships between a caregiver and a patient, and return them if found.

        Args:
            caregiver_profile: The caregiver profile used to search for Relationships.
            patient_legacy_id: The patient legacy id representing the patient who should be part of the Relationship(s).

        Raises:
            PermissionDenied: If the caregiver has no relationships with the patient.

        Returns:
            The set of relationships between the caregiver and patient.
        """
        relationships_with_target = caregiver_profile.relationships.filter(
            patient__legacy_id=patient_legacy_id,
        )
        if not relationships_with_target:
            raise exceptions.PermissionDenied('Caregiver does not have a relationship with the patient.')
        return relationships_with_target

    def _check_patient_not_deceased(self, patient_legacy_id: int) -> None:
        """
        Validate that the patient is not deceased.

        Args:
            patient_legacy_id: the patient's legacy_id whose data is requested access for

        Raises:
            PermissionDenied: if the patient is deceased
        """
        patient = Patient.objects.filter(legacy_id=patient_legacy_id).first()

        if patient and patient.date_of_death is not None:
            raise exceptions.PermissionDenied('Patient has a date of death recorded')

    def _check_has_valid_relationship(self, relationships_with_target: QuerySet[Relationship]) -> None:
        """
        Validate whether at least one of the relationships between a patient and caregiver has a CONFIRMED status.

        Return all such relationships from the list if found.

        Args:
            relationships_with_target: The list of relationships between the caregiver and patient to check.

        Raises:
            PermissionDenied: If none of the provided relationships have a confirmed status.
        """
        valid_relationships = relationships_with_target.filter(status=RelationshipStatus.CONFIRMED)
        if not valid_relationships.exists():
            raise exceptions.PermissionDenied(
                "Caregiver has a relationship with the patient, but its status is not CONFIRMED ('CON')."
            )


class CaregiverSelfPermissions(CaregiverPatientPermissions):
    """
    Global permission check that validates the permission of a caregiver trying to access a patient's data.

    Additionally, this check returns True only if the caregiver has a self relationshiptype role with the patient.

    Requirements:
        request.headers['Appuserid']: The caregiver's username.
        legacy_id (from the view's kwargs): The patient's legacy ID.
    """

    def has_permission(self, request: Request, view: 'APIView') -> bool:
        """
        Permission check that looks for a confirmed self relationship between a caregiver and a patient.

        If found, the permission is granted, otherwise, it's rejected with a detailed message.
        Requirements (input parameters) expected by this function are described in the class-level docstring above.

        Args:
            request: The http request to allow or deny.
            view: The view through which the request was made.

        Returns:
            True if the caregiver has a confirmed relationship with the patient.
        """
        super().has_permission(request, view)

        # TODO: redoing this adds extra queries.
        # Future improvement: add an attribute `require_self_relationship` to the first class which is False by default
        # this permission sets it to true, everything else is done in the main permission
        # Read and validate the input parameters
        caregiver_username = self._get_caregiver_username(request)
        patient_legacy_id = self._get_patient_legacy_id(view)

        # Perform the permission checks
        caregiver_profile = self._check_caregiver_exists(caregiver_username)
        relationships_with_target = self._check_has_relationship_with_target(caregiver_profile, patient_legacy_id)
        self._check_has_valid_relationship(relationships_with_target)  # Has confirmed relationships
        self._check_has_self_relationship_type(relationships_with_target)  # Has confirmed, SELF relationship(s)

        return True

    def _check_has_self_relationship_type(self, relationships_with_target: QuerySet[Relationship]) -> None:
        """
        Validate whether at least one of the relationships between a patient and caregiver has a SELF role type.

        Args:
            relationships_with_target: The list of relationships between the caregiver and patient to check.

        Raises:
            PermissionDenied: If none of the provided relationships have a SELF status.
        """
        valid_relationships = [rel for rel in relationships_with_target if rel.type.role_type == RoleType.SELF]
        if not valid_relationships:
            raise exceptions.PermissionDenied(
                'Caregiver has a confirmed relationship with the patient, but its role type is not SELF.'
            )<|MERGE_RESOLUTION|>--- conflicted
+++ resolved
@@ -1,13 +1,9 @@
-<<<<<<< HEAD
 # SPDX-FileCopyrightText: Copyright (C) 2022 Opal Health Informatics Group at the Research Institute of the McGill University Health Centre <john.kildea@mcgill.ca>
 #
 # SPDX-License-Identifier: AGPL-3.0-or-later
 
-"""This module provides custom permissions for the Django REST framework.
-=======
 """
 This module provides custom permissions for the Django REST framework.
->>>>>>> 1a89ec96
 
 These permissions are provided for the project and intended to be reused.
 """
