"""
URL configuration for the project-wide REST API.

Inspired by Two Scoops of Django Section 17.3.
"""
from django.conf import settings
from django.urls import path
from django.urls.conf import include

from rest_framework.routers import DefaultRouter, SimpleRouter

from opal.caregivers.api.views import GetCaregiverPatientsList, GetRegistrationEncryptionInfoView
from opal.caregivers.api.viewsets import SecurityAnswerViewSet, SecurityQuestionViewSet
from opal.core.api import views as core_views
from opal.hospital_settings.api import viewsets as settings_views
from opal.legacy.api.views.app_chart import AppChartView
from opal.legacy.api.views.app_general import AppGeneralView
from opal.legacy.api.views.app_home import AppHomeView
from opal.legacy.api.views.caregiver_permissions import CaregiverPermissionsView
from opal.legacy.api.views.questionnaires_report import QuestionnairesReportView
from opal.patients.api.views import RetrieveRegistrationDetailsView

# show APIRootView only in debug mode
# add trailing_slash=False if the trailing slash should not be enforced
# see: https://www.django-rest-framework.org/api-guide/routers/#defaultrouter
if settings.DEBUG:
    router: SimpleRouter = DefaultRouter()
else:
    router = SimpleRouter()


router.register('institutions', settings_views.InstitutionViewSet, basename='institutions')
router.register('sites', settings_views.SiteViewSet, basename='sites')
router.register('security-questions', SecurityQuestionViewSet, basename='security-questions')


app_name = 'core'

urlpatterns = [
    path('app/chart/<int:legacy_id>/', AppChartView.as_view(), name='app-chart'),
    path('app/home/', AppHomeView.as_view(), name='app-home'),
    path('auth/', include('dj_rest_auth.urls')),
    path('caregivers/patients/', GetCaregiverPatientsList.as_view(), name='caregivers-patient-list'),
    path('languages/', core_views.LanguagesView.as_view(), name='languages'),
    path(
        'patients/legacy/<int:legacy_id>/check_permissions/',
        CaregiverPermissionsView.as_view(),
        name='caregiver-permissions',
    ),
    path('registration/by-hash/<str:hash>/', GetRegistrationEncryptionInfoView.as_view(), name='registration-by-hash'),
    path('questionnaires/reviewed/', QuestionnairesReportView.as_view(), name='questionnaires-reviewed'),
    path('app/general/', AppGeneralView.as_view(), name='app-general'),
<<<<<<< HEAD
    path('registration/<str:code>/', RetrieveRegistrationDetailsView.as_view(), name='registration-code'),
=======
    path(
        'caregivers/<uuid:uuid>/security-questions/',
        SecurityAnswerViewSet.as_view({'get': 'list'}),
        name='caregivers-securityquestions-list',
    ),
    path(
        'caregivers/<uuid:uuid>/security-questions/<int:pk>/',
        SecurityAnswerViewSet.as_view({'get': 'retrieve', 'put': 'update'}),
        name='caregivers-securityquestions-detail',
    ),
    path(
        'caregivers/<uuid:uuid>/security-questions/random/',
        SecurityAnswerViewSet.as_view({'get': 'random'}),
        name='caregivers-securityquestions-random',
    ),
    path(
        'caregivers/<uuid:uuid>/security-questions/<int:pk>/verify/',
        SecurityAnswerViewSet.as_view({'post': 'verify_answer'}),
        name='caregivers-securityquestions-verify',
    ),
>>>>>>> af210e50
    path('', include(router.urls)),
]<|MERGE_RESOLUTION|>--- conflicted
+++ resolved
@@ -50,9 +50,7 @@
     path('registration/by-hash/<str:hash>/', GetRegistrationEncryptionInfoView.as_view(), name='registration-by-hash'),
     path('questionnaires/reviewed/', QuestionnairesReportView.as_view(), name='questionnaires-reviewed'),
     path('app/general/', AppGeneralView.as_view(), name='app-general'),
-<<<<<<< HEAD
     path('registration/<str:code>/', RetrieveRegistrationDetailsView.as_view(), name='registration-code'),
-=======
     path(
         'caregivers/<uuid:uuid>/security-questions/',
         SecurityAnswerViewSet.as_view({'get': 'list'}),
@@ -73,6 +71,5 @@
         SecurityAnswerViewSet.as_view({'post': 'verify_answer'}),
         name='caregivers-securityquestions-verify',
     ),
->>>>>>> af210e50
     path('', include(router.urls)),
 ]