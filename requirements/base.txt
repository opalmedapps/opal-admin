# Django
#
django==4.1.11
django-environ==0.11.2  # https://github.com/joke2k/django-environ
django-extensions==3.2.3  # https://github.com/django-extensions/django-extensions
django-modeltranslation==0.18.11  # https://django-modeltranslation.readthedocs.io/en/latest/
djangorestframework==3.14.0  # https://www.django-rest-framework.org/
dj-rest-auth==4.0.1  # https://github.com/iMerica/dj-rest-auth
django-filter==23.2  # https://github.com/carltongibson/django-filter
django-cors-headers==4.2.0  # https://github.com/adamchainz/django-cors-headers
django-easy-audit==1.3.3  # https://github.com/soynatan/django-easy-audit
django-tables2==2.6.0  # https://github.com/jieter/django-tables2
django-formtools==2.4.1  # https://github.com/jazzband/django-formtools/blob/master/docs/wizard.rst
django-forms-dynamic==1.0.0  # https://github.com/dabapps/django-forms-dynamic

# UI
#
django-crispy-forms==2.0  # https://github.com/django-crispy-forms/django-crispy-forms
crispy-bootstrap5==0.7  # https://pypi.org/project/crispy-bootstrap5/
qrcode==7.4.2  # https://pypi.org/project/qrcode/
fontawesomefree==6.4.0  # https://fontawesome.com/docs/web/use-with/python-django
slippers==0.6.2  # https://github.com/mixxorz/slippers

# MySQL/MariaDB
#
# NOTE! we use release candidate version since it fixes the SSL issue/bug
# TODO: Use mysqlclient=2.2.0 once released
mysqlclient==2.2.0 # https://github.com/PyMySQL/mysqlclient

# Other
#
# secure password hashes using argon2
argon2-cffi==23.1.0  # https://github.com/hynek/argon2_cffi
requests==2.31.0  # https://github.com/psf/requests
# required for ImageFields
Pillow==10.0.0  # https://pypi.org/project/Pillow

# Export Report functionality
#
pandas==2.0.3  # https://pypi.org/project/pandas/
openpyxl==3.1.2  # https://pypi.org/project/openpyxl/

# Interactive data visualization
#
plotly==5.16.1  # https://pypi.org/project/plotly/

# twilio for sending SMS
#
<<<<<<< HEAD
twilio==8.5.0  # https://github.com/twilio/twilio-python

# fpdf2 for generating PDF documents
#
fpdf2==2.7.5
=======
twilio==8.8.0  # https://github.com/twilio/twilio-python
>>>>>>> 0d32a2ae
<|MERGE_RESOLUTION|>--- conflicted
+++ resolved
@@ -46,12 +46,8 @@
 
 # twilio for sending SMS
 #
-<<<<<<< HEAD
-twilio==8.5.0  # https://github.com/twilio/twilio-python
+twilio==8.8.0  # https://github.com/twilio/twilio-python
 
 # fpdf2 for generating PDF documents
 #
-fpdf2==2.7.5
-=======
-twilio==8.8.0  # https://github.com/twilio/twilio-python
->>>>>>> 0d32a2ae
+fpdf2==2.7.5