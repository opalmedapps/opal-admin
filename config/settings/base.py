"""
Django base settings to build other settings files upon.

For more information on this file, see
https://docs.djangoproject.com/en/dev/topics/settings/

For the full list of settings and their values, see
https://docs.djangoproject.com/en/dev/ref/settings/

Inspired by cookiecutter-django: https://cookiecutter-django.readthedocs.io/en/latest/index.html
"""
from pathlib import Path

from django.utils.translation import gettext_lazy as _

import django_stubs_ext
import environ

# Monkeypatching Django, so stubs will work for all generics
# see: https://github.com/typeddjango/django-stubs/tree/master/django_stubs_ext
django_stubs_ext.monkeypatch()

# get root of the project
ROOT_DIR = Path(__file__).resolve(strict=True).parents[2]
APPS_DIR = ROOT_DIR / 'opal'

env = environ.Env()
# OS environment variables take precedence over variables from .env
environ.Env.read_env(str(ROOT_DIR / '.env'))

# GENERAL
# ------------------------------------------------------------------------------
# https://docs.djangoproject.com/en/dev/ref/settings/#debug
DEBUG: bool = env.bool('DEBUG', default=False)
# Internationalization
# https://docs.djangoproject.com/en/dev/topics/i18n/
#
# Local time zone. Choices are
# http://en.wikipedia.org/wiki/List_of_tz_zones_by_name
# though not all of them may be available with every OS.
# In Windows, this must be set to your system time zone.
TIME_ZONE = 'America/Toronto'
# https://docs.djangoproject.com/en/dev/ref/settings/#language-code
LANGUAGE_CODE = 'en-ca'
# https://docs.djangoproject.com/en/dev/ref/settings/#languages
# Provide a type hint to avoid mypy import cycle errors
# see: https://github.com/typeddjango/django-stubs/issues/1346
LANGUAGES: list[tuple[str, django_stubs_ext.StrPromise]] = [
    ('en', _('English')),
    ('fr', _('French')),
]
# https://docs.djangoproject.com/en/dev/ref/settings/#site-id
SITE_ID = 1
# https://docs.djangoproject.com/en/dev/ref/settings/#use-i18n
USE_I18N = True
# https://docs.djangoproject.com/en/dev/ref/settings/#use-tz
USE_TZ = True
# https://docs.djangoproject.com/en/dev/ref/settings/#locale-paths
LOCALE_PATHS = [str(ROOT_DIR / 'locale')]
# https://docs.djangoproject.com/en/dev/ref/settings/#silenced-system-checks
# allow definition of PAGE_SIZE globally while having pagination opt-in
SILENCED_SYSTEM_CHECKS = ['rest_framework.W001']


# DATABASES
# ------------------------------------------------------------------------------
# https://docs.djangoproject.com/en/dev/ref/settings/#databases
DATABASES = {
    'default': {
        'ENGINE': 'django.db.backends.mysql',
        'NAME': env('DATABASE_NAME'),
        'USER': env('DATABASE_USER'),
        'PASSWORD': env('DATABASE_PASSWORD'),
        'HOST': env('DATABASE_HOST'),
        'PORT': env('DATABASE_PORT'),
        'TEST': {
            'NAME': 'test_{0}'.format(env('DATABASE_NAME')),
        },
        'ATOMIC_REQUESTS': True,
    },
    'legacy': {
        'ENGINE': 'django.db.backends.mysql',
        'NAME': env('LEGACY_DATABASE_NAME'),
        'USER': env('LEGACY_DATABASE_USER'),
        'PASSWORD': env('LEGACY_DATABASE_PASSWORD'),
        'HOST': env('LEGACY_DATABASE_HOST'),
        'PORT': env('LEGACY_DATABASE_PORT'),
        'TIME_ZONE': 'EST5EDT',
        'TEST': {
            'NAME': 'test_{0}'.format(env('LEGACY_DATABASE_NAME')),
        },
    },
    'questionnaire': {
        'ENGINE': 'django.db.backends.mysql',
        'NAME': env('LEGACY_QUESTIONNAIRE_DATABASE_NAME'),
        'USER': env('LEGACY_DATABASE_USER'),
        'PASSWORD': env('LEGACY_DATABASE_PASSWORD'),
        'HOST': env('LEGACY_DATABASE_HOST'),
        'PORT': env('LEGACY_DATABASE_PORT'),
        'TIME_ZONE': 'EST5EDT',
        'TEST': {
            'NAME': 'test_{0}'.format(env('LEGACY_QUESTIONNAIRE_DATABASE_NAME')),
        },
    },
}

# Use SSL for all the database connections if DATABASE_USE_SSL is set to True
if env.bool('DATABASE_USE_SSL', default=False):  # pragma: no cover
    # Use OPTIONS setting to set extra parameters when connecting to the database.
    # The parameters vary depending on the database backend.
    # For more information see MySQL attributes/options (according to Django's docs, same options for MariaDB):
    #    - https://docs.djangoproject.com/en/4.2/ref/databases/#connecting-to-the-database
    #    - https://mysqlclient.readthedocs.io/user_guide.html#functions-and-attributes
    ssl_settings = {
        # For the "ssl_mode" parameters see MySQL's documentation:
        # https://dev.mysql.com/doc/refman/8.0/en/connection-options.html#option_general_ssl-mode
        # The following links might be helpful in case we need to modify the sources of the mysqlclient dependency:
        #    - https://dev.mysql.com/doc/c-api/8.0/en/mysql-options.html
        #    - https://mariadb.com/kb/en/mysql_optionsv/
        'ssl_mode': 'VERIFY_IDENTITY',
        # See mysql_ssl_set MySQL C API where the parameter names are keys used by the "ssl" setting.
        # https://dev.mysql.com/doc/c-api/8.0/en/mysql-ssl-set.html
        # The current setup is using one-way SSL/TLS.
        # https://mariadb.com/kb/en/securing-connections-for-client-and-server/#enabling-one-way-tls-for-mariadb-clients
        # TODO: two-way SSL/TLS
        'ssl': {
            'ca': env.str('SSL_CA'),
        },
    }

    DATABASES['default']['OPTIONS'] = ssl_settings
    DATABASES['legacy']['OPTIONS'] = ssl_settings
    DATABASES['questionnaire']['OPTIONS'] = ssl_settings

# https://docs.djangoproject.com/en/dev/ref/settings/#std:setting-DATABASE_ROUTERS
DATABASE_ROUTERS = ['opal.core.dbrouters.LegacyDbRouter']

# Default primary key field
# https://docs.djangoproject.com/en/dev/ref/settings/#std:setting-DEFAULT_AUTO_FIELD
# See also: https://docs.djangoproject.com/en/dev/releases/dev/#customizing-type-of-auto-created-primary-keys
DEFAULT_AUTO_FIELD = 'django.db.models.BigAutoField'

# URLS
# ------------------------------------------------------------------------------
# https://docs.djangoproject.com/en/dev/ref/settings/#root-urlconf
ROOT_URLCONF = 'config.urls'
# https://docs.djangoproject.com/en/dev/ref/settings/#wsgi-application
WSGI_APPLICATION = 'config.wsgi.application'
# Root path for API URLs
# Note: without a trailing slash
API_ROOT = 'api'

# APPS
# ------------------------------------------------------------------------------
DJANGO_APPS = [
    # modeltranslation must come before admin
    # https://django-modeltranslation.readthedocs.io/en/latest/installation.html#installed-apps
    'modeltranslation',
    'django.contrib.admin',
    'django.contrib.auth',
    'django.contrib.contenttypes',
    'django.contrib.sessions',
    'django.contrib.messages',
    'django.contrib.staticfiles',
]
THIRD_PARTY_APPS = [
    'crispy_forms',
    'crispy_bootstrap5',
    'rest_framework',
    'rest_framework.authtoken',
    'dj_rest_auth',
    'django_filters',
    'django_tables2',
    'corsheaders',
    'easyaudit',
    'slippers',
    'fontawesomefree',
]

LOCAL_APPS = [
    'opal.core',
    'opal.hospital_settings',
    'opal.users',
    'opal.caregivers',
    'opal.patients',
    'opal.legacy',
    'opal.legacy_questionnaires',
    'opal.questionnaires',
    'opal.health_data',
    'opal.databank',
    'opal.test_results',
<<<<<<< HEAD
    'opal.usage_statistics',
=======
    'opal.pharmacy',
>>>>>>> fc6a29b1
]

# https://docs.djangoproject.com/en/dev/ref/settings/#installed-apps
INSTALLED_APPS = DJANGO_APPS + THIRD_PARTY_APPS + LOCAL_APPS

# AUTHENTICATION
# ------------------------------------------------------------------------------
# https://docs.djangoproject.com/en/dev/ref/settings/#authentication-backends
AUTHENTICATION_BACKENDS = [
    'django.contrib.auth.backends.ModelBackend',
    'opal.core.auth.FedAuthBackend',
]
# https://docs.djangoproject.com/en/dev/ref/settings/#login-redirect-url
LOGIN_REDIRECT_URL = 'start'
# https://docs.djangoproject.com/en/dev/ref/settings/#login-url
LOGIN_URL = 'login'
# routes ignored by LoginRequiredMiddleware
AUTH_EXEMPT_ROUTES = env.tuple('AUTH_EXEMPT_ROUTES')
# https://docs.djangoproject.com/en/dev/ref/settings/#auth-user-model
# also: https://docs.djangoproject.com/en/dev/topics/auth/customizing/#substituting-a-custom-user-model
AUTH_USER_MODEL = 'users.User'
# fedauth webservice API
FEDAUTH_API_ENDPOINT = env.url('FEDAUTH_API_ENDPOINT').geturl()
FEDAUTH_INSTITUTION = env.str('FEDAUTH_INSTITUTION')

# PASSWORDS
# ------------------------------------------------------------------------------
# https://docs.djangoproject.com/en/dev/ref/settings/#password-hashers
# Password validation
# https://docs.djangoproject.com/en/dev/ref/settings/#password-hashers
PASSWORD_HASHERS = [
    # https://docs.djangoproject.com/en/dev/topics/auth/passwords/#using-argon2-with-django
    'django.contrib.auth.hashers.Argon2PasswordHasher',
    'django.contrib.auth.hashers.PBKDF2PasswordHasher',
    'django.contrib.auth.hashers.PBKDF2SHA1PasswordHasher',
    'django.contrib.auth.hashers.BCryptSHA256PasswordHasher',
]
# https://docs.djangoproject.com/en/dev/topics/auth/passwords/#enabling-password-validation
AUTH_PASSWORD_VALIDATORS = [
    {
        'NAME': 'django.contrib.auth.password_validation.UserAttributeSimilarityValidator',
    },
    {
        'NAME': 'django.contrib.auth.password_validation.MinimumLengthValidator',
        'OPTIONS': {
            'min_length': 12,
        },
    },
    {
        'NAME': 'django.contrib.auth.password_validation.CommonPasswordValidator',
    },
    {
        'NAME': 'django.contrib.auth.password_validation.NumericPasswordValidator',
    },
]

# MIDDLEWARE
# ------------------------------------------------------------------------------
# https://docs.djangoproject.com/en/dev/ref/settings/#middleware
MIDDLEWARE = [
    'django.middleware.security.SecurityMiddleware',
    # CorsMiddleware should be placed as high as possible, definitely before CommonMiddleware
    'corsheaders.middleware.CorsMiddleware',
    'whitenoise.middleware.WhiteNoiseMiddleware',
    'django.contrib.sessions.middleware.SessionMiddleware',
    'django.middleware.locale.LocaleMiddleware',
    'django.middleware.common.CommonMiddleware',
    'django.middleware.csrf.CsrfViewMiddleware',
    'django.contrib.auth.middleware.AuthenticationMiddleware',
    'opal.core.middleware.LoginRequiredMiddleware',
    'django.contrib.messages.middleware.MessageMiddleware',
    'django.middleware.clickjacking.XFrameOptionsMiddleware',
    'easyaudit.middleware.easyaudit.EasyAuditMiddleware',
]

# STATIC
# https://docs.djangoproject.com/en/dev/howto/static-files/
# ------------------------------------------------------------------------------
# https://docs.djangoproject.com/en/dev/ref/settings/#static-root
STATIC_ROOT = str(ROOT_DIR / 'staticfiles')
# https://docs.djangoproject.com/en/dev/ref/settings/#static-url
STATIC_URL = '/static/'
# https://docs.djangoproject.com/en/dev/ref/contrib/staticfiles/#std:setting-STATICFILES_DIRS
STATICFILES_DIRS = [str(APPS_DIR / 'static')]
# https://docs.djangoproject.com/en/dev/ref/contrib/staticfiles/#staticfiles-finders
STATICFILES_FINDERS = [
    'django.contrib.staticfiles.finders.FileSystemFinder',
    'django.contrib.staticfiles.finders.AppDirectoriesFinder',
]

# MEDIA
# ------------------------------------------------------------------------------
# See https://docs.djangoproject.com/en/dev/howto/static-files/deployment/
# See https://docs.djangoproject.com/en/dev/howto/static-files/#serving-files-uploaded-by-a-user-during-development
# https://docs.djangoproject.com/en/dev/ref/settings/#media-root
MEDIA_ROOT = str(APPS_DIR / 'media')
# https://docs.djangoproject.com/en/dev/ref/settings/#media-url
MEDIA_URL = '/media/'

# TEMPLATES
# ------------------------------------------------------------------------------
# https://docs.djangoproject.com/en/dev/ref/settings/#templates
TEMPLATES = [
    {
        # https://docs.djangoproject.com/en/dev/ref/settings/#std:setting-TEMPLATES-BACKEND
        'BACKEND': 'django.template.backends.django.DjangoTemplates',
        # https://docs.djangoproject.com/en/dev/ref/settings/#template-dirs
        'DIRS': [str(APPS_DIR / 'templates')],
        'APP_DIRS': True,
        'OPTIONS': {
            'debug': DEBUG,
            # https://docs.djangoproject.com/en/dev/ref/settings/#template-context-processors
            'context_processors': [
                'django.template.context_processors.debug',
                'django.template.context_processors.request',
                'django.contrib.auth.context_processors.auth',
                'django.contrib.messages.context_processors.messages',
                'django.template.context_processors.i18n',
                'django.template.context_processors.static',
                'django.template.context_processors.tz',
                'django.template.context_processors.media',
                'opal.core.context_processors.opal_global_settings',
                'opal.core.context_processors.current_app',
            ],
            # make slippers available in all templates
            'builtins': ['slippers.templatetags.slippers'],
        },
    },
]

# https://docs.djangoproject.com/en/dev/ref/settings/#form-renderer
FORM_RENDERER = 'django.forms.renderers.DjangoDivFormRenderer'

# Crispy forms
# https://django-crispy-forms.readthedocs.io/en/latest/index.html
#
# Use Twitter Bootstrap (version 5) as a default template for the project
# https://django-crispy-forms.readthedocs.io/en/latest/layouts.html#overriding-project-templates
# Override allowed template packs for bootstrap5
CRISPY_ALLOWED_TEMPLATE_PACKS = 'bootstrap5'
CRISPY_TEMPLATE_PACK = 'bootstrap5'
# Make crispy fail loud in debug
# https://django-crispy-forms.readthedocs.io/en/latest/crispy_tag_forms.html#make-crispy-forms-fail-loud
CRISPY_FAIL_SILENTLY = not DEBUG

# SECURITY
# ------------------------------------------------------------------------------
# https://docs.djangoproject.com/en/dev/ref/settings/#session-cookie-httponly
SESSION_COOKIE_HTTPONLY = True
# https://docs.djangoproject.com/en/dev/ref/settings/#csrf-cookie-httponly
# Allow legacy OpalAdmin to read CSRF cookie to facilitate logout
CSRF_COOKIE_HTTPONLY = False
# https://docs.djangoproject.com/en/dev/ref/settings/#csrf-trusted-origins
CSRF_TRUSTED_ORIGINS = env.list('CSRF_TRUSTED_ORIGINS', default=[])
# https://docs.djangoproject.com/en/dev/ref/settings/#secure-browser-xss-filter
SECURE_BROWSER_XSS_FILTER = True
# https://docs.djangoproject.com/en/dev/ref/settings/#x-frame-options
X_FRAME_OPTIONS = 'DENY'

# EMAIL
# ------------------------------------------------------------------------------
# See https://docs.djangoproject.com/en/dev/topics/email/
# https://docs.djangoproject.com/en/dev/ref/settings/#email-backend
EMAIL_BACKEND = 'django.core.mail.backends.console.EmailBackend'
# https://docs.djangoproject.com/en/dev/ref/settings/#email-timeout
EMAIL_TIMEOUT = 5
EMAIL_FROM_REGISTRATION = 'Opal Registration <registration@opalmedapps.ca>'

# ADMIN
# ------------------------------------------------------------------------------
# Django Admin URL.
ADMIN_URL = 'admin/'
# TODO: fill out or move to .env
# https://docs.djangoproject.com/en/dev/ref/settings/#admins
# ADMINS =
# https://docs.djangoproject.com/en/dev/ref/settings/#managers
# MANAGERS = ADMINS  # noqa: E800

# LOGGING
# ------------------------------------------------------------------------------
# https://docs.djangoproject.com/en/dev/ref/settings/#logging
# See https://docs.djangoproject.com/en/dev/topics/logging for
# more details on how to customize your logging configuration.
# See also:
# https://sobolevn.me/2020/03/do-not-log
LOGGING = {
    'version': 1,
    'disable_existing_loggers': False,
    'formatters': {
        'verbose': {
            'format': '{asctime} {levelname:^8s} {name:<28s} {message}',
            'style': '{',
        },
    },
    'handlers': {
        'console': {
            'level': 'DEBUG',
            'class': 'logging.StreamHandler',
            'formatter': 'verbose',
        },
    },
    'root': {'level': 'INFO', 'handlers': ['console']},
}

# OPAL SPECIFIC
# ------------------------------------------------------------------------------
# Legacy OpalAdmin related settings
#
# base URL to old OpalAdmin (no trailing slash)
OPAL_ADMIN_URL = env.url('OPAL_ADMIN_URL').geturl()

# Legacy URL for generating questionnaires report
LEGACY_QUESTIONNAIRES_REPORT_URL = env.url('LEGACY_QUESTIONNAIRES_REPORT_URL').geturl()

# Opal Integration Engine (OIE)
OIE_HOST = env.url('OIE_HOST').geturl()
OIE_USER = env('OIE_USER')
OIE_PASSWORD = env('OIE_PASSWORD')

# Registration
# Opal User Registration URL
OPAL_USER_REGISTRATION_URL = env.url('OPAL_USER_REGISTRATION_URL').geturl()
# Institution code for registration
INSTITUTION_CODE = env.str('INSTITUTION_CODE')

# Questionnaires: Export Report
# List of accounts to be excluded from the questionnaires list when not in debug mode
TEST_PATIENTS = env.list('TEST_PATIENT_QUESTIONNAIREDB_IDS', default=[])

# ORMS SETTINGS
# Name of the group for the ORMS users
# Please see: https://docs.djangoproject.com/en/dev/topics/auth/default/#groups
ORMS_GROUP_NAME = 'ORMS Users'
# base URL to ORMS (no trailing slash)
ORMS_HOST = env.url('ORMS_HOST').geturl()

# OTHER
ADMIN_GROUP_NAME = 'System Administrators'
USER_MANAGER_GROUP_NAME = 'User Managers'
REGISTRANTS_GROUP_NAME = 'Registrants'

# Sending SMS message settings
TWILIO_ACCOUNT_SID = env.str('TWILIO_ACCOUNT_SID')
TWILIO_AUTH_TOKEN = env.str('TWILIO_AUTH_TOKEN')
SMS_FROM = env.str('SMS_FROM')

# PATHOLOGY REPORTS SETTINGS
# Path to the pathology reports folder
PATHOLOGY_REPORTS_PATH = Path(env.str('PATHOLOGY_REPORTS_PATH'))

# Third party apps settings
# ------------------------------------------------------------------------------
#
# django-rest-framework
# ------------------------------------------------------------------------------
# See https://www.django-rest-framework.org/api-guide/settings/
REST_FRAMEWORK = {
    'DEFAULT_AUTHENTICATION_CLASSES': [
        'rest_framework.authentication.SessionAuthentication',
        'rest_framework.authentication.TokenAuthentication',
    ],
    # lock down API by default, override on a per-view basis (see Two Scoops of Django Section 17.2)
    'DEFAULT_PERMISSION_CLASSES': [
        'opal.core.drf_permissions.IsSuperUser',
    ],
    # disabled pagination by default
    # use rest_framework.pagination.PageNumberPagination to enable for specific endpoints
    'PAGE_SIZE': 10,
    'DEFAULT_FILTER_BACKENDS': ['django_filters.rest_framework.DjangoFilterBackend'],
    # set default request format to JSON
    'TEST_REQUEST_DEFAULT_FORMAT': 'json',
}

# django-cors-headers
# ------------------------------------------------------------------------------
# See https://github.com/adamchainz/django-cors-headers#setup
# A list of origins that are authorized to make cross-site HTTP requests.
CORS_ALLOWED_ORIGINS = env.list('CORS_ALLOWED_ORIGINS')
CORS_ALLOW_CREDENTIALS = env.bool('CORS_ALLOW_CREDENTIALS')

# django-easy-audit
# ------------------------------------------------------------------------------
# See https://github.com/soynatan/django-easy-audit#settings
# Remove /admin to log requests to the admin site
DJANGO_EASY_AUDIT_UNREGISTERED_URLS_DEFAULT = ['^/admin/jsi18n/', '^/static/', '^/favicon.ico$']
# Make events read-only to disallow deleting
DJANGO_EASY_AUDIT_READONLY_EVENTS = True
# Propagate exceptions during debug
DJANGO_EASY_AUDIT_PROPAGATE_EXCEPTIONS = DEBUG
# Disable extra DB calls to check whether user exists
DJANGO_EASY_AUDIT_CHECK_IF_REQUEST_USER_EXISTS = False  # noqa: WPS118

# django-tables2
# ------------------------------------------------------------------------------
#
# See https://django-tables2.readthedocs.io/en/latest/pages/custom-rendering.html
# Set a default template to use
DJANGO_TABLES2_TEMPLATE = 'django_tables2/bootstrap5-responsive.html'
# Default CSS classes for tables
DJANGO_TABLES2_TABLE_ATTRS = {
    'class': 'table table-hover',
    'thead': {
        'class': 'table-light',
    },
}<|MERGE_RESOLUTION|>--- conflicted
+++ resolved
@@ -189,11 +189,8 @@
     'opal.health_data',
     'opal.databank',
     'opal.test_results',
-<<<<<<< HEAD
+    'opal.pharmacy',
     'opal.usage_statistics',
-=======
-    'opal.pharmacy',
->>>>>>> fc6a29b1
 ]
 
 # https://docs.djangoproject.com/en/dev/ref/settings/#installed-apps
