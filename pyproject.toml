--- conflicted
+++ resolved
@@ -31,12 +31,8 @@
     "django-tables2==2.7.5",
     "djangorestframework==3.16.1",
     "drf-spectacular==0.28.0",
-<<<<<<< HEAD
     "fhir-resources==8.0.0",
-    "fpdf2==2.8.3",
-=======
     "fpdf2==2.8.4",
->>>>>>> 359e828d
     "hl7apy==1.3.5",
     # required for image export in plotly
     "kaleido==1.1.0",
@@ -45,14 +41,9 @@
     "pandas==2.3.2",
     # required for ImageFields
     "pillow==11.3.0",
-<<<<<<< HEAD
-    "plotly==6.2.0",
-    "pydantic==2.11.7",
-    "python-jose[cryptography]==3.5.0",
-=======
     "plotly==6.3.0",
     "pydantic==2.11.9",
->>>>>>> 359e828d
+    "python-jose[cryptography]==3.5.0",
     "qrcode==8.2",
     "requests==2.32.5",
     "slippers==0.6.2",
