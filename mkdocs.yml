--- conflicted
+++ resolved
@@ -93,11 +93,7 @@
             - import docs.mock_django
           import:
             # import Sphinx objects inventories to support referencing other elements in docs
-<<<<<<< HEAD
-            - https://docs.python.org/3.11/objects.inv
-=======
             - https://docs.python.org/3.12/objects.inv
->>>>>>> 54c0a90b
             - https://docs.djangoproject.com/en/4.2/_objects/
             - https://django-modeltranslation.readthedocs.io/en/latest/objects.inv
             - https://docs.pydantic.dev/latest/objects.inv
