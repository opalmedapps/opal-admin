version = 1
revision = 3
requires-python = "==3.13.7"

[[package]]
name = "admin"
version = "0"
source = { virtual = "." }
dependencies = [
    { name = "argon2-cffi" },
    { name = "authlib" },
    { name = "crispy-bootstrap5" },
    { name = "dj-rest-auth" },
    { name = "django" },
    { name = "django-auditlog" },
    { name = "django-cors-headers" },
    { name = "django-crispy-forms" },
    { name = "django-environ" },
    { name = "django-extensions" },
    { name = "django-filter" },
    { name = "django-forms-dynamic" },
    { name = "django-modeltranslation" },
    { name = "django-phonenumber-field", extra = ["phonenumberslite"] },
    { name = "django-storages" },
    { name = "django-structlog" },
    { name = "django-stubs-ext" },
    { name = "django-tables2" },
    { name = "djangorestframework" },
    { name = "drf-spectacular" },
    { name = "fhir-resources" },
    { name = "fpdf2" },
    { name = "hl7apy" },
    { name = "kaleido" },
    { name = "mysqlclient" },
    { name = "openpyxl" },
    { name = "pandas" },
    { name = "pillow" },
    { name = "plotly" },
    { name = "pydantic" },
    { name = "python-jose", extra = ["cryptography"] },
    { name = "qrcode" },
    { name = "requests" },
    { name = "slippers" },
    { name = "twilio" },
    { name = "unidecode" },
    { name = "whitenoise", extra = ["brotli"] },
]

[package.dev-dependencies]
dev = [
    { name = "beautifulsoup4" },
    { name = "coverage" },
    { name = "django-coverage-plugin" },
    { name = "django-stubs" },
    { name = "django-test-migrations" },
    { name = "djangorestframework-stubs" },
    { name = "factory-boy" },
    { name = "mypy", extra = ["faster-cache"] },
    { name = "pandas-stubs" },
    { name = "pre-commit" },
    { name = "pytest" },
    { name = "pytest-django" },
    { name = "pytest-mock" },
    { name = "pytest-randomly" },
    { name = "pytest-socket" },
    { name = "pytest-sugar" },
    { name = "ruff" },
    { name = "types-beautifulsoup4" },
    { name = "types-fpdf2" },
    { name = "types-python-dateutil" },
    { name = "types-requests" },
]
docs = [
    { name = "mkdocs-autorefs" },
    { name = "mkdocs-gen-files" },
    { name = "mkdocs-literate-nav" },
    { name = "mkdocs-material" },
    { name = "mkdocstrings", extra = ["python-legacy"] },
]
prod = [
    { name = "gunicorn" },
]

[package.metadata]
requires-dist = [
    { name = "argon2-cffi", specifier = "==25.1.0" },
    { name = "authlib", specifier = "==1.6.3" },
    { name = "crispy-bootstrap5", specifier = "==2025.6" },
    { name = "dj-rest-auth", specifier = "==7.0.1" },
    { name = "django", specifier = "==5.2.6" },
    { name = "django-auditlog", specifier = "==3.2.1" },
    { name = "django-cors-headers", specifier = "==4.8.0" },
    { name = "django-crispy-forms", specifier = "==2.4" },
    { name = "django-environ", specifier = "==0.12.0" },
    { name = "django-extensions", specifier = "==4.1" },
    { name = "django-filter", specifier = "==25.1" },
    { name = "django-forms-dynamic", specifier = "==1.0.0" },
    { name = "django-modeltranslation", specifier = "==0.19.17" },
    { name = "django-phonenumber-field", extras = ["phonenumberslite"], specifier = "==8.1.0" },
    { name = "django-storages", specifier = "==1.14.6" },
    { name = "django-structlog", specifier = "==9.1.1" },
    { name = "django-stubs-ext", specifier = "==5.2.5" },
    { name = "django-tables2", specifier = "==2.7.5" },
    { name = "djangorestframework", specifier = "==3.16.1" },
    { name = "drf-spectacular", specifier = "==0.28.0" },
<<<<<<< HEAD
    { name = "fhir-resources", specifier = "==8.0.0" },
    { name = "fpdf2", specifier = "==2.8.3" },
=======
    { name = "fpdf2", specifier = "==2.8.4" },
>>>>>>> 359e828d
    { name = "hl7apy", specifier = "==1.3.5" },
    { name = "kaleido", specifier = "==1.1.0" },
    { name = "mysqlclient", specifier = "==2.2.7" },
    { name = "openpyxl", specifier = "==3.1.5" },
    { name = "pandas", specifier = "==2.3.2" },
    { name = "pillow", specifier = "==11.3.0" },
<<<<<<< HEAD
    { name = "plotly", specifier = "==6.2.0" },
    { name = "pydantic", specifier = "==2.11.7" },
    { name = "python-jose", extras = ["cryptography"], specifier = "==3.5.0" },
=======
    { name = "plotly", specifier = "==6.3.0" },
    { name = "pydantic", specifier = "==2.11.9" },
>>>>>>> 359e828d
    { name = "qrcode", specifier = "==8.2" },
    { name = "requests", specifier = "==2.32.5" },
    { name = "slippers", specifier = "==0.6.2" },
    { name = "twilio", specifier = "==9.8.0" },
    { name = "unidecode", specifier = "==1.4.0" },
    { name = "whitenoise", extras = ["brotli"], specifier = "==6.10.0" },
]

[package.metadata.requires-dev]
dev = [
    { name = "beautifulsoup4", specifier = "==4.13.5" },
    { name = "coverage", specifier = "==7.10.6" },
    { name = "django-coverage-plugin", specifier = "==3.1.1" },
    { name = "django-stubs", specifier = "==5.2.5" },
    { name = "django-test-migrations", specifier = "==1.5.0" },
    { name = "djangorestframework-stubs", specifier = "==3.16.2" },
    { name = "factory-boy", specifier = "==3.3.3" },
    { name = "mypy", extras = ["faster-cache"], specifier = "==1.18.1" },
    { name = "pandas-stubs", specifier = "==2.3.2.250827" },
    { name = "pre-commit", specifier = "==4.3.0" },
    { name = "pytest", specifier = "==8.4.2" },
    { name = "pytest-django", specifier = "==4.11.1" },
    { name = "pytest-mock", specifier = "==3.15.0" },
    { name = "pytest-randomly", specifier = "==4.0.1" },
    { name = "pytest-socket", specifier = "==0.7.0" },
    { name = "pytest-sugar", specifier = "==1.1.1" },
    { name = "ruff", specifier = "==0.13.0" },
    { name = "types-beautifulsoup4", specifier = "==4.12.0.20250516" },
    { name = "types-fpdf2", specifier = "==2.8.4.20250822" },
    { name = "types-python-dateutil", specifier = "==2.9.0.20250822" },
    { name = "types-requests", specifier = "==2.32.4.20250913" },
]
docs = [
    { name = "mkdocs-autorefs", specifier = "==1.4.3" },
    { name = "mkdocs-gen-files", specifier = "==0.5.0" },
    { name = "mkdocs-literate-nav", specifier = "==0.6.2" },
    { name = "mkdocs-material", specifier = "==9.6.20" },
    { name = "mkdocstrings", extras = ["python-legacy"], specifier = "==0.30.0" },
]
prod = [{ name = "gunicorn", specifier = "==23.0.0" }]

[[package]]
name = "aiohappyeyeballs"
version = "2.6.1"
source = { registry = "https://pypi.org/simple" }
sdist = { url = "https://files.pythonhosted.org/packages/26/30/f84a107a9c4331c14b2b586036f40965c128aa4fee4dda5d3d51cb14ad54/aiohappyeyeballs-2.6.1.tar.gz", hash = "sha256:c3f9d0113123803ccadfdf3f0faa505bc78e6a72d1cc4806cbd719826e943558", size = 22760, upload-time = "2025-03-12T01:42:48.764Z" }
wheels = [
    { url = "https://files.pythonhosted.org/packages/0f/15/5bf3b99495fb160b63f95972b81750f18f7f4e02ad051373b669d17d44f2/aiohappyeyeballs-2.6.1-py3-none-any.whl", hash = "sha256:f349ba8f4b75cb25c99c5c2d84e997e485204d2902a9597802b0371f09331fb8", size = 15265, upload-time = "2025-03-12T01:42:47.083Z" },
]

[[package]]
name = "aiohttp"
version = "3.11.18"
source = { registry = "https://pypi.org/simple" }
dependencies = [
    { name = "aiohappyeyeballs" },
    { name = "aiosignal" },
    { name = "attrs" },
    { name = "frozenlist" },
    { name = "multidict" },
    { name = "propcache" },
    { name = "yarl" },
]
sdist = { url = "https://files.pythonhosted.org/packages/63/e7/fa1a8c00e2c54b05dc8cb5d1439f627f7c267874e3f7bb047146116020f9/aiohttp-3.11.18.tar.gz", hash = "sha256:ae856e1138612b7e412db63b7708735cff4d38d0399f6a5435d3dac2669f558a", size = 7678653, upload-time = "2025-04-21T09:43:09.191Z" }
wheels = [
    { url = "https://files.pythonhosted.org/packages/0a/18/be8b5dd6b9cf1b2172301dbed28e8e5e878ee687c21947a6c81d6ceaa15d/aiohttp-3.11.18-cp313-cp313-macosx_10_13_universal2.whl", hash = "sha256:474215ec618974054cf5dc465497ae9708543cbfc312c65212325d4212525811", size = 699833, upload-time = "2025-04-21T09:42:00.298Z" },
    { url = "https://files.pythonhosted.org/packages/0d/84/ecdc68e293110e6f6f6d7b57786a77555a85f70edd2b180fb1fafaff361a/aiohttp-3.11.18-cp313-cp313-macosx_10_13_x86_64.whl", hash = "sha256:6ced70adf03920d4e67c373fd692123e34d3ac81dfa1c27e45904a628567d804", size = 462774, upload-time = "2025-04-21T09:42:02.015Z" },
    { url = "https://files.pythonhosted.org/packages/d7/85/f07718cca55884dad83cc2433746384d267ee970e91f0dcc75c6d5544079/aiohttp-3.11.18-cp313-cp313-macosx_11_0_arm64.whl", hash = "sha256:2d9f6c0152f8d71361905aaf9ed979259537981f47ad099c8b3d81e0319814bd", size = 454429, upload-time = "2025-04-21T09:42:03.728Z" },
    { url = "https://files.pythonhosted.org/packages/82/02/7f669c3d4d39810db8842c4e572ce4fe3b3a9b82945fdd64affea4c6947e/aiohttp-3.11.18-cp313-cp313-manylinux_2_17_aarch64.manylinux2014_aarch64.whl", hash = "sha256:a35197013ed929c0aed5c9096de1fc5a9d336914d73ab3f9df14741668c0616c", size = 1670283, upload-time = "2025-04-21T09:42:06.053Z" },
    { url = "https://files.pythonhosted.org/packages/ec/79/b82a12f67009b377b6c07a26bdd1b81dab7409fc2902d669dbfa79e5ac02/aiohttp-3.11.18-cp313-cp313-manylinux_2_17_ppc64le.manylinux2014_ppc64le.whl", hash = "sha256:540b8a1f3a424f1af63e0af2d2853a759242a1769f9f1ab053996a392bd70118", size = 1717231, upload-time = "2025-04-21T09:42:07.953Z" },
    { url = "https://files.pythonhosted.org/packages/a6/38/d5a1f28c3904a840642b9a12c286ff41fc66dfa28b87e204b1f242dbd5e6/aiohttp-3.11.18-cp313-cp313-manylinux_2_17_s390x.manylinux2014_s390x.whl", hash = "sha256:f9e6710ebebfce2ba21cee6d91e7452d1125100f41b906fb5af3da8c78b764c1", size = 1769621, upload-time = "2025-04-21T09:42:09.855Z" },
    { url = "https://files.pythonhosted.org/packages/53/2d/deb3749ba293e716b5714dda06e257f123c5b8679072346b1eb28b766a0b/aiohttp-3.11.18-cp313-cp313-manylinux_2_17_x86_64.manylinux2014_x86_64.whl", hash = "sha256:f8af2ef3b4b652ff109f98087242e2ab974b2b2b496304063585e3d78de0b000", size = 1678667, upload-time = "2025-04-21T09:42:11.741Z" },
    { url = "https://files.pythonhosted.org/packages/b8/a8/04b6e11683a54e104b984bd19a9790eb1ae5f50968b601bb202d0406f0ff/aiohttp-3.11.18-cp313-cp313-manylinux_2_5_i686.manylinux1_i686.manylinux_2_17_i686.manylinux2014_i686.whl", hash = "sha256:28c3f975e5ae3dbcbe95b7e3dcd30e51da561a0a0f2cfbcdea30fc1308d72137", size = 1601592, upload-time = "2025-04-21T09:42:14.137Z" },
    { url = "https://files.pythonhosted.org/packages/5e/9d/c33305ae8370b789423623f0e073d09ac775cd9c831ac0f11338b81c16e0/aiohttp-3.11.18-cp313-cp313-musllinux_1_2_aarch64.whl", hash = "sha256:c28875e316c7b4c3e745172d882d8a5c835b11018e33432d281211af35794a93", size = 1621679, upload-time = "2025-04-21T09:42:16.056Z" },
    { url = "https://files.pythonhosted.org/packages/56/45/8e9a27fff0538173d47ba60362823358f7a5f1653c6c30c613469f94150e/aiohttp-3.11.18-cp313-cp313-musllinux_1_2_armv7l.whl", hash = "sha256:13cd38515568ae230e1ef6919e2e33da5d0f46862943fcda74e7e915096815f3", size = 1656878, upload-time = "2025-04-21T09:42:18.368Z" },
    { url = "https://files.pythonhosted.org/packages/84/5b/8c5378f10d7a5a46b10cb9161a3aac3eeae6dba54ec0f627fc4ddc4f2e72/aiohttp-3.11.18-cp313-cp313-musllinux_1_2_i686.whl", hash = "sha256:0e2a92101efb9f4c2942252c69c63ddb26d20f46f540c239ccfa5af865197bb8", size = 1620509, upload-time = "2025-04-21T09:42:20.141Z" },
    { url = "https://files.pythonhosted.org/packages/9e/2f/99dee7bd91c62c5ff0aa3c55f4ae7e1bc99c6affef780d7777c60c5b3735/aiohttp-3.11.18-cp313-cp313-musllinux_1_2_ppc64le.whl", hash = "sha256:e6d3e32b8753c8d45ac550b11a1090dd66d110d4ef805ffe60fa61495360b3b2", size = 1680263, upload-time = "2025-04-21T09:42:21.993Z" },
    { url = "https://files.pythonhosted.org/packages/03/0a/378745e4ff88acb83e2d5c884a4fe993a6e9f04600a4560ce0e9b19936e3/aiohttp-3.11.18-cp313-cp313-musllinux_1_2_s390x.whl", hash = "sha256:ea4cf2488156e0f281f93cc2fd365025efcba3e2d217cbe3df2840f8c73db261", size = 1715014, upload-time = "2025-04-21T09:42:23.87Z" },
    { url = "https://files.pythonhosted.org/packages/f6/0b/b5524b3bb4b01e91bc4323aad0c2fcaebdf2f1b4d2eb22743948ba364958/aiohttp-3.11.18-cp313-cp313-musllinux_1_2_x86_64.whl", hash = "sha256:9d4df95ad522c53f2b9ebc07f12ccd2cb15550941e11a5bbc5ddca2ca56316d7", size = 1666614, upload-time = "2025-04-21T09:42:25.764Z" },
    { url = "https://files.pythonhosted.org/packages/c7/b7/3d7b036d5a4ed5a4c704e0754afe2eef24a824dfab08e6efbffb0f6dd36a/aiohttp-3.11.18-cp313-cp313-win32.whl", hash = "sha256:cdd1bbaf1e61f0d94aced116d6e95fe25942f7a5f42382195fd9501089db5d78", size = 411358, upload-time = "2025-04-21T09:42:27.558Z" },
    { url = "https://files.pythonhosted.org/packages/1e/3c/143831b32cd23b5263a995b2a1794e10aa42f8a895aae5074c20fda36c07/aiohttp-3.11.18-cp313-cp313-win_amd64.whl", hash = "sha256:bdd619c27e44382cf642223f11cfd4d795161362a5a1fc1fa3940397bc89db01", size = 437658, upload-time = "2025-04-21T09:42:29.209Z" },
]

[[package]]
name = "aiohttp-retry"
version = "2.9.1"
source = { registry = "https://pypi.org/simple" }
dependencies = [
    { name = "aiohttp" },
]
sdist = { url = "https://files.pythonhosted.org/packages/9d/61/ebda4d8e3d8cfa1fd3db0fb428db2dd7461d5742cea35178277ad180b033/aiohttp_retry-2.9.1.tar.gz", hash = "sha256:8eb75e904ed4ee5c2ec242fefe85bf04240f685391c4879d8f541d6028ff01f1", size = 13608, upload-time = "2024-11-06T10:44:54.574Z" }
wheels = [
    { url = "https://files.pythonhosted.org/packages/1a/99/84ba7273339d0f3dfa57901b846489d2e5c2cd731470167757f1935fffbd/aiohttp_retry-2.9.1-py3-none-any.whl", hash = "sha256:66d2759d1921838256a05a3f80ad7e724936f083e35be5abb5e16eed6be6dc54", size = 9981, upload-time = "2024-11-06T10:44:52.917Z" },
]

[[package]]
name = "aiosignal"
version = "1.3.2"
source = { registry = "https://pypi.org/simple" }
dependencies = [
    { name = "frozenlist" },
]
sdist = { url = "https://files.pythonhosted.org/packages/ba/b5/6d55e80f6d8a08ce22b982eafa278d823b541c925f11ee774b0b9c43473d/aiosignal-1.3.2.tar.gz", hash = "sha256:a8c255c66fafb1e499c9351d0bf32ff2d8a0321595ebac3b93713656d2436f54", size = 19424, upload-time = "2024-12-13T17:10:40.86Z" }
wheels = [
    { url = "https://files.pythonhosted.org/packages/ec/6a/bc7e17a3e87a2985d3e8f4da4cd0f481060eb78fb08596c42be62c90a4d9/aiosignal-1.3.2-py2.py3-none-any.whl", hash = "sha256:45cde58e409a301715980c2b01d0c28bdde3770d8290b5eb2173759d9acb31a5", size = 7597, upload-time = "2024-12-13T17:10:38.469Z" },
]

[[package]]
name = "annotated-types"
version = "0.7.0"
source = { registry = "https://pypi.org/simple" }
sdist = { url = "https://files.pythonhosted.org/packages/ee/67/531ea369ba64dcff5ec9c3402f9f51bf748cec26dde048a2f973a4eea7f5/annotated_types-0.7.0.tar.gz", hash = "sha256:aff07c09a53a08bc8cfccb9c85b05f1aa9a2a6f23728d790723543408344ce89", size = 16081, upload-time = "2024-05-20T21:33:25.928Z" }
wheels = [
    { url = "https://files.pythonhosted.org/packages/78/b6/6307fbef88d9b5ee7421e68d78a9f162e0da4900bc5f5793f6d3d0e34fb8/annotated_types-0.7.0-py3-none-any.whl", hash = "sha256:1f02e8b43a8fbbc3f3e0d4f0f4bfc8131bcb4eebe8849b8e5c773f3a1c582a53", size = 13643, upload-time = "2024-05-20T21:33:24.1Z" },
]

[[package]]
name = "argon2-cffi"
version = "25.1.0"
source = { registry = "https://pypi.org/simple" }
dependencies = [
    { name = "argon2-cffi-bindings" },
]
sdist = { url = "https://files.pythonhosted.org/packages/0e/89/ce5af8a7d472a67cc819d5d998aa8c82c5d860608c4db9f46f1162d7dab9/argon2_cffi-25.1.0.tar.gz", hash = "sha256:694ae5cc8a42f4c4e2bf2ca0e64e51e23a040c6a517a85074683d3959e1346c1", size = 45706, upload-time = "2025-06-03T06:55:32.073Z" }
wheels = [
    { url = "https://files.pythonhosted.org/packages/4f/d3/a8b22fa575b297cd6e3e3b0155c7e25db170edf1c74783d6a31a2490b8d9/argon2_cffi-25.1.0-py3-none-any.whl", hash = "sha256:fdc8b074db390fccb6eb4a3604ae7231f219aa669a2652e0f20e16ba513d5741", size = 14657, upload-time = "2025-06-03T06:55:30.804Z" },
]

[[package]]
name = "argon2-cffi-bindings"
version = "21.2.0"
source = { registry = "https://pypi.org/simple" }
dependencies = [
    { name = "cffi" },
]
sdist = { url = "https://files.pythonhosted.org/packages/b9/e9/184b8ccce6683b0aa2fbb7ba5683ea4b9c5763f1356347f1312c32e3c66e/argon2-cffi-bindings-21.2.0.tar.gz", hash = "sha256:bb89ceffa6c791807d1305ceb77dbfacc5aa499891d2c55661c6459651fc39e3", size = 1779911, upload-time = "2021-12-01T08:52:55.68Z" }
wheels = [
    { url = "https://files.pythonhosted.org/packages/d4/13/838ce2620025e9666aa8f686431f67a29052241692a3dd1ae9d3692a89d3/argon2_cffi_bindings-21.2.0-cp36-abi3-macosx_10_9_x86_64.whl", hash = "sha256:ccb949252cb2ab3a08c02024acb77cfb179492d5701c7cbdbfd776124d4d2367", size = 29658, upload-time = "2021-12-01T09:09:17.016Z" },
    { url = "https://files.pythonhosted.org/packages/b3/02/f7f7bb6b6af6031edb11037639c697b912e1dea2db94d436e681aea2f495/argon2_cffi_bindings-21.2.0-cp36-abi3-manylinux_2_17_aarch64.manylinux2014_aarch64.whl", hash = "sha256:9524464572e12979364b7d600abf96181d3541da11e23ddf565a32e70bd4dc0d", size = 80583, upload-time = "2021-12-01T09:09:19.546Z" },
    { url = "https://files.pythonhosted.org/packages/ec/f7/378254e6dd7ae6f31fe40c8649eea7d4832a42243acaf0f1fff9083b2bed/argon2_cffi_bindings-21.2.0-cp36-abi3-manylinux_2_17_x86_64.manylinux2014_x86_64.whl", hash = "sha256:b746dba803a79238e925d9046a63aa26bf86ab2a2fe74ce6b009a1c3f5c8f2ae", size = 86168, upload-time = "2021-12-01T09:09:21.445Z" },
    { url = "https://files.pythonhosted.org/packages/74/f6/4a34a37a98311ed73bb80efe422fed95f2ac25a4cacc5ae1d7ae6a144505/argon2_cffi_bindings-21.2.0-cp36-abi3-manylinux_2_5_i686.manylinux1_i686.manylinux_2_17_i686.manylinux2014_i686.whl", hash = "sha256:58ed19212051f49a523abb1dbe954337dc82d947fb6e5a0da60f7c8471a8476c", size = 82709, upload-time = "2021-12-01T09:09:18.182Z" },
    { url = "https://files.pythonhosted.org/packages/74/2b/73d767bfdaab25484f7e7901379d5f8793cccbb86c6e0cbc4c1b96f63896/argon2_cffi_bindings-21.2.0-cp36-abi3-musllinux_1_1_aarch64.whl", hash = "sha256:bd46088725ef7f58b5a1ef7ca06647ebaf0eb4baff7d1d0d177c6cc8744abd86", size = 83613, upload-time = "2021-12-01T09:09:22.741Z" },
    { url = "https://files.pythonhosted.org/packages/4f/fd/37f86deef67ff57c76f137a67181949c2d408077e2e3dd70c6c42912c9bf/argon2_cffi_bindings-21.2.0-cp36-abi3-musllinux_1_1_i686.whl", hash = "sha256:8cd69c07dd875537a824deec19f978e0f2078fdda07fd5c42ac29668dda5f40f", size = 84583, upload-time = "2021-12-01T09:09:24.177Z" },
    { url = "https://files.pythonhosted.org/packages/6f/52/5a60085a3dae8fded8327a4f564223029f5f54b0cb0455a31131b5363a01/argon2_cffi_bindings-21.2.0-cp36-abi3-musllinux_1_1_x86_64.whl", hash = "sha256:f1152ac548bd5b8bcecfb0b0371f082037e47128653df2e8ba6e914d384f3c3e", size = 88475, upload-time = "2021-12-01T09:09:26.673Z" },
    { url = "https://files.pythonhosted.org/packages/8b/95/143cd64feb24a15fa4b189a3e1e7efbaeeb00f39a51e99b26fc62fbacabd/argon2_cffi_bindings-21.2.0-cp36-abi3-win32.whl", hash = "sha256:603ca0aba86b1349b147cab91ae970c63118a0f30444d4bc80355937c950c082", size = 27698, upload-time = "2021-12-01T09:09:27.87Z" },
    { url = "https://files.pythonhosted.org/packages/37/2c/e34e47c7dee97ba6f01a6203e0383e15b60fb85d78ac9a15cd066f6fe28b/argon2_cffi_bindings-21.2.0-cp36-abi3-win_amd64.whl", hash = "sha256:b2ef1c30440dbbcba7a5dc3e319408b59676e2e039e2ae11a8775ecf482b192f", size = 30817, upload-time = "2021-12-01T09:09:30.267Z" },
    { url = "https://files.pythonhosted.org/packages/5a/e4/bf8034d25edaa495da3c8a3405627d2e35758e44ff6eaa7948092646fdcc/argon2_cffi_bindings-21.2.0-cp38-abi3-macosx_10_9_universal2.whl", hash = "sha256:e415e3f62c8d124ee16018e491a009937f8cf7ebf5eb430ffc5de21b900dad93", size = 53104, upload-time = "2021-12-01T09:09:31.335Z" },
]

[[package]]
name = "asgiref"
version = "3.8.1"
source = { registry = "https://pypi.org/simple" }
sdist = { url = "https://files.pythonhosted.org/packages/29/38/b3395cc9ad1b56d2ddac9970bc8f4141312dbaec28bc7c218b0dfafd0f42/asgiref-3.8.1.tar.gz", hash = "sha256:c343bd80a0bec947a9860adb4c432ffa7db769836c64238fc34bdc3fec84d590", size = 35186, upload-time = "2024-03-22T14:39:36.863Z" }
wheels = [
    { url = "https://files.pythonhosted.org/packages/39/e3/893e8757be2612e6c266d9bb58ad2e3651524b5b40cf56761e985a28b13e/asgiref-3.8.1-py3-none-any.whl", hash = "sha256:3e1e3ecc849832fe52ccf2cb6686b7a55f82bb1d6aee72a58826471390335e47", size = 23828, upload-time = "2024-03-22T14:39:34.521Z" },
]

[[package]]
name = "attrs"
version = "25.3.0"
source = { registry = "https://pypi.org/simple" }
sdist = { url = "https://files.pythonhosted.org/packages/5a/b0/1367933a8532ee6ff8d63537de4f1177af4bff9f3e829baf7331f595bb24/attrs-25.3.0.tar.gz", hash = "sha256:75d7cefc7fb576747b2c81b4442d4d4a1ce0900973527c011d1030fd3bf4af1b", size = 812032, upload-time = "2025-03-13T11:10:22.779Z" }
wheels = [
    { url = "https://files.pythonhosted.org/packages/77/06/bb80f5f86020c4551da315d78b3ab75e8228f89f0162f2c3a819e407941a/attrs-25.3.0-py3-none-any.whl", hash = "sha256:427318ce031701fea540783410126f03899a97ffc6f61596ad581ac2e40e3bc3", size = 63815, upload-time = "2025-03-13T11:10:21.14Z" },
]

[[package]]
name = "authlib"
version = "1.6.3"
source = { registry = "https://pypi.org/simple" }
dependencies = [
    { name = "cryptography" },
]
sdist = { url = "https://files.pythonhosted.org/packages/5d/c6/d9a9db2e71957827e23a34322bde8091b51cb778dcc38885b84c772a1ba9/authlib-1.6.3.tar.gz", hash = "sha256:9f7a982cc395de719e4c2215c5707e7ea690ecf84f1ab126f28c053f4219e610", size = 160836, upload-time = "2025-08-26T12:13:25.206Z" }
wheels = [
    { url = "https://files.pythonhosted.org/packages/25/2f/efa9d26dbb612b774990741fd8f13c7cf4cfd085b870e4a5af5c82eaf5f1/authlib-1.6.3-py2.py3-none-any.whl", hash = "sha256:7ea0f082edd95a03b7b72edac65ec7f8f68d703017d7e37573aee4fc603f2a48", size = 240105, upload-time = "2025-08-26T12:13:23.889Z" },
]

[[package]]
name = "babel"
version = "2.17.0"
source = { registry = "https://pypi.org/simple" }
sdist = { url = "https://files.pythonhosted.org/packages/7d/6b/d52e42361e1aa00709585ecc30b3f9684b3ab62530771402248b1b1d6240/babel-2.17.0.tar.gz", hash = "sha256:0c54cffb19f690cdcc52a3b50bcbf71e07a808d1c80d549f2459b9d2cf0afb9d", size = 9951852, upload-time = "2025-02-01T15:17:41.026Z" }
wheels = [
    { url = "https://files.pythonhosted.org/packages/b7/b8/3fe70c75fe32afc4bb507f75563d39bc5642255d1d94f1f23604725780bf/babel-2.17.0-py3-none-any.whl", hash = "sha256:4d0b53093fdfb4b21c92b5213dba5a1b23885afa8383709427046b21c366e5f2", size = 10182537, upload-time = "2025-02-01T15:17:37.39Z" },
]

[[package]]
name = "backrefs"
version = "5.8"
source = { registry = "https://pypi.org/simple" }
sdist = { url = "https://files.pythonhosted.org/packages/6c/46/caba1eb32fa5784428ab401a5487f73db4104590ecd939ed9daaf18b47e0/backrefs-5.8.tar.gz", hash = "sha256:2cab642a205ce966af3dd4b38ee36009b31fa9502a35fd61d59ccc116e40a6bd", size = 6773994, upload-time = "2025-02-25T18:15:32.003Z" }
wheels = [
    { url = "https://files.pythonhosted.org/packages/bf/cb/d019ab87fe70e0fe3946196d50d6a4428623dc0c38a6669c8cae0320fbf3/backrefs-5.8-py310-none-any.whl", hash = "sha256:c67f6638a34a5b8730812f5101376f9d41dc38c43f1fdc35cb54700f6ed4465d", size = 380337, upload-time = "2025-02-25T16:53:14.607Z" },
    { url = "https://files.pythonhosted.org/packages/a9/86/abd17f50ee21b2248075cb6924c6e7f9d23b4925ca64ec660e869c2633f1/backrefs-5.8-py311-none-any.whl", hash = "sha256:2e1c15e4af0e12e45c8701bd5da0902d326b2e200cafcd25e49d9f06d44bb61b", size = 392142, upload-time = "2025-02-25T16:53:17.266Z" },
    { url = "https://files.pythonhosted.org/packages/b3/04/7b415bd75c8ab3268cc138c76fa648c19495fcc7d155508a0e62f3f82308/backrefs-5.8-py312-none-any.whl", hash = "sha256:bbef7169a33811080d67cdf1538c8289f76f0942ff971222a16034da88a73486", size = 398021, upload-time = "2025-02-25T16:53:26.378Z" },
    { url = "https://files.pythonhosted.org/packages/04/b8/60dcfb90eb03a06e883a92abbc2ab95c71f0d8c9dd0af76ab1d5ce0b1402/backrefs-5.8-py313-none-any.whl", hash = "sha256:e3a63b073867dbefd0536425f43db618578528e3896fb77be7141328642a1585", size = 399915, upload-time = "2025-02-25T16:53:28.167Z" },
    { url = "https://files.pythonhosted.org/packages/0c/37/fb6973edeb700f6e3d6ff222400602ab1830446c25c7b4676d8de93e65b8/backrefs-5.8-py39-none-any.whl", hash = "sha256:a66851e4533fb5b371aa0628e1fee1af05135616b86140c9d787a2ffdf4b8fdc", size = 380336, upload-time = "2025-02-25T16:53:29.858Z" },
]

[[package]]
name = "beautifulsoup4"
version = "4.13.5"
source = { registry = "https://pypi.org/simple" }
dependencies = [
    { name = "soupsieve" },
    { name = "typing-extensions" },
]
sdist = { url = "https://files.pythonhosted.org/packages/85/2e/3e5079847e653b1f6dc647aa24549d68c6addb4c595cc0d902d1b19308ad/beautifulsoup4-4.13.5.tar.gz", hash = "sha256:5e70131382930e7c3de33450a2f54a63d5e4b19386eab43a5b34d594268f3695", size = 622954, upload-time = "2025-08-24T14:06:13.168Z" }
wheels = [
    { url = "https://files.pythonhosted.org/packages/04/eb/f4151e0c7377a6e08a38108609ba5cede57986802757848688aeedd1b9e8/beautifulsoup4-4.13.5-py3-none-any.whl", hash = "sha256:642085eaa22233aceadff9c69651bc51e8bf3f874fb6d7104ece2beb24b47c4a", size = 105113, upload-time = "2025-08-24T14:06:14.884Z" },
]

[[package]]
name = "brotli"
version = "1.1.0"
source = { registry = "https://pypi.org/simple" }
sdist = { url = "https://files.pythonhosted.org/packages/2f/c2/f9e977608bdf958650638c3f1e28f85a1b075f075ebbe77db8555463787b/Brotli-1.1.0.tar.gz", hash = "sha256:81de08ac11bcb85841e440c13611c00b67d3bf82698314928d0b676362546724", size = 7372270, upload-time = "2023-09-07T14:05:41.643Z" }
wheels = [
    { url = "https://files.pythonhosted.org/packages/0a/9f/fb37bb8ffc52a8da37b1c03c459a8cd55df7a57bdccd8831d500e994a0ca/Brotli-1.1.0-cp313-cp313-macosx_10_13_universal2.whl", hash = "sha256:8bf32b98b75c13ec7cf774164172683d6e7891088f6316e54425fde1efc276d5", size = 815681, upload-time = "2024-10-18T12:32:34.942Z" },
    { url = "https://files.pythonhosted.org/packages/06/b3/dbd332a988586fefb0aa49c779f59f47cae76855c2d00f450364bb574cac/Brotli-1.1.0-cp313-cp313-macosx_10_13_x86_64.whl", hash = "sha256:7bc37c4d6b87fb1017ea28c9508b36bbcb0c3d18b4260fcdf08b200c74a6aee8", size = 422475, upload-time = "2024-10-18T12:32:36.485Z" },
    { url = "https://files.pythonhosted.org/packages/bb/80/6aaddc2f63dbcf2d93c2d204e49c11a9ec93a8c7c63261e2b4bd35198283/Brotli-1.1.0-cp313-cp313-manylinux_2_17_aarch64.manylinux2014_aarch64.whl", hash = "sha256:3c0ef38c7a7014ffac184db9e04debe495d317cc9c6fb10071f7fefd93100a4f", size = 2906173, upload-time = "2024-10-18T12:32:37.978Z" },
    { url = "https://files.pythonhosted.org/packages/ea/1d/e6ca79c96ff5b641df6097d299347507d39a9604bde8915e76bf026d6c77/Brotli-1.1.0-cp313-cp313-manylinux_2_17_ppc64le.manylinux2014_ppc64le.whl", hash = "sha256:91d7cc2a76b5567591d12c01f019dd7afce6ba8cba6571187e21e2fc418ae648", size = 2943803, upload-time = "2024-10-18T12:32:39.606Z" },
    { url = "https://files.pythonhosted.org/packages/ac/a3/d98d2472e0130b7dd3acdbb7f390d478123dbf62b7d32bda5c830a96116d/Brotli-1.1.0-cp313-cp313-manylinux_2_17_x86_64.manylinux2014_x86_64.whl", hash = "sha256:a93dde851926f4f2678e704fadeb39e16c35d8baebd5252c9fd94ce8ce68c4a0", size = 2918946, upload-time = "2024-10-18T12:32:41.679Z" },
    { url = "https://files.pythonhosted.org/packages/c4/a5/c69e6d272aee3e1423ed005d8915a7eaa0384c7de503da987f2d224d0721/Brotli-1.1.0-cp313-cp313-manylinux_2_5_i686.manylinux1_i686.manylinux_2_17_i686.manylinux2014_i686.whl", hash = "sha256:f0db75f47be8b8abc8d9e31bc7aad0547ca26f24a54e6fd10231d623f183d089", size = 2845707, upload-time = "2024-10-18T12:32:43.478Z" },
    { url = "https://files.pythonhosted.org/packages/58/9f/4149d38b52725afa39067350696c09526de0125ebfbaab5acc5af28b42ea/Brotli-1.1.0-cp313-cp313-musllinux_1_2_aarch64.whl", hash = "sha256:6967ced6730aed543b8673008b5a391c3b1076d834ca438bbd70635c73775368", size = 2936231, upload-time = "2024-10-18T12:32:45.224Z" },
    { url = "https://files.pythonhosted.org/packages/5a/5a/145de884285611838a16bebfdb060c231c52b8f84dfbe52b852a15780386/Brotli-1.1.0-cp313-cp313-musllinux_1_2_i686.whl", hash = "sha256:7eedaa5d036d9336c95915035fb57422054014ebdeb6f3b42eac809928e40d0c", size = 2848157, upload-time = "2024-10-18T12:32:46.894Z" },
    { url = "https://files.pythonhosted.org/packages/50/ae/408b6bfb8525dadebd3b3dd5b19d631da4f7d46420321db44cd99dcf2f2c/Brotli-1.1.0-cp313-cp313-musllinux_1_2_ppc64le.whl", hash = "sha256:d487f5432bf35b60ed625d7e1b448e2dc855422e87469e3f450aa5552b0eb284", size = 3035122, upload-time = "2024-10-18T12:32:48.844Z" },
    { url = "https://files.pythonhosted.org/packages/af/85/a94e5cfaa0ca449d8f91c3d6f78313ebf919a0dbd55a100c711c6e9655bc/Brotli-1.1.0-cp313-cp313-musllinux_1_2_x86_64.whl", hash = "sha256:832436e59afb93e1836081a20f324cb185836c617659b07b129141a8426973c7", size = 2930206, upload-time = "2024-10-18T12:32:51.198Z" },
    { url = "https://files.pythonhosted.org/packages/c2/f0/a61d9262cd01351df22e57ad7c34f66794709acab13f34be2675f45bf89d/Brotli-1.1.0-cp313-cp313-win32.whl", hash = "sha256:43395e90523f9c23a3d5bdf004733246fba087f2948f87ab28015f12359ca6a0", size = 333804, upload-time = "2024-10-18T12:32:52.661Z" },
    { url = "https://files.pythonhosted.org/packages/7e/c1/ec214e9c94000d1c1974ec67ced1c970c148aa6b8d8373066123fc3dbf06/Brotli-1.1.0-cp313-cp313-win_amd64.whl", hash = "sha256:9011560a466d2eb3f5a6e4929cf4a09be405c64154e12df0dd72713f6500e32b", size = 358517, upload-time = "2024-10-18T12:32:54.066Z" },
]

[[package]]
name = "certifi"
version = "2025.4.26"
source = { registry = "https://pypi.org/simple" }
sdist = { url = "https://files.pythonhosted.org/packages/e8/9e/c05b3920a3b7d20d3d3310465f50348e5b3694f4f88c6daf736eef3024c4/certifi-2025.4.26.tar.gz", hash = "sha256:0a816057ea3cdefcef70270d2c515e4506bbc954f417fa5ade2021213bb8f0c6", size = 160705, upload-time = "2025-04-26T02:12:29.51Z" }
wheels = [
    { url = "https://files.pythonhosted.org/packages/4a/7e/3db2bd1b1f9e95f7cddca6d6e75e2f2bd9f51b1246e546d88addca0106bd/certifi-2025.4.26-py3-none-any.whl", hash = "sha256:30350364dfe371162649852c63336a15c70c6510c2ad5015b21c2345311805f3", size = 159618, upload-time = "2025-04-26T02:12:27.662Z" },
]

[[package]]
name = "cffi"
version = "1.17.1"
source = { registry = "https://pypi.org/simple" }
dependencies = [
    { name = "pycparser" },
]
sdist = { url = "https://files.pythonhosted.org/packages/fc/97/c783634659c2920c3fc70419e3af40972dbaf758daa229a7d6ea6135c90d/cffi-1.17.1.tar.gz", hash = "sha256:1c39c6016c32bc48dd54561950ebd6836e1670f2ae46128f67cf49e789c52824", size = 516621, upload-time = "2024-09-04T20:45:21.852Z" }
wheels = [
    { url = "https://files.pythonhosted.org/packages/8d/f8/dd6c246b148639254dad4d6803eb6a54e8c85c6e11ec9df2cffa87571dbe/cffi-1.17.1-cp313-cp313-macosx_10_13_x86_64.whl", hash = "sha256:f3a2b4222ce6b60e2e8b337bb9596923045681d71e5a082783484d845390938e", size = 182989, upload-time = "2024-09-04T20:44:28.956Z" },
    { url = "https://files.pythonhosted.org/packages/8b/f1/672d303ddf17c24fc83afd712316fda78dc6fce1cd53011b839483e1ecc8/cffi-1.17.1-cp313-cp313-macosx_11_0_arm64.whl", hash = "sha256:0984a4925a435b1da406122d4d7968dd861c1385afe3b45ba82b750f229811e2", size = 178802, upload-time = "2024-09-04T20:44:30.289Z" },
    { url = "https://files.pythonhosted.org/packages/0e/2d/eab2e858a91fdff70533cab61dcff4a1f55ec60425832ddfdc9cd36bc8af/cffi-1.17.1-cp313-cp313-manylinux_2_12_i686.manylinux2010_i686.manylinux_2_17_i686.manylinux2014_i686.whl", hash = "sha256:d01b12eeeb4427d3110de311e1774046ad344f5b1a7403101878976ecd7a10f3", size = 454792, upload-time = "2024-09-04T20:44:32.01Z" },
    { url = "https://files.pythonhosted.org/packages/75/b2/fbaec7c4455c604e29388d55599b99ebcc250a60050610fadde58932b7ee/cffi-1.17.1-cp313-cp313-manylinux_2_17_aarch64.manylinux2014_aarch64.whl", hash = "sha256:706510fe141c86a69c8ddc029c7910003a17353970cff3b904ff0686a5927683", size = 478893, upload-time = "2024-09-04T20:44:33.606Z" },
    { url = "https://files.pythonhosted.org/packages/4f/b7/6e4a2162178bf1935c336d4da8a9352cccab4d3a5d7914065490f08c0690/cffi-1.17.1-cp313-cp313-manylinux_2_17_ppc64le.manylinux2014_ppc64le.whl", hash = "sha256:de55b766c7aa2e2a3092c51e0483d700341182f08e67c63630d5b6f200bb28e5", size = 485810, upload-time = "2024-09-04T20:44:35.191Z" },
    { url = "https://files.pythonhosted.org/packages/c7/8a/1d0e4a9c26e54746dc08c2c6c037889124d4f59dffd853a659fa545f1b40/cffi-1.17.1-cp313-cp313-manylinux_2_17_s390x.manylinux2014_s390x.whl", hash = "sha256:c59d6e989d07460165cc5ad3c61f9fd8f1b4796eacbd81cee78957842b834af4", size = 471200, upload-time = "2024-09-04T20:44:36.743Z" },
    { url = "https://files.pythonhosted.org/packages/26/9f/1aab65a6c0db35f43c4d1b4f580e8df53914310afc10ae0397d29d697af4/cffi-1.17.1-cp313-cp313-manylinux_2_17_x86_64.manylinux2014_x86_64.whl", hash = "sha256:dd398dbc6773384a17fe0d3e7eeb8d1a21c2200473ee6806bb5e6a8e62bb73dd", size = 479447, upload-time = "2024-09-04T20:44:38.492Z" },
    { url = "https://files.pythonhosted.org/packages/5f/e4/fb8b3dd8dc0e98edf1135ff067ae070bb32ef9d509d6cb0f538cd6f7483f/cffi-1.17.1-cp313-cp313-musllinux_1_1_aarch64.whl", hash = "sha256:3edc8d958eb099c634dace3c7e16560ae474aa3803a5df240542b305d14e14ed", size = 484358, upload-time = "2024-09-04T20:44:40.046Z" },
    { url = "https://files.pythonhosted.org/packages/f1/47/d7145bf2dc04684935d57d67dff9d6d795b2ba2796806bb109864be3a151/cffi-1.17.1-cp313-cp313-musllinux_1_1_x86_64.whl", hash = "sha256:72e72408cad3d5419375fc87d289076ee319835bdfa2caad331e377589aebba9", size = 488469, upload-time = "2024-09-04T20:44:41.616Z" },
    { url = "https://files.pythonhosted.org/packages/bf/ee/f94057fa6426481d663b88637a9a10e859e492c73d0384514a17d78ee205/cffi-1.17.1-cp313-cp313-win32.whl", hash = "sha256:e03eab0a8677fa80d646b5ddece1cbeaf556c313dcfac435ba11f107ba117b5d", size = 172475, upload-time = "2024-09-04T20:44:43.733Z" },
    { url = "https://files.pythonhosted.org/packages/7c/fc/6a8cb64e5f0324877d503c854da15d76c1e50eb722e320b15345c4d0c6de/cffi-1.17.1-cp313-cp313-win_amd64.whl", hash = "sha256:f6a16c31041f09ead72d69f583767292f750d24913dadacf5756b966aacb3f1a", size = 182009, upload-time = "2024-09-04T20:44:45.309Z" },
]

[[package]]
name = "cfgv"
version = "3.4.0"
source = { registry = "https://pypi.org/simple" }
sdist = { url = "https://files.pythonhosted.org/packages/11/74/539e56497d9bd1d484fd863dd69cbbfa653cd2aa27abfe35653494d85e94/cfgv-3.4.0.tar.gz", hash = "sha256:e52591d4c5f5dead8e0f673fb16db7949d2cfb3f7da4582893288f0ded8fe560", size = 7114, upload-time = "2023-08-12T20:38:17.776Z" }
wheels = [
    { url = "https://files.pythonhosted.org/packages/c5/55/51844dd50c4fc7a33b653bfaba4c2456f06955289ca770a5dbd5fd267374/cfgv-3.4.0-py2.py3-none-any.whl", hash = "sha256:b7265b1f29fd3316bfcd2b330d63d024f2bfd8bcb8b0272f8e19a504856c48f9", size = 7249, upload-time = "2023-08-12T20:38:16.269Z" },
]

[[package]]
name = "charset-normalizer"
version = "3.4.2"
source = { registry = "https://pypi.org/simple" }
sdist = { url = "https://files.pythonhosted.org/packages/e4/33/89c2ced2b67d1c2a61c19c6751aa8902d46ce3dacb23600a283619f5a12d/charset_normalizer-3.4.2.tar.gz", hash = "sha256:5baececa9ecba31eff645232d59845c07aa030f0c81ee70184a90d35099a0e63", size = 126367, upload-time = "2025-05-02T08:34:42.01Z" }
wheels = [
    { url = "https://files.pythonhosted.org/packages/ea/12/a93df3366ed32db1d907d7593a94f1fe6293903e3e92967bebd6950ed12c/charset_normalizer-3.4.2-cp313-cp313-macosx_10_13_universal2.whl", hash = "sha256:926ca93accd5d36ccdabd803392ddc3e03e6d4cd1cf17deff3b989ab8e9dbcf0", size = 199622, upload-time = "2025-05-02T08:32:56.363Z" },
    { url = "https://files.pythonhosted.org/packages/04/93/bf204e6f344c39d9937d3c13c8cd5bbfc266472e51fc8c07cb7f64fcd2de/charset_normalizer-3.4.2-cp313-cp313-manylinux_2_17_aarch64.manylinux2014_aarch64.whl", hash = "sha256:eba9904b0f38a143592d9fc0e19e2df0fa2e41c3c3745554761c5f6447eedabf", size = 143435, upload-time = "2025-05-02T08:32:58.551Z" },
    { url = "https://files.pythonhosted.org/packages/22/2a/ea8a2095b0bafa6c5b5a55ffdc2f924455233ee7b91c69b7edfcc9e02284/charset_normalizer-3.4.2-cp313-cp313-manylinux_2_17_ppc64le.manylinux2014_ppc64le.whl", hash = "sha256:3fddb7e2c84ac87ac3a947cb4e66d143ca5863ef48e4a5ecb83bd48619e4634e", size = 153653, upload-time = "2025-05-02T08:33:00.342Z" },
    { url = "https://files.pythonhosted.org/packages/b6/57/1b090ff183d13cef485dfbe272e2fe57622a76694061353c59da52c9a659/charset_normalizer-3.4.2-cp313-cp313-manylinux_2_17_s390x.manylinux2014_s390x.whl", hash = "sha256:98f862da73774290f251b9df8d11161b6cf25b599a66baf087c1ffe340e9bfd1", size = 146231, upload-time = "2025-05-02T08:33:02.081Z" },
    { url = "https://files.pythonhosted.org/packages/e2/28/ffc026b26f441fc67bd21ab7f03b313ab3fe46714a14b516f931abe1a2d8/charset_normalizer-3.4.2-cp313-cp313-manylinux_2_17_x86_64.manylinux2014_x86_64.whl", hash = "sha256:6c9379d65defcab82d07b2a9dfbfc2e95bc8fe0ebb1b176a3190230a3ef0e07c", size = 148243, upload-time = "2025-05-02T08:33:04.063Z" },
    { url = "https://files.pythonhosted.org/packages/c0/0f/9abe9bd191629c33e69e47c6ef45ef99773320e9ad8e9cb08b8ab4a8d4cb/charset_normalizer-3.4.2-cp313-cp313-manylinux_2_5_i686.manylinux1_i686.manylinux_2_17_i686.manylinux2014_i686.whl", hash = "sha256:e635b87f01ebc977342e2697d05b56632f5f879a4f15955dfe8cef2448b51691", size = 150442, upload-time = "2025-05-02T08:33:06.418Z" },
    { url = "https://files.pythonhosted.org/packages/67/7c/a123bbcedca91d5916c056407f89a7f5e8fdfce12ba825d7d6b9954a1a3c/charset_normalizer-3.4.2-cp313-cp313-musllinux_1_2_aarch64.whl", hash = "sha256:1c95a1e2902a8b722868587c0e1184ad5c55631de5afc0eb96bc4b0d738092c0", size = 145147, upload-time = "2025-05-02T08:33:08.183Z" },
    { url = "https://files.pythonhosted.org/packages/ec/fe/1ac556fa4899d967b83e9893788e86b6af4d83e4726511eaaad035e36595/charset_normalizer-3.4.2-cp313-cp313-musllinux_1_2_i686.whl", hash = "sha256:ef8de666d6179b009dce7bcb2ad4c4a779f113f12caf8dc77f0162c29d20490b", size = 153057, upload-time = "2025-05-02T08:33:09.986Z" },
    { url = "https://files.pythonhosted.org/packages/2b/ff/acfc0b0a70b19e3e54febdd5301a98b72fa07635e56f24f60502e954c461/charset_normalizer-3.4.2-cp313-cp313-musllinux_1_2_ppc64le.whl", hash = "sha256:32fc0341d72e0f73f80acb0a2c94216bd704f4f0bce10aedea38f30502b271ff", size = 156454, upload-time = "2025-05-02T08:33:11.814Z" },
    { url = "https://files.pythonhosted.org/packages/92/08/95b458ce9c740d0645feb0e96cea1f5ec946ea9c580a94adfe0b617f3573/charset_normalizer-3.4.2-cp313-cp313-musllinux_1_2_s390x.whl", hash = "sha256:289200a18fa698949d2b39c671c2cc7a24d44096784e76614899a7ccf2574b7b", size = 154174, upload-time = "2025-05-02T08:33:13.707Z" },
    { url = "https://files.pythonhosted.org/packages/78/be/8392efc43487ac051eee6c36d5fbd63032d78f7728cb37aebcc98191f1ff/charset_normalizer-3.4.2-cp313-cp313-musllinux_1_2_x86_64.whl", hash = "sha256:4a476b06fbcf359ad25d34a057b7219281286ae2477cc5ff5e3f70a246971148", size = 149166, upload-time = "2025-05-02T08:33:15.458Z" },
    { url = "https://files.pythonhosted.org/packages/44/96/392abd49b094d30b91d9fbda6a69519e95802250b777841cf3bda8fe136c/charset_normalizer-3.4.2-cp313-cp313-win32.whl", hash = "sha256:aaeeb6a479c7667fbe1099af9617c83aaca22182d6cf8c53966491a0f1b7ffb7", size = 98064, upload-time = "2025-05-02T08:33:17.06Z" },
    { url = "https://files.pythonhosted.org/packages/e9/b0/0200da600134e001d91851ddc797809e2fe0ea72de90e09bec5a2fbdaccb/charset_normalizer-3.4.2-cp313-cp313-win_amd64.whl", hash = "sha256:aa6af9e7d59f9c12b33ae4e9450619cf2488e2bbe9b44030905877f0b2324980", size = 105641, upload-time = "2025-05-02T08:33:18.753Z" },
    { url = "https://files.pythonhosted.org/packages/20/94/c5790835a017658cbfabd07f3bfb549140c3ac458cfc196323996b10095a/charset_normalizer-3.4.2-py3-none-any.whl", hash = "sha256:7f56930ab0abd1c45cd15be65cc741c28b1c9a34876ce8c17a2fa107810c0af0", size = 52626, upload-time = "2025-05-02T08:34:40.053Z" },
]

[[package]]
name = "choreographer"
version = "1.0.10"
source = { registry = "https://pypi.org/simple" }
dependencies = [
    { name = "logistro" },
    { name = "simplejson" },
]
sdist = { url = "https://files.pythonhosted.org/packages/71/0e/88c2a0307e27f40bd0ce18e66ba2c8f7327b95b23adc51ea57a08cb96797/choreographer-1.0.10.tar.gz", hash = "sha256:7adf84a0d6a6054386d5cce013fdcadb2426479e49c9b0cb06af7d3712ed263c", size = 40455, upload-time = "2025-08-22T20:37:25.461Z" }
wheels = [
    { url = "https://files.pythonhosted.org/packages/d3/c2/82389f6e20098a414ddcf88d3b8032809b7a66e70f9bc5264f81beb24b4a/choreographer-1.0.10-py3-none-any.whl", hash = "sha256:b23ec2409f38ec89a544558eadeb19688746bab9a0f47e7115477d6e80a14a41", size = 51300, upload-time = "2025-08-22T20:37:24.372Z" },
]

[[package]]
name = "click"
version = "8.2.0"
source = { registry = "https://pypi.org/simple" }
dependencies = [
    { name = "colorama", marker = "sys_platform == 'win32'" },
]
sdist = { url = "https://files.pythonhosted.org/packages/cd/0f/62ca20172d4f87d93cf89665fbaedcd560ac48b465bd1d92bfc7ea6b0a41/click-8.2.0.tar.gz", hash = "sha256:f5452aeddd9988eefa20f90f05ab66f17fce1ee2a36907fd30b05bbb5953814d", size = 235857, upload-time = "2025-05-10T22:21:03.111Z" }
wheels = [
    { url = "https://files.pythonhosted.org/packages/a2/58/1f37bf81e3c689cc74ffa42102fa8915b59085f54a6e4a80bc6265c0f6bf/click-8.2.0-py3-none-any.whl", hash = "sha256:6b303f0b2aa85f1cb4e5303078fadcbcd4e476f114fab9b5007005711839325c", size = 102156, upload-time = "2025-05-10T22:21:01.352Z" },
]

[[package]]
name = "colorama"
version = "0.4.6"
source = { registry = "https://pypi.org/simple" }
sdist = { url = "https://files.pythonhosted.org/packages/d8/53/6f443c9a4a8358a93a6792e2acffb9d9d5cb0a5cfd8802644b7b1c9a02e4/colorama-0.4.6.tar.gz", hash = "sha256:08695f5cb7ed6e0531a20572697297273c47b8cae5a63ffc6d6ed5c201be6e44", size = 27697, upload-time = "2022-10-25T02:36:22.414Z" }
wheels = [
    { url = "https://files.pythonhosted.org/packages/d1/d6/3965ed04c63042e047cb6a3e6ed1a63a35087b6a609aa3a15ed8ac56c221/colorama-0.4.6-py2.py3-none-any.whl", hash = "sha256:4f1d9991f5acc0ca119f9d443620b77f9d6b33703e51011c16baf57afb285fc6", size = 25335, upload-time = "2022-10-25T02:36:20.889Z" },
]

[[package]]
name = "coverage"
version = "7.10.6"
source = { registry = "https://pypi.org/simple" }
sdist = { url = "https://files.pythonhosted.org/packages/14/70/025b179c993f019105b79575ac6edb5e084fb0f0e63f15cdebef4e454fb5/coverage-7.10.6.tar.gz", hash = "sha256:f644a3ae5933a552a29dbb9aa2f90c677a875f80ebea028e5a52a4f429044b90", size = 823736, upload-time = "2025-08-29T15:35:16.668Z" }
wheels = [
    { url = "https://files.pythonhosted.org/packages/bd/e7/917e5953ea29a28c1057729c1d5af9084ab6d9c66217523fd0e10f14d8f6/coverage-7.10.6-cp313-cp313-macosx_10_13_x86_64.whl", hash = "sha256:ffea0575345e9ee0144dfe5701aa17f3ba546f8c3bb48db62ae101afb740e7d6", size = 217351, upload-time = "2025-08-29T15:33:45.438Z" },
    { url = "https://files.pythonhosted.org/packages/eb/86/2e161b93a4f11d0ea93f9bebb6a53f113d5d6e416d7561ca41bb0a29996b/coverage-7.10.6-cp313-cp313-macosx_11_0_arm64.whl", hash = "sha256:95d91d7317cde40a1c249d6b7382750b7e6d86fad9d8eaf4fa3f8f44cf171e80", size = 217600, upload-time = "2025-08-29T15:33:47.269Z" },
    { url = "https://files.pythonhosted.org/packages/0e/66/d03348fdd8df262b3a7fb4ee5727e6e4936e39e2f3a842e803196946f200/coverage-7.10.6-cp313-cp313-manylinux1_i686.manylinux_2_28_i686.manylinux_2_5_i686.whl", hash = "sha256:3e23dd5408fe71a356b41baa82892772a4cefcf758f2ca3383d2aa39e1b7a003", size = 248600, upload-time = "2025-08-29T15:33:48.953Z" },
    { url = "https://files.pythonhosted.org/packages/73/dd/508420fb47d09d904d962f123221bc249f64b5e56aa93d5f5f7603be475f/coverage-7.10.6-cp313-cp313-manylinux1_x86_64.manylinux_2_28_x86_64.manylinux_2_5_x86_64.whl", hash = "sha256:0f3f56e4cb573755e96a16501a98bf211f100463d70275759e73f3cbc00d4f27", size = 251206, upload-time = "2025-08-29T15:33:50.697Z" },
    { url = "https://files.pythonhosted.org/packages/e9/1f/9020135734184f439da85c70ea78194c2730e56c2d18aee6e8ff1719d50d/coverage-7.10.6-cp313-cp313-manylinux2014_aarch64.manylinux_2_17_aarch64.manylinux_2_28_aarch64.whl", hash = "sha256:db4a1d897bbbe7339946ffa2fe60c10cc81c43fab8b062d3fcb84188688174a4", size = 252478, upload-time = "2025-08-29T15:33:52.303Z" },
    { url = "https://files.pythonhosted.org/packages/a4/a4/3d228f3942bb5a2051fde28c136eea23a761177dc4ff4ef54533164ce255/coverage-7.10.6-cp313-cp313-musllinux_1_2_aarch64.whl", hash = "sha256:d8fd7879082953c156d5b13c74aa6cca37f6a6f4747b39538504c3f9c63d043d", size = 250637, upload-time = "2025-08-29T15:33:53.67Z" },
    { url = "https://files.pythonhosted.org/packages/36/e3/293dce8cdb9a83de971637afc59b7190faad60603b40e32635cbd15fbf61/coverage-7.10.6-cp313-cp313-musllinux_1_2_i686.whl", hash = "sha256:28395ca3f71cd103b8c116333fa9db867f3a3e1ad6a084aa3725ae002b6583bc", size = 248529, upload-time = "2025-08-29T15:33:55.022Z" },
    { url = "https://files.pythonhosted.org/packages/90/26/64eecfa214e80dd1d101e420cab2901827de0e49631d666543d0e53cf597/coverage-7.10.6-cp313-cp313-musllinux_1_2_x86_64.whl", hash = "sha256:61c950fc33d29c91b9e18540e1aed7d9f6787cc870a3e4032493bbbe641d12fc", size = 250143, upload-time = "2025-08-29T15:33:56.386Z" },
    { url = "https://files.pythonhosted.org/packages/3e/70/bd80588338f65ea5b0d97e424b820fb4068b9cfb9597fbd91963086e004b/coverage-7.10.6-cp313-cp313-win32.whl", hash = "sha256:160c00a5e6b6bdf4e5984b0ef21fc860bc94416c41b7df4d63f536d17c38902e", size = 219770, upload-time = "2025-08-29T15:33:58.063Z" },
    { url = "https://files.pythonhosted.org/packages/a7/14/0b831122305abcc1060c008f6c97bbdc0a913ab47d65070a01dc50293c2b/coverage-7.10.6-cp313-cp313-win_amd64.whl", hash = "sha256:628055297f3e2aa181464c3808402887643405573eb3d9de060d81531fa79d32", size = 220566, upload-time = "2025-08-29T15:33:59.766Z" },
    { url = "https://files.pythonhosted.org/packages/83/c6/81a83778c1f83f1a4a168ed6673eeedc205afb562d8500175292ca64b94e/coverage-7.10.6-cp313-cp313-win_arm64.whl", hash = "sha256:df4ec1f8540b0bcbe26ca7dd0f541847cc8a108b35596f9f91f59f0c060bfdd2", size = 219195, upload-time = "2025-08-29T15:34:01.191Z" },
    { url = "https://files.pythonhosted.org/packages/d7/1c/ccccf4bf116f9517275fa85047495515add43e41dfe8e0bef6e333c6b344/coverage-7.10.6-cp313-cp313t-macosx_10_13_x86_64.whl", hash = "sha256:c9a8b7a34a4de3ed987f636f71881cd3b8339f61118b1aa311fbda12741bff0b", size = 218059, upload-time = "2025-08-29T15:34:02.91Z" },
    { url = "https://files.pythonhosted.org/packages/92/97/8a3ceff833d27c7492af4f39d5da6761e9ff624831db9e9f25b3886ddbca/coverage-7.10.6-cp313-cp313t-macosx_11_0_arm64.whl", hash = "sha256:8dd5af36092430c2b075cee966719898f2ae87b636cefb85a653f1d0ba5d5393", size = 218287, upload-time = "2025-08-29T15:34:05.106Z" },
    { url = "https://files.pythonhosted.org/packages/92/d8/50b4a32580cf41ff0423777a2791aaf3269ab60c840b62009aec12d3970d/coverage-7.10.6-cp313-cp313t-manylinux1_i686.manylinux_2_28_i686.manylinux_2_5_i686.whl", hash = "sha256:b0353b0f0850d49ada66fdd7d0c7cdb0f86b900bb9e367024fd14a60cecc1e27", size = 259625, upload-time = "2025-08-29T15:34:06.575Z" },
    { url = "https://files.pythonhosted.org/packages/7e/7e/6a7df5a6fb440a0179d94a348eb6616ed4745e7df26bf2a02bc4db72c421/coverage-7.10.6-cp313-cp313t-manylinux1_x86_64.manylinux_2_28_x86_64.manylinux_2_5_x86_64.whl", hash = "sha256:d6b9ae13d5d3e8aeca9ca94198aa7b3ebbc5acfada557d724f2a1f03d2c0b0df", size = 261801, upload-time = "2025-08-29T15:34:08.006Z" },
    { url = "https://files.pythonhosted.org/packages/3a/4c/a270a414f4ed5d196b9d3d67922968e768cd971d1b251e1b4f75e9362f75/coverage-7.10.6-cp313-cp313t-manylinux2014_aarch64.manylinux_2_17_aarch64.manylinux_2_28_aarch64.whl", hash = "sha256:675824a363cc05781b1527b39dc2587b8984965834a748177ee3c37b64ffeafb", size = 264027, upload-time = "2025-08-29T15:34:09.806Z" },
    { url = "https://files.pythonhosted.org/packages/9c/8b/3210d663d594926c12f373c5370bf1e7c5c3a427519a8afa65b561b9a55c/coverage-7.10.6-cp313-cp313t-musllinux_1_2_aarch64.whl", hash = "sha256:692d70ea725f471a547c305f0d0fc6a73480c62fb0da726370c088ab21aed282", size = 261576, upload-time = "2025-08-29T15:34:11.585Z" },
    { url = "https://files.pythonhosted.org/packages/72/d0/e1961eff67e9e1dba3fc5eb7a4caf726b35a5b03776892da8d79ec895775/coverage-7.10.6-cp313-cp313t-musllinux_1_2_i686.whl", hash = "sha256:851430a9a361c7a8484a36126d1d0ff8d529d97385eacc8dfdc9bfc8c2d2cbe4", size = 259341, upload-time = "2025-08-29T15:34:13.159Z" },
    { url = "https://files.pythonhosted.org/packages/3a/06/d6478d152cd189b33eac691cba27a40704990ba95de49771285f34a5861e/coverage-7.10.6-cp313-cp313t-musllinux_1_2_x86_64.whl", hash = "sha256:d9369a23186d189b2fc95cc08b8160ba242057e887d766864f7adf3c46b2df21", size = 260468, upload-time = "2025-08-29T15:34:14.571Z" },
    { url = "https://files.pythonhosted.org/packages/ed/73/737440247c914a332f0b47f7598535b29965bf305e19bbc22d4c39615d2b/coverage-7.10.6-cp313-cp313t-win32.whl", hash = "sha256:92be86fcb125e9bda0da7806afd29a3fd33fdf58fba5d60318399adf40bf37d0", size = 220429, upload-time = "2025-08-29T15:34:16.394Z" },
    { url = "https://files.pythonhosted.org/packages/bd/76/b92d3214740f2357ef4a27c75a526eb6c28f79c402e9f20a922c295c05e2/coverage-7.10.6-cp313-cp313t-win_amd64.whl", hash = "sha256:6b3039e2ca459a70c79523d39347d83b73f2f06af5624905eba7ec34d64d80b5", size = 221493, upload-time = "2025-08-29T15:34:17.835Z" },
    { url = "https://files.pythonhosted.org/packages/fc/8e/6dcb29c599c8a1f654ec6cb68d76644fe635513af16e932d2d4ad1e5ac6e/coverage-7.10.6-cp313-cp313t-win_arm64.whl", hash = "sha256:3fb99d0786fe17b228eab663d16bee2288e8724d26a199c29325aac4b0319b9b", size = 219757, upload-time = "2025-08-29T15:34:19.248Z" },
    { url = "https://files.pythonhosted.org/packages/44/0c/50db5379b615854b5cf89146f8f5bd1d5a9693d7f3a987e269693521c404/coverage-7.10.6-py3-none-any.whl", hash = "sha256:92c4ecf6bf11b2e85fd4d8204814dc26e6a19f0c9d938c207c5cb0eadfcabbe3", size = 208986, upload-time = "2025-08-29T15:35:14.506Z" },
]

[[package]]
name = "crispy-bootstrap5"
version = "2025.6"
source = { registry = "https://pypi.org/simple" }
dependencies = [
    { name = "django" },
    { name = "django-crispy-forms" },
]
sdist = { url = "https://files.pythonhosted.org/packages/97/30/36cc4144b6dff91bb54490a3b474897b7469bcda9517bf9f54681ea91011/crispy_bootstrap5-2025.6.tar.gz", hash = "sha256:f1bde7cac074c650fc82f31777d4a4cfd0df2512c68bc4128f259c75d3daada4", size = 23950, upload-time = "2025-06-08T07:43:35.461Z" }
wheels = [
    { url = "https://files.pythonhosted.org/packages/d8/d4/8cf1ba773a91fc17bab1fd46b75bbdef780c4cccbbb8230e617980a0362c/crispy_bootstrap5-2025.6-py3-none-any.whl", hash = "sha256:a343aa128b4383f35f00295b94de2b10862f2a4f24eda21fa6ead45234c07050", size = 24794, upload-time = "2025-06-08T07:43:34.206Z" },
]

[[package]]
name = "cryptography"
version = "45.0.5"
source = { registry = "https://pypi.org/simple" }
dependencies = [
    { name = "cffi", marker = "platform_python_implementation != 'PyPy'" },
]
sdist = { url = "https://files.pythonhosted.org/packages/95/1e/49527ac611af559665f71cbb8f92b332b5ec9c6fbc4e88b0f8e92f5e85df/cryptography-45.0.5.tar.gz", hash = "sha256:72e76caa004ab63accdf26023fccd1d087f6d90ec6048ff33ad0445abf7f605a", size = 744903, upload-time = "2025-07-02T13:06:25.941Z" }
wheels = [
    { url = "https://files.pythonhosted.org/packages/f0/fb/09e28bc0c46d2c547085e60897fea96310574c70fb21cd58a730a45f3403/cryptography-45.0.5-cp311-abi3-macosx_10_9_universal2.whl", hash = "sha256:101ee65078f6dd3e5a028d4f19c07ffa4dd22cce6a20eaa160f8b5219911e7d8", size = 7043092, upload-time = "2025-07-02T13:05:01.514Z" },
    { url = "https://files.pythonhosted.org/packages/b1/05/2194432935e29b91fb649f6149c1a4f9e6d3d9fc880919f4ad1bcc22641e/cryptography-45.0.5-cp311-abi3-manylinux2014_aarch64.manylinux_2_17_aarch64.whl", hash = "sha256:3a264aae5f7fbb089dbc01e0242d3b67dffe3e6292e1f5182122bdf58e65215d", size = 4205926, upload-time = "2025-07-02T13:05:04.741Z" },
    { url = "https://files.pythonhosted.org/packages/07/8b/9ef5da82350175e32de245646b1884fc01124f53eb31164c77f95a08d682/cryptography-45.0.5-cp311-abi3-manylinux2014_x86_64.manylinux_2_17_x86_64.whl", hash = "sha256:e74d30ec9c7cb2f404af331d5b4099a9b322a8a6b25c4632755c8757345baac5", size = 4429235, upload-time = "2025-07-02T13:05:07.084Z" },
    { url = "https://files.pythonhosted.org/packages/7c/e1/c809f398adde1994ee53438912192d92a1d0fc0f2d7582659d9ef4c28b0c/cryptography-45.0.5-cp311-abi3-manylinux_2_28_aarch64.whl", hash = "sha256:3af26738f2db354aafe492fb3869e955b12b2ef2e16908c8b9cb928128d42c57", size = 4209785, upload-time = "2025-07-02T13:05:09.321Z" },
    { url = "https://files.pythonhosted.org/packages/d0/8b/07eb6bd5acff58406c5e806eff34a124936f41a4fb52909ffa4d00815f8c/cryptography-45.0.5-cp311-abi3-manylinux_2_28_armv7l.manylinux_2_31_armv7l.whl", hash = "sha256:e6c00130ed423201c5bc5544c23359141660b07999ad82e34e7bb8f882bb78e0", size = 3893050, upload-time = "2025-07-02T13:05:11.069Z" },
    { url = "https://files.pythonhosted.org/packages/ec/ef/3333295ed58d900a13c92806b67e62f27876845a9a908c939f040887cca9/cryptography-45.0.5-cp311-abi3-manylinux_2_28_x86_64.whl", hash = "sha256:dd420e577921c8c2d31289536c386aaa30140b473835e97f83bc71ea9d2baf2d", size = 4457379, upload-time = "2025-07-02T13:05:13.32Z" },
    { url = "https://files.pythonhosted.org/packages/d9/9d/44080674dee514dbb82b21d6fa5d1055368f208304e2ab1828d85c9de8f4/cryptography-45.0.5-cp311-abi3-manylinux_2_34_aarch64.whl", hash = "sha256:d05a38884db2ba215218745f0781775806bde4f32e07b135348355fe8e4991d9", size = 4209355, upload-time = "2025-07-02T13:05:15.017Z" },
    { url = "https://files.pythonhosted.org/packages/c9/d8/0749f7d39f53f8258e5c18a93131919ac465ee1f9dccaf1b3f420235e0b5/cryptography-45.0.5-cp311-abi3-manylinux_2_34_x86_64.whl", hash = "sha256:ad0caded895a00261a5b4aa9af828baede54638754b51955a0ac75576b831b27", size = 4456087, upload-time = "2025-07-02T13:05:16.945Z" },
    { url = "https://files.pythonhosted.org/packages/09/d7/92acac187387bf08902b0bf0699816f08553927bdd6ba3654da0010289b4/cryptography-45.0.5-cp311-abi3-musllinux_1_2_aarch64.whl", hash = "sha256:9024beb59aca9d31d36fcdc1604dd9bbeed0a55bface9f1908df19178e2f116e", size = 4332873, upload-time = "2025-07-02T13:05:18.743Z" },
    { url = "https://files.pythonhosted.org/packages/03/c2/840e0710da5106a7c3d4153c7215b2736151bba60bf4491bdb421df5056d/cryptography-45.0.5-cp311-abi3-musllinux_1_2_x86_64.whl", hash = "sha256:91098f02ca81579c85f66df8a588c78f331ca19089763d733e34ad359f474174", size = 4564651, upload-time = "2025-07-02T13:05:21.382Z" },
    { url = "https://files.pythonhosted.org/packages/2e/92/cc723dd6d71e9747a887b94eb3827825c6c24b9e6ce2bb33b847d31d5eaa/cryptography-45.0.5-cp311-abi3-win32.whl", hash = "sha256:926c3ea71a6043921050eaa639137e13dbe7b4ab25800932a8498364fc1abec9", size = 2929050, upload-time = "2025-07-02T13:05:23.39Z" },
    { url = "https://files.pythonhosted.org/packages/1f/10/197da38a5911a48dd5389c043de4aec4b3c94cb836299b01253940788d78/cryptography-45.0.5-cp311-abi3-win_amd64.whl", hash = "sha256:b85980d1e345fe769cfc57c57db2b59cff5464ee0c045d52c0df087e926fbe63", size = 3403224, upload-time = "2025-07-02T13:05:25.202Z" },
    { url = "https://files.pythonhosted.org/packages/fe/2b/160ce8c2765e7a481ce57d55eba1546148583e7b6f85514472b1d151711d/cryptography-45.0.5-cp37-abi3-macosx_10_9_universal2.whl", hash = "sha256:f3562c2f23c612f2e4a6964a61d942f891d29ee320edb62ff48ffb99f3de9ae8", size = 7017143, upload-time = "2025-07-02T13:05:27.229Z" },
    { url = "https://files.pythonhosted.org/packages/c2/e7/2187be2f871c0221a81f55ee3105d3cf3e273c0a0853651d7011eada0d7e/cryptography-45.0.5-cp37-abi3-manylinux2014_aarch64.manylinux_2_17_aarch64.whl", hash = "sha256:3fcfbefc4a7f332dece7272a88e410f611e79458fab97b5efe14e54fe476f4fd", size = 4197780, upload-time = "2025-07-02T13:05:29.299Z" },
    { url = "https://files.pythonhosted.org/packages/b9/cf/84210c447c06104e6be9122661159ad4ce7a8190011669afceeaea150524/cryptography-45.0.5-cp37-abi3-manylinux2014_x86_64.manylinux_2_17_x86_64.whl", hash = "sha256:460f8c39ba66af7db0545a8c6f2eabcbc5a5528fc1cf6c3fa9a1e44cec33385e", size = 4420091, upload-time = "2025-07-02T13:05:31.221Z" },
    { url = "https://files.pythonhosted.org/packages/3e/6a/cb8b5c8bb82fafffa23aeff8d3a39822593cee6e2f16c5ca5c2ecca344f7/cryptography-45.0.5-cp37-abi3-manylinux_2_28_aarch64.whl", hash = "sha256:9b4cf6318915dccfe218e69bbec417fdd7c7185aa7aab139a2c0beb7468c89f0", size = 4198711, upload-time = "2025-07-02T13:05:33.062Z" },
    { url = "https://files.pythonhosted.org/packages/04/f7/36d2d69df69c94cbb2473871926daf0f01ad8e00fe3986ac3c1e8c4ca4b3/cryptography-45.0.5-cp37-abi3-manylinux_2_28_armv7l.manylinux_2_31_armv7l.whl", hash = "sha256:2089cc8f70a6e454601525e5bf2779e665d7865af002a5dec8d14e561002e135", size = 3883299, upload-time = "2025-07-02T13:05:34.94Z" },
    { url = "https://files.pythonhosted.org/packages/82/c7/f0ea40f016de72f81288e9fe8d1f6748036cb5ba6118774317a3ffc6022d/cryptography-45.0.5-cp37-abi3-manylinux_2_28_x86_64.whl", hash = "sha256:0027d566d65a38497bc37e0dd7c2f8ceda73597d2ac9ba93810204f56f52ebc7", size = 4450558, upload-time = "2025-07-02T13:05:37.288Z" },
    { url = "https://files.pythonhosted.org/packages/06/ae/94b504dc1a3cdf642d710407c62e86296f7da9e66f27ab12a1ee6fdf005b/cryptography-45.0.5-cp37-abi3-manylinux_2_34_aarch64.whl", hash = "sha256:be97d3a19c16a9be00edf79dca949c8fa7eff621763666a145f9f9535a5d7f42", size = 4198020, upload-time = "2025-07-02T13:05:39.102Z" },
    { url = "https://files.pythonhosted.org/packages/05/2b/aaf0adb845d5dabb43480f18f7ca72e94f92c280aa983ddbd0bcd6ecd037/cryptography-45.0.5-cp37-abi3-manylinux_2_34_x86_64.whl", hash = "sha256:7760c1c2e1a7084153a0f68fab76e754083b126a47d0117c9ed15e69e2103492", size = 4449759, upload-time = "2025-07-02T13:05:41.398Z" },
    { url = "https://files.pythonhosted.org/packages/91/e4/f17e02066de63e0100a3a01b56f8f1016973a1d67551beaf585157a86b3f/cryptography-45.0.5-cp37-abi3-musllinux_1_2_aarch64.whl", hash = "sha256:6ff8728d8d890b3dda5765276d1bc6fb099252915a2cd3aff960c4c195745dd0", size = 4319991, upload-time = "2025-07-02T13:05:43.64Z" },
    { url = "https://files.pythonhosted.org/packages/f2/2e/e2dbd629481b499b14516eed933f3276eb3239f7cee2dcfa4ee6b44d4711/cryptography-45.0.5-cp37-abi3-musllinux_1_2_x86_64.whl", hash = "sha256:7259038202a47fdecee7e62e0fd0b0738b6daa335354396c6ddebdbe1206af2a", size = 4554189, upload-time = "2025-07-02T13:05:46.045Z" },
    { url = "https://files.pythonhosted.org/packages/f8/ea/a78a0c38f4c8736287b71c2ea3799d173d5ce778c7d6e3c163a95a05ad2a/cryptography-45.0.5-cp37-abi3-win32.whl", hash = "sha256:1e1da5accc0c750056c556a93c3e9cb828970206c68867712ca5805e46dc806f", size = 2911769, upload-time = "2025-07-02T13:05:48.329Z" },
    { url = "https://files.pythonhosted.org/packages/79/b3/28ac139109d9005ad3f6b6f8976ffede6706a6478e21c889ce36c840918e/cryptography-45.0.5-cp37-abi3-win_amd64.whl", hash = "sha256:90cb0a7bb35959f37e23303b7eed0a32280510030daba3f7fdfbb65defde6a97", size = 3390016, upload-time = "2025-07-02T13:05:50.811Z" },
]

[[package]]
name = "defusedxml"
version = "0.7.1"
source = { registry = "https://pypi.org/simple" }
sdist = { url = "https://files.pythonhosted.org/packages/0f/d5/c66da9b79e5bdb124974bfe172b4daf3c984ebd9c2a06e2b8a4dc7331c72/defusedxml-0.7.1.tar.gz", hash = "sha256:1bb3032db185915b62d7c6209c5a8792be6a32ab2fedacc84e01b52c51aa3e69", size = 75520, upload-time = "2021-03-08T10:59:26.269Z" }
wheels = [
    { url = "https://files.pythonhosted.org/packages/07/6c/aa3f2f849e01cb6a001cd8554a88d4c77c5c1a31c95bdf1cf9301e6d9ef4/defusedxml-0.7.1-py2.py3-none-any.whl", hash = "sha256:a352e7e428770286cc899e2542b6cdaedb2b4953ff269a210103ec58f6198a61", size = 25604, upload-time = "2021-03-08T10:59:24.45Z" },
]

[[package]]
name = "distlib"
version = "0.3.9"
source = { registry = "https://pypi.org/simple" }
sdist = { url = "https://files.pythonhosted.org/packages/0d/dd/1bec4c5ddb504ca60fc29472f3d27e8d4da1257a854e1d96742f15c1d02d/distlib-0.3.9.tar.gz", hash = "sha256:a60f20dea646b8a33f3e7772f74dc0b2d0772d2837ee1342a00645c81edf9403", size = 613923, upload-time = "2024-10-09T18:35:47.551Z" }
wheels = [
    { url = "https://files.pythonhosted.org/packages/91/a1/cf2472db20f7ce4a6be1253a81cfdf85ad9c7885ffbed7047fb72c24cf87/distlib-0.3.9-py2.py3-none-any.whl", hash = "sha256:47f8c22fd27c27e25a65601af709b38e4f0a45ea4fc2e710f65755fa8caaaf87", size = 468973, upload-time = "2024-10-09T18:35:44.272Z" },
]

[[package]]
name = "dj-rest-auth"
version = "7.0.1"
source = { registry = "https://pypi.org/simple" }
dependencies = [
    { name = "django" },
    { name = "djangorestframework" },
]
sdist = { url = "https://files.pythonhosted.org/packages/b7/19/00150c8bedf7b6d4c44ecf7c2be9e58ae2203b42741ca734152d34f549f1/dj-rest-auth-7.0.1.tar.gz", hash = "sha256:3f8c744cbcf05355ff4bcbef0c8a63645da38e29a0fdef3c3332d4aced52fb90", size = 220541, upload-time = "2025-01-04T23:37:38.688Z" }

[[package]]
name = "django"
version = "5.2.6"
source = { registry = "https://pypi.org/simple" }
dependencies = [
    { name = "asgiref" },
    { name = "sqlparse" },
    { name = "tzdata", marker = "sys_platform == 'win32'" },
]
sdist = { url = "https://files.pythonhosted.org/packages/4c/8c/2a21594337250a171d45dda926caa96309d5136becd1f48017247f9cdea0/django-5.2.6.tar.gz", hash = "sha256:da5e00372763193d73cecbf71084a3848458cecf4cee36b9a1e8d318d114a87b", size = 10858861, upload-time = "2025-09-03T13:04:03.23Z" }
wheels = [
    { url = "https://files.pythonhosted.org/packages/f5/af/6593f6d21404e842007b40fdeb81e73c20b6649b82d020bb0801b270174c/django-5.2.6-py3-none-any.whl", hash = "sha256:60549579b1174a304b77e24a93d8d9fafe6b6c03ac16311f3e25918ea5a20058", size = 8303111, upload-time = "2025-09-03T13:03:47.808Z" },
]

[[package]]
name = "django-auditlog"
version = "3.2.1"
source = { registry = "https://pypi.org/simple" }
dependencies = [
    { name = "django" },
    { name = "python-dateutil" },
]
sdist = { url = "https://files.pythonhosted.org/packages/e1/46/9da1d94493832fa18d2f6324a76d387fa232001593866987a96047709f4e/django_auditlog-3.2.1.tar.gz", hash = "sha256:63a4c9f7793e94eed804bc31a04d9b0b58244b1d280e2ed273c8b406bff1f779", size = 72926, upload-time = "2025-07-03T20:08:17.734Z" }
wheels = [
    { url = "https://files.pythonhosted.org/packages/a7/06/67296d050a72dcd76f57f220df621cb27e5b9282ba7ad0f5f74870dce241/django_auditlog-3.2.1-py3-none-any.whl", hash = "sha256:99603ca9d015f7e9b062b1c34f3e0826a3ce6ae6e5950c81bb7e663f7802a899", size = 38330, upload-time = "2025-07-03T20:07:51.735Z" },
]

[[package]]
name = "django-cors-headers"
version = "4.8.0"
source = { registry = "https://pypi.org/simple" }
dependencies = [
    { name = "asgiref" },
    { name = "django" },
]
sdist = { url = "https://files.pythonhosted.org/packages/89/8e/6225441edcfe179bf4861e9e67489e33375e0b66316c8d7b9edaae863d37/django_cors_headers-4.8.0.tar.gz", hash = "sha256:0a12a2efcd59a3cea741e44db8ab589e929949de5bc4cdf35a29c6ae77297686", size = 21425, upload-time = "2025-09-08T15:58:05.34Z" }
wheels = [
    { url = "https://files.pythonhosted.org/packages/ac/b3/29ef49d6ff7800f323f3d98cde7777b3cfdda133de8feea84cffafea4578/django_cors_headers-4.8.0-py3-none-any.whl", hash = "sha256:3b883f4c6d07848673218456a5e070d8ab51f97341c1f27d0242ca167e7272ab", size = 12804, upload-time = "2025-09-08T15:58:03.882Z" },
]

[[package]]
name = "django-coverage-plugin"
version = "3.1.1"
source = { registry = "https://pypi.org/simple" }
dependencies = [
    { name = "coverage" },
]
sdist = { url = "https://files.pythonhosted.org/packages/7d/f0/b1a7391c2ba9cb9e82c5ee9a707c1805b35f4d6692b1f371d3d40a7a6c91/django_coverage_plugin-3.1.1.tar.gz", hash = "sha256:d30334c3cb00ab65449ce779ed7c4cd1263331becf4440e03f8b287203a81d41", size = 29475, upload-time = "2025-06-15T14:49:59.734Z" }
wheels = [
    { url = "https://files.pythonhosted.org/packages/43/53/f650a07c51be8cffb63c472d6d2836a7b3aabc1fd7b94d4bafedfa68e353/django_coverage_plugin-3.1.1-py3-none-any.whl", hash = "sha256:5e6437f24aef66e36edb912f5992954cef9f8088b75227bcb73270128a7069fc", size = 14729, upload-time = "2025-06-15T14:49:58.686Z" },
]

[[package]]
name = "django-crispy-forms"
version = "2.4"
source = { registry = "https://pypi.org/simple" }
dependencies = [
    { name = "django" },
]
sdist = { url = "https://files.pythonhosted.org/packages/88/a1/ffd7b0e160296121d88e3e173165370000ee4de7328f5c4f4b266638dcd9/django_crispy_forms-2.4.tar.gz", hash = "sha256:915e1ffdeb2987d78b33fabfeff8e5203c8776aa910a3a659a2c514ca125f3bd", size = 278932, upload-time = "2025-04-13T07:25:00.176Z" }
wheels = [
    { url = "https://files.pythonhosted.org/packages/1d/ec/a25f81e56a674e63cf6c3dd8e36b1b3fecc238fecd6098504adc0cc61402/django_crispy_forms-2.4-py3-none-any.whl", hash = "sha256:5a4b99876cfb1bdd3e47727731b6d4197c51c0da502befbfbec6a93010b02030", size = 31446, upload-time = "2025-04-13T07:24:58.516Z" },
]

[[package]]
name = "django-environ"
version = "0.12.0"
source = { registry = "https://pypi.org/simple" }
sdist = { url = "https://files.pythonhosted.org/packages/d6/04/65d2521842c42f4716225f20d8443a50804920606aec018188bbee30a6b0/django_environ-0.12.0.tar.gz", hash = "sha256:227dc891453dd5bde769c3449cf4a74b6f2ee8f7ab2361c93a07068f4179041a", size = 56804, upload-time = "2025-01-13T17:03:37.74Z" }
wheels = [
    { url = "https://files.pythonhosted.org/packages/83/b3/0a3bec4ecbfee960f39b1842c2f91e4754251e0a6ed443db9fe3f666ba8f/django_environ-0.12.0-py2.py3-none-any.whl", hash = "sha256:92fb346a158abda07ffe6eb23135ce92843af06ecf8753f43adf9d2366dcc0ca", size = 19957, upload-time = "2025-01-13T17:03:32.918Z" },
]

[[package]]
name = "django-extensions"
version = "4.1"
source = { registry = "https://pypi.org/simple" }
dependencies = [
    { name = "django" },
]
sdist = { url = "https://files.pythonhosted.org/packages/6d/b3/ed0f54ed706ec0b54fd251cc0364a249c6cd6c6ec97f04dc34be5e929eac/django_extensions-4.1.tar.gz", hash = "sha256:7b70a4d28e9b840f44694e3f7feb54f55d495f8b3fa6c5c0e5e12bcb2aa3cdeb", size = 283078, upload-time = "2025-04-11T01:15:39.617Z" }
wheels = [
    { url = "https://files.pythonhosted.org/packages/64/96/d967ca440d6a8e3861120f51985d8e5aec79b9a8bdda16041206adfe7adc/django_extensions-4.1-py3-none-any.whl", hash = "sha256:0699a7af28f2523bf8db309a80278519362cd4b6e1fd0a8cd4bf063e1e023336", size = 232980, upload-time = "2025-04-11T01:15:37.701Z" },
]

[[package]]
name = "django-filter"
version = "25.1"
source = { registry = "https://pypi.org/simple" }
dependencies = [
    { name = "django" },
]
sdist = { url = "https://files.pythonhosted.org/packages/b5/40/c702a6fe8cccac9bf426b55724ebdf57d10a132bae80a17691d0cf0b9bac/django_filter-25.1.tar.gz", hash = "sha256:1ec9eef48fa8da1c0ac9b411744b16c3f4c31176c867886e4c48da369c407153", size = 143021, upload-time = "2025-02-14T16:30:53.238Z" }
wheels = [
    { url = "https://files.pythonhosted.org/packages/07/a6/70dcd68537c434ba7cb9277d403c5c829caf04f35baf5eb9458be251e382/django_filter-25.1-py3-none-any.whl", hash = "sha256:4fa48677cf5857b9b1347fed23e355ea792464e0fe07244d1fdfb8a806215b80", size = 94114, upload-time = "2025-02-14T16:30:50.435Z" },
]

[[package]]
name = "django-forms-dynamic"
version = "1.0.0"
source = { registry = "https://pypi.org/simple" }
sdist = { url = "https://files.pythonhosted.org/packages/4d/2d/996798f02d20d3ea9ae0614358bbb75c67f50eaae662131f7d59052f2e8c/django-forms-dynamic-1.0.0.tar.gz", hash = "sha256:38339fa12722c1eeebb2f22d9a996c80be19339f17de718784c16e2ba3d3bc6f", size = 7630, upload-time = "2022-01-26T09:29:25.955Z" }
wheels = [
    { url = "https://files.pythonhosted.org/packages/54/1e/0d4dec5b3a046788d08b7187b814db27d0697d340eb4d93ed78c81b48c58/django_forms_dynamic-1.0.0-py3-none-any.whl", hash = "sha256:59ce7053b120727001cb1f21436d507017cbd8a91a0c65ebc731c399cbadab0c", size = 6701, upload-time = "2022-01-26T09:29:24.015Z" },
]

[[package]]
name = "django-ipware"
version = "7.0.1"
source = { registry = "https://pypi.org/simple" }
dependencies = [
    { name = "python-ipware" },
]
sdist = { url = "https://files.pythonhosted.org/packages/23/64/c7e4791edf01ba483cce444770b3e6a930ba12195ba1eeb37b5bf6dce8a8/django-ipware-7.0.1.tar.gz", hash = "sha256:d9ec43d2bf7cdf216fed8d494a084deb5761a54860a53b2e74346a4f384cff47", size = 6827, upload-time = "2024-04-19T20:02:49.257Z" }
wheels = [
    { url = "https://files.pythonhosted.org/packages/11/33/bf539925b102d68200da5b1d3eacb8aa5d5d9a065972e8b8724d0d53bb0d/django_ipware-7.0.1-py2.py3-none-any.whl", hash = "sha256:db16bbee920f661ae7f678e4270460c85850f03c6761a4eaeb489bdc91f64709", size = 6425, upload-time = "2024-04-19T20:02:47.469Z" },
]

[[package]]
name = "django-modeltranslation"
version = "0.19.17"
source = { registry = "https://pypi.org/simple" }
dependencies = [
    { name = "django" },
]
sdist = { url = "https://files.pythonhosted.org/packages/a7/32/34f33d0a375087197e1e7b6e27a87332c3dfaa970cb38ec353b6198b855b/django_modeltranslation-0.19.17.tar.gz", hash = "sha256:13bd9cab4e4aed0bef5624c17a7da2ac8c5538f0650adbd89ce8c878cbef02fd", size = 77741, upload-time = "2025-09-14T10:14:36.05Z" }
wheels = [
    { url = "https://files.pythonhosted.org/packages/83/87/f8cf0626e502fd6fd996b8dc590985ed5002b63dfb4442f954670bd101b7/django_modeltranslation-0.19.17-py3-none-any.whl", hash = "sha256:fda198c08b4ede0c2fd09b795ab420a04c7b5a868315fdf4aade0d0a526c269f", size = 93423, upload-time = "2025-09-14T10:14:34.536Z" },
]

[[package]]
name = "django-phonenumber-field"
version = "8.1.0"
source = { registry = "https://pypi.org/simple" }
dependencies = [
    { name = "django" },
]
sdist = { url = "https://files.pythonhosted.org/packages/95/4b/edec2f3e4b8f8048540d7d1844bc576a0bdb711e1f6a4cde364c505c865d/django_phonenumber_field-8.1.0.tar.gz", hash = "sha256:f19450625574ad3a2de047c409527d0e57699496849e71e53b53e8679ff67b27", size = 43854, upload-time = "2025-04-10T16:09:29.363Z" }
wheels = [
    { url = "https://files.pythonhosted.org/packages/89/98/0413e47d7d1fab0e5a81eda6caacdcba69d50f74f64b65febf943cbd1f1e/django_phonenumber_field-8.1.0-py3-none-any.whl", hash = "sha256:9ba66873bf47401b13fc57797fbf85e785864a6bfdc8b9daa3a9012886567045", size = 65208, upload-time = "2025-04-10T16:09:27.843Z" },
]

[package.optional-dependencies]
phonenumberslite = [
    { name = "phonenumberslite" },
]

[[package]]
name = "django-storages"
version = "1.14.6"
source = { registry = "https://pypi.org/simple" }
dependencies = [
    { name = "django" },
]
sdist = { url = "https://files.pythonhosted.org/packages/ff/d6/2e50e378fff0408d558f36c4acffc090f9a641fd6e084af9e54d45307efa/django_storages-1.14.6.tar.gz", hash = "sha256:7a25ce8f4214f69ac9c7ce87e2603887f7ae99326c316bc8d2d75375e09341c9", size = 87587, upload-time = "2025-04-02T02:34:55.103Z" }
wheels = [
    { url = "https://files.pythonhosted.org/packages/1f/21/3cedee63417bc5553eed0c204be478071c9ab208e5e259e97287590194f1/django_storages-1.14.6-py3-none-any.whl", hash = "sha256:11b7b6200e1cb5ffcd9962bd3673a39c7d6a6109e8096f0e03d46fab3d3aabd9", size = 33095, upload-time = "2025-04-02T02:34:53.291Z" },
]

[[package]]
name = "django-structlog"
version = "9.1.1"
source = { registry = "https://pypi.org/simple" }
dependencies = [
    { name = "asgiref" },
    { name = "django" },
    { name = "django-ipware" },
    { name = "structlog" },
]
sdist = { url = "https://files.pythonhosted.org/packages/6b/8c/cc2711def7a365ce5ff4cee73a57f7ca329369a02715adf7090b208f71fe/django_structlog-9.1.1.tar.gz", hash = "sha256:14342c6c824581f1e063c88a8bc52314cd67995a3bd4a4fc8c27ea37ccd78947", size = 22948, upload-time = "2025-04-07T12:56:35.262Z" }
wheels = [
    { url = "https://files.pythonhosted.org/packages/ec/c5/c43b4182464e0dada9674c3e9602222023808ad3be39663074b5f9080a8c/django_structlog-9.1.1-py3-none-any.whl", hash = "sha256:5b6ac3abdf6549e94ccb35160b1f10266f1627c3ac77844571235a08a1ddae66", size = 18087, upload-time = "2025-04-07T12:56:33.394Z" },
]

[[package]]
name = "django-stubs"
version = "5.2.5"
source = { registry = "https://pypi.org/simple" }
dependencies = [
    { name = "django" },
    { name = "django-stubs-ext" },
    { name = "types-pyyaml" },
    { name = "typing-extensions" },
]
sdist = { url = "https://files.pythonhosted.org/packages/e1/8e/286150f593481c33f54d14efb58d72178f159d57d31043529d38bbc98e2f/django_stubs-5.2.5.tar.gz", hash = "sha256:fc78384e28d8c5292d60983075a5934f644f7c304c25ae2793fc57aa66d5018b", size = 247794, upload-time = "2025-09-12T19:29:49.636Z" }
wheels = [
    { url = "https://files.pythonhosted.org/packages/2f/02/cdbf7652ef2c9a7a1fed7c279484b7f3806f15b1bb34aec9fef8e8cfacbf/django_stubs-5.2.5-py3-none-any.whl", hash = "sha256:223c1a3324cd4873b7629dec6e9adbe224a94508284c1926b25fddff7a92252b", size = 490196, upload-time = "2025-09-12T19:29:47.954Z" },
]

[[package]]
name = "django-stubs-ext"
version = "5.2.5"
source = { registry = "https://pypi.org/simple" }
dependencies = [
    { name = "django" },
    { name = "typing-extensions" },
]
sdist = { url = "https://files.pythonhosted.org/packages/16/94/c9b8f4c47084a0fa666da9066c36771098101932688adf2c17a40fab79c2/django_stubs_ext-5.2.5.tar.gz", hash = "sha256:ecc628df29d36cede638567c4e33ff485dd7a99f1552ad0cece8c60e9c3a8872", size = 6489, upload-time = "2025-09-12T19:29:06.008Z" }
wheels = [
    { url = "https://files.pythonhosted.org/packages/e0/fe/a85a105fddffadb4a8d50e500caeee87d836b679d51a19d52dfa0cc6c660/django_stubs_ext-5.2.5-py3-none-any.whl", hash = "sha256:9b4b8ac9d32f7e6c304fd05477f8688fae6ed57f6a0f9f4d074f9e55b5a3da14", size = 9310, upload-time = "2025-09-12T19:29:04.62Z" },
]

[[package]]
name = "django-tables2"
version = "2.7.5"
source = { registry = "https://pypi.org/simple" }
dependencies = [
    { name = "django" },
]
sdist = { url = "https://files.pythonhosted.org/packages/19/0f/497ebb829a0f6d93ac8ae720b114a413e6e3a6eb0682f15c7a8d59f69464/django_tables2-2.7.5.tar.gz", hash = "sha256:fb5dcaa09379cf3947598ec7e1bd5f26ed63aafdee3b23963446763bbeac37bf", size = 128618, upload-time = "2025-01-02T07:49:42.674Z" }
wheels = [
    { url = "https://files.pythonhosted.org/packages/0b/66/6d454db3edcd285b767caaa790c3e7a3969c91bb6f93601d9a879aab06f2/django_tables2-2.7.5-py3-none-any.whl", hash = "sha256:d9338937797207ffb6f481be2125c5ec3a0bb1858d409c672cc25fc5d654cb22", size = 95984, upload-time = "2025-01-02T07:49:39.752Z" },
]

[[package]]
name = "django-test-migrations"
version = "1.5.0"
source = { registry = "https://pypi.org/simple" }
dependencies = [
    { name = "typing-extensions" },
]
sdist = { url = "https://files.pythonhosted.org/packages/be/ed/7fc6f8e89d83565fc4acb93ae0a2387d885ac83cda445cb6c570f302bf55/django_test_migrations-1.5.0.tar.gz", hash = "sha256:1cbff04b1e82c5564a6f635284907b381cc11a2ff883adff46776d9126824f07", size = 20143, upload-time = "2025-04-18T10:15:38.547Z" }
wheels = [
    { url = "https://files.pythonhosted.org/packages/c0/fe/38789c69f71adff9156bda7542d8fd05fcde1a109cf67bd7a1a139f8199f/django_test_migrations-1.5.0-py3-none-any.whl", hash = "sha256:96a08f085fc8bfaa53d44618341d82a2d22fd194c821cd81b147b66f0bec0da8", size = 25099, upload-time = "2025-04-18T10:15:37.16Z" },
]

[[package]]
name = "djangorestframework"
version = "3.16.1"
source = { registry = "https://pypi.org/simple" }
dependencies = [
    { name = "django" },
]
sdist = { url = "https://files.pythonhosted.org/packages/8a/95/5376fe618646fde6899b3cdc85fd959716bb67542e273a76a80d9f326f27/djangorestframework-3.16.1.tar.gz", hash = "sha256:166809528b1aced0a17dc66c24492af18049f2c9420dbd0be29422029cfc3ff7", size = 1089735, upload-time = "2025-08-06T17:50:53.251Z" }
wheels = [
    { url = "https://files.pythonhosted.org/packages/b0/ce/bf8b9d3f415be4ac5588545b5fcdbbb841977db1c1d923f7568eeabe1689/djangorestframework-3.16.1-py3-none-any.whl", hash = "sha256:33a59f47fb9c85ede792cbf88bde71893bcda0667bc573f784649521f1102cec", size = 1080442, upload-time = "2025-08-06T17:50:50.667Z" },
]

[[package]]
name = "djangorestframework-stubs"
version = "3.16.2"
source = { registry = "https://pypi.org/simple" }
dependencies = [
    { name = "django-stubs" },
    { name = "requests" },
    { name = "types-pyyaml" },
    { name = "types-requests" },
    { name = "typing-extensions" },
]
sdist = { url = "https://files.pythonhosted.org/packages/fb/e7/05f03d93264df3b366e61b04f4dc60cdb743a67fcb74604e9d843cb75914/djangorestframework_stubs-3.16.2.tar.gz", hash = "sha256:db57341e52f002fee2980d01e42f078d54f5df74cceacaff7be8a506099475e1", size = 34801, upload-time = "2025-08-14T17:57:51.507Z" }
wheels = [
    { url = "https://files.pythonhosted.org/packages/e6/0d/ca9c6cecc538e558131da30329215d877161c2dbe0bd97ee354490305526/djangorestframework_stubs-3.16.2-py3-none-any.whl", hash = "sha256:f2709bace240be384f0f29af7656c199c4dd5d17fd6cc6f0618c62ec77315be8", size = 54618, upload-time = "2025-08-14T17:57:50.109Z" },
]

[[package]]
name = "drf-spectacular"
version = "0.28.0"
source = { registry = "https://pypi.org/simple" }
dependencies = [
    { name = "django" },
    { name = "djangorestframework" },
    { name = "inflection" },
    { name = "jsonschema" },
    { name = "pyyaml" },
    { name = "uritemplate" },
]
sdist = { url = "https://files.pythonhosted.org/packages/da/b9/741056455aed00fa51a1df41fad5ad27c8e0d433b6bf490d4e60e2808bc6/drf_spectacular-0.28.0.tar.gz", hash = "sha256:2c778a47a40ab2f5078a7c42e82baba07397bb35b074ae4680721b2805943061", size = 237849, upload-time = "2024-11-30T08:49:02.355Z" }
wheels = [
    { url = "https://files.pythonhosted.org/packages/fb/66/c2929871393b1515c3767a670ff7d980a6882964a31a4ca2680b30d7212a/drf_spectacular-0.28.0-py3-none-any.whl", hash = "sha256:856e7edf1056e49a4245e87a61e8da4baff46c83dbc25be1da2df77f354c7cb4", size = 103928, upload-time = "2024-11-30T08:48:57.288Z" },
]

[[package]]
name = "ecdsa"
version = "0.19.1"
source = { registry = "https://pypi.org/simple" }
dependencies = [
    { name = "six" },
]
sdist = { url = "https://files.pythonhosted.org/packages/c0/1f/924e3caae75f471eae4b26bd13b698f6af2c44279f67af317439c2f4c46a/ecdsa-0.19.1.tar.gz", hash = "sha256:478cba7b62555866fcb3bb3fe985e06decbdb68ef55713c4e5ab98c57d508e61", size = 201793, upload-time = "2025-03-13T11:52:43.25Z" }
wheels = [
    { url = "https://files.pythonhosted.org/packages/cb/a3/460c57f094a4a165c84a1341c373b0a4f5ec6ac244b998d5021aade89b77/ecdsa-0.19.1-py2.py3-none-any.whl", hash = "sha256:30638e27cf77b7e15c4c4cc1973720149e1033827cfd00661ca5c8cc0cdb24c3", size = 150607, upload-time = "2025-03-13T11:52:41.757Z" },
]

[[package]]
name = "et-xmlfile"
version = "2.0.0"
source = { registry = "https://pypi.org/simple" }
sdist = { url = "https://files.pythonhosted.org/packages/d3/38/af70d7ab1ae9d4da450eeec1fa3918940a5fafb9055e934af8d6eb0c2313/et_xmlfile-2.0.0.tar.gz", hash = "sha256:dab3f4764309081ce75662649be815c4c9081e88f0837825f90fd28317d4da54", size = 17234, upload-time = "2024-10-25T17:25:40.039Z" }
wheels = [
    { url = "https://files.pythonhosted.org/packages/c1/8b/5fe2cc11fee489817272089c4203e679c63b570a5aaeb18d852ae3cbba6a/et_xmlfile-2.0.0-py3-none-any.whl", hash = "sha256:7a91720bc756843502c3b7504c77b8fe44217c85c537d85037f0f536151b2caa", size = 18059, upload-time = "2024-10-25T17:25:39.051Z" },
]

[[package]]
name = "factory-boy"
version = "3.3.3"
source = { registry = "https://pypi.org/simple" }
dependencies = [
    { name = "faker" },
]
sdist = { url = "https://files.pythonhosted.org/packages/ba/98/75cacae9945f67cfe323829fc2ac451f64517a8a330b572a06a323997065/factory_boy-3.3.3.tar.gz", hash = "sha256:866862d226128dfac7f2b4160287e899daf54f2612778327dd03d0e2cb1e3d03", size = 164146, upload-time = "2025-02-03T09:49:04.433Z" }
wheels = [
    { url = "https://files.pythonhosted.org/packages/27/8d/2bc5f5546ff2ccb3f7de06742853483ab75bf74f36a92254702f8baecc79/factory_boy-3.3.3-py2.py3-none-any.whl", hash = "sha256:1c39e3289f7e667c4285433f305f8d506efc2fe9c73aaea4151ebd5cdea394fc", size = 37036, upload-time = "2025-02-03T09:49:01.659Z" },
]

[[package]]
name = "faker"
version = "37.3.0"
source = { registry = "https://pypi.org/simple" }
dependencies = [
    { name = "tzdata" },
]
sdist = { url = "https://files.pythonhosted.org/packages/97/4b/5354912eaff922876323f2d07e21408b10867f3295d5f917748341cb6f53/faker-37.3.0.tar.gz", hash = "sha256:77b79e7a2228d57175133af0bbcdd26dc623df81db390ee52f5104d46c010f2f", size = 1901376, upload-time = "2025-05-14T15:24:18.039Z" }
wheels = [
    { url = "https://files.pythonhosted.org/packages/ce/99/045b2dae19a01b9fbb23b9971bc04f4ef808e7f3a213d08c81067304a210/faker-37.3.0-py3-none-any.whl", hash = "sha256:48c94daa16a432f2d2bc803c7ff602509699fca228d13e97e379cd860a7e216e", size = 1942203, upload-time = "2025-05-14T15:24:16.159Z" },
]

[[package]]
name = "fhir-core"
version = "1.1.4"
source = { registry = "https://pypi.org/simple" }
dependencies = [
    { name = "pydantic" },
]
sdist = { url = "https://files.pythonhosted.org/packages/a4/98/210f317815f6eafa8cb21fbf203e6ac75bd53f2b25c1376bc1a647b3b4d7/fhir_core-1.1.4.tar.gz", hash = "sha256:d6549665c32f6b710da19d1309851d5d5f8902af899925623d6f4441eb1f2176", size = 33870, upload-time = "2025-07-11T18:10:59.565Z" }
wheels = [
    { url = "https://files.pythonhosted.org/packages/2b/16/0fb20a14046b6b8a447019e939e58ee8dbe54a6bd06472f93d9ec6801ed8/fhir_core-1.1.4-py2.py3-none-any.whl", hash = "sha256:66d81639f9a45e646cf21cae492d68d89550a22409bf68a9b292b789e0d0061d", size = 29183, upload-time = "2025-07-11T18:10:58.167Z" },
]

[[package]]
name = "fhir-resources"
version = "8.0.0"
source = { registry = "https://pypi.org/simple" }
dependencies = [
    { name = "fhir-core" },
]
sdist = { url = "https://files.pythonhosted.org/packages/79/12/342da7d972e39268b1993392d104b92c3b8878e8d818414ad26bd98aeb2a/fhir.resources-8.0.0.tar.gz", hash = "sha256:84dac3af31eaf90d5b0386cac21d26c50e6fb1526d68b88a2c42d112978e9cf9", size = 1526522, upload-time = "2024-12-25T16:11:33.633Z" }
wheels = [
    { url = "https://files.pythonhosted.org/packages/53/fd/c44dfd6fd69ad526c815879cecca537450d727cd023426f4bf06879f4c27/fhir.resources-8.0.0-py2.py3-none-any.whl", hash = "sha256:9c46d6d79c6d6629c3bea6f244bcc6e8e0e4d15757a675f19d9d1c05c9ab2199", size = 2200379, upload-time = "2024-12-25T16:11:30.454Z" },
]

[[package]]
name = "filelock"
version = "3.18.0"
source = { registry = "https://pypi.org/simple" }
sdist = { url = "https://files.pythonhosted.org/packages/0a/10/c23352565a6544bdc5353e0b15fc1c563352101f30e24bf500207a54df9a/filelock-3.18.0.tar.gz", hash = "sha256:adbc88eabb99d2fec8c9c1b229b171f18afa655400173ddc653d5d01501fb9f2", size = 18075, upload-time = "2025-03-14T07:11:40.47Z" }
wheels = [
    { url = "https://files.pythonhosted.org/packages/4d/36/2a115987e2d8c300a974597416d9de88f2444426de9571f4b59b2cca3acc/filelock-3.18.0-py3-none-any.whl", hash = "sha256:c401f4f8377c4464e6db25fff06205fd89bdd83b65eb0488ed1b160f780e21de", size = 16215, upload-time = "2025-03-14T07:11:39.145Z" },
]

[[package]]
name = "fonttools"
version = "4.58.0"
source = { registry = "https://pypi.org/simple" }
sdist = { url = "https://files.pythonhosted.org/packages/9a/cf/4d037663e2a1fe30fddb655d755d76e18624be44ad467c07412c2319ab97/fonttools-4.58.0.tar.gz", hash = "sha256:27423d0606a2c7b336913254bf0b1193ebd471d5f725d665e875c5e88a011a43", size = 3514522, upload-time = "2025-05-10T17:36:35.886Z" }
wheels = [
    { url = "https://files.pythonhosted.org/packages/0c/d7/d77cae11c445916d767cace93ba8283b3f360197d95d7470b90a9e984e10/fonttools-4.58.0-cp313-cp313-macosx_10_13_universal2.whl", hash = "sha256:4809790f2371d8a08e59e1ce2b734c954cf09742e75642d7f4c46cfdac488fdd", size = 2728320, upload-time = "2025-05-10T17:35:56.455Z" },
    { url = "https://files.pythonhosted.org/packages/77/48/7d8b3c519ef4b48081d40310262224a38785e39a8610ccb92a229a6f085d/fonttools-4.58.0-cp313-cp313-macosx_10_13_x86_64.whl", hash = "sha256:b00f240280f204ce4546b05ff3515bf8ff47a9cae914c718490025ea2bb9b324", size = 2302570, upload-time = "2025-05-10T17:35:58.794Z" },
    { url = "https://files.pythonhosted.org/packages/2c/48/156b83eb8fb7261056e448bfda1b495b90e761b28ec23cee10e3e19f1967/fonttools-4.58.0-cp313-cp313-manylinux_2_17_aarch64.manylinux2014_aarch64.whl", hash = "sha256:5a62015ad463e1925544e9159dd6eefe33ebfb80938d5ab15d8b1c4b354ff47b", size = 4790066, upload-time = "2025-05-10T17:36:01.174Z" },
    { url = "https://files.pythonhosted.org/packages/60/49/aaecb1b3cea2b9b9c7cea6240d6bc8090feb5489a6fbf93cb68003be979b/fonttools-4.58.0-cp313-cp313-manylinux_2_5_x86_64.manylinux1_x86_64.manylinux_2_17_x86_64.manylinux2014_x86_64.whl", hash = "sha256:2ceef6f6ab58061a811967e3e32e630747fcb823dcc33a9a2c80e2d0d17cb292", size = 4861076, upload-time = "2025-05-10T17:36:03.663Z" },
    { url = "https://files.pythonhosted.org/packages/dc/c8/97cbb41bee81ea9daf6109e0f3f70a274a3c69418e5ac6b0193f5dacf506/fonttools-4.58.0-cp313-cp313-musllinux_1_2_aarch64.whl", hash = "sha256:c7be21ac52370b515cdbdd0f400803fd29432a4fa4ddb4244ac8b322e54f36c0", size = 4858394, upload-time = "2025-05-10T17:36:06.087Z" },
    { url = "https://files.pythonhosted.org/packages/4d/23/c2c231457361f869a7d7374a557208e303b469d48a4a697c0fb249733ea1/fonttools-4.58.0-cp313-cp313-musllinux_1_2_x86_64.whl", hash = "sha256:85836be4c3c4aacf6fcb7a6f263896d0e9ce431da9fa6fe9213d70f221f131c9", size = 5002160, upload-time = "2025-05-10T17:36:08.178Z" },
    { url = "https://files.pythonhosted.org/packages/a9/e0/c2262f941a43b810c5c192db94b5d1ce8eda91bec2757f7e2416398f4072/fonttools-4.58.0-cp313-cp313-win32.whl", hash = "sha256:2b32b7130277bd742cb8c4379a6a303963597d22adea77a940343f3eadbcaa4c", size = 2171919, upload-time = "2025-05-10T17:36:10.644Z" },
    { url = "https://files.pythonhosted.org/packages/8f/ee/e4aa7bb4ce510ad57a808d321df1bbed1eeb6e1dfb20aaee1a5d9c076849/fonttools-4.58.0-cp313-cp313-win_amd64.whl", hash = "sha256:75e68ee2ec9aaa173cf5e33f243da1d51d653d5e25090f2722bc644a78db0f1a", size = 2222972, upload-time = "2025-05-10T17:36:12.495Z" },
    { url = "https://files.pythonhosted.org/packages/9b/1f/4417c26e26a1feab85a27e927f7a73d8aabc84544be8ba108ce4aa90eb1e/fonttools-4.58.0-py3-none-any.whl", hash = "sha256:c96c36880be2268be409df7b08c5b5dacac1827083461a6bc2cb07b8cbcec1d7", size = 1111440, upload-time = "2025-05-10T17:36:33.607Z" },
]

[[package]]
name = "fpdf2"
version = "2.8.4"
source = { registry = "https://pypi.org/simple" }
dependencies = [
    { name = "defusedxml" },
    { name = "fonttools" },
    { name = "pillow" },
]
sdist = { url = "https://files.pythonhosted.org/packages/87/ff/4a1dd414e5c5df5a11904118afdb544f3a446c9c512cc77e9741cf74fb30/fpdf2-2.8.4.tar.gz", hash = "sha256:12b1f1dd35d0c2f35284bcfe10b153d6ca4baf29377379843e73d3f971eab6b7", size = 284963, upload-time = "2025-08-11T10:47:21.193Z" }
wheels = [
    { url = "https://files.pythonhosted.org/packages/bf/e3/b1f6a8e864394d26ee25e90405670ba4d2cc89a7ca27b4f1d8bfe4001e45/fpdf2-2.8.4-py2.py3-none-any.whl", hash = "sha256:bce1afc437107906dcdb0b95c300c7501002fe412c2ed36fa33c8f0a2f87ef3e", size = 251700, upload-time = "2025-08-11T10:47:19.484Z" },
]

[[package]]
name = "frozenlist"
version = "1.6.0"
source = { registry = "https://pypi.org/simple" }
sdist = { url = "https://files.pythonhosted.org/packages/ee/f4/d744cba2da59b5c1d88823cf9e8a6c74e4659e2b27604ed973be2a0bf5ab/frozenlist-1.6.0.tar.gz", hash = "sha256:b99655c32c1c8e06d111e7f41c06c29a5318cb1835df23a45518e02a47c63b68", size = 42831, upload-time = "2025-04-17T22:38:53.099Z" }
wheels = [
    { url = "https://files.pythonhosted.org/packages/6f/e5/04c7090c514d96ca00887932417f04343ab94904a56ab7f57861bf63652d/frozenlist-1.6.0-cp313-cp313-macosx_10_13_universal2.whl", hash = "sha256:1d7fb014fe0fbfee3efd6a94fc635aeaa68e5e1720fe9e57357f2e2c6e1a647e", size = 158182, upload-time = "2025-04-17T22:37:16.837Z" },
    { url = "https://files.pythonhosted.org/packages/e9/8f/60d0555c61eec855783a6356268314d204137f5e0c53b59ae2fc28938c99/frozenlist-1.6.0-cp313-cp313-macosx_10_13_x86_64.whl", hash = "sha256:01bcaa305a0fdad12745502bfd16a1c75b14558dabae226852f9159364573117", size = 122838, upload-time = "2025-04-17T22:37:18.352Z" },
    { url = "https://files.pythonhosted.org/packages/5a/a7/d0ec890e3665b4b3b7c05dc80e477ed8dc2e2e77719368e78e2cd9fec9c8/frozenlist-1.6.0-cp313-cp313-macosx_11_0_arm64.whl", hash = "sha256:8b314faa3051a6d45da196a2c495e922f987dc848e967d8cfeaee8a0328b1cd4", size = 120980, upload-time = "2025-04-17T22:37:19.857Z" },
    { url = "https://files.pythonhosted.org/packages/cc/19/9b355a5e7a8eba903a008579964192c3e427444752f20b2144b10bb336df/frozenlist-1.6.0-cp313-cp313-manylinux_2_17_aarch64.manylinux2014_aarch64.whl", hash = "sha256:da62fecac21a3ee10463d153549d8db87549a5e77eefb8c91ac84bb42bb1e4e3", size = 305463, upload-time = "2025-04-17T22:37:21.328Z" },
    { url = "https://files.pythonhosted.org/packages/9c/8d/5b4c758c2550131d66935ef2fa700ada2461c08866aef4229ae1554b93ca/frozenlist-1.6.0-cp313-cp313-manylinux_2_17_armv7l.manylinux2014_armv7l.manylinux_2_31_armv7l.whl", hash = "sha256:d1eb89bf3454e2132e046f9599fbcf0a4483ed43b40f545551a39316d0201cd1", size = 297985, upload-time = "2025-04-17T22:37:23.55Z" },
    { url = "https://files.pythonhosted.org/packages/48/2c/537ec09e032b5865715726b2d1d9813e6589b571d34d01550c7aeaad7e53/frozenlist-1.6.0-cp313-cp313-manylinux_2_17_ppc64le.manylinux2014_ppc64le.whl", hash = "sha256:d18689b40cb3936acd971f663ccb8e2589c45db5e2c5f07e0ec6207664029a9c", size = 311188, upload-time = "2025-04-17T22:37:25.221Z" },
    { url = "https://files.pythonhosted.org/packages/31/2f/1aa74b33f74d54817055de9a4961eff798f066cdc6f67591905d4fc82a84/frozenlist-1.6.0-cp313-cp313-manylinux_2_17_s390x.manylinux2014_s390x.whl", hash = "sha256:e67ddb0749ed066b1a03fba812e2dcae791dd50e5da03be50b6a14d0c1a9ee45", size = 311874, upload-time = "2025-04-17T22:37:26.791Z" },
    { url = "https://files.pythonhosted.org/packages/bf/f0/cfec18838f13ebf4b37cfebc8649db5ea71a1b25dacd691444a10729776c/frozenlist-1.6.0-cp313-cp313-manylinux_2_5_i686.manylinux1_i686.manylinux_2_17_i686.manylinux2014_i686.whl", hash = "sha256:fc5e64626e6682638d6e44398c9baf1d6ce6bc236d40b4b57255c9d3f9761f1f", size = 291897, upload-time = "2025-04-17T22:37:28.958Z" },
    { url = "https://files.pythonhosted.org/packages/ea/a5/deb39325cbbea6cd0a46db8ccd76150ae2fcbe60d63243d9df4a0b8c3205/frozenlist-1.6.0-cp313-cp313-manylinux_2_5_x86_64.manylinux1_x86_64.manylinux_2_17_x86_64.manylinux2014_x86_64.whl", hash = "sha256:437cfd39564744ae32ad5929e55b18ebd88817f9180e4cc05e7d53b75f79ce85", size = 305799, upload-time = "2025-04-17T22:37:30.889Z" },
    { url = "https://files.pythonhosted.org/packages/78/22/6ddec55c5243a59f605e4280f10cee8c95a449f81e40117163383829c241/frozenlist-1.6.0-cp313-cp313-musllinux_1_2_aarch64.whl", hash = "sha256:62dd7df78e74d924952e2feb7357d826af8d2f307557a779d14ddf94d7311be8", size = 302804, upload-time = "2025-04-17T22:37:32.489Z" },
    { url = "https://files.pythonhosted.org/packages/5d/b7/d9ca9bab87f28855063c4d202936800219e39db9e46f9fb004d521152623/frozenlist-1.6.0-cp313-cp313-musllinux_1_2_armv7l.whl", hash = "sha256:a66781d7e4cddcbbcfd64de3d41a61d6bdde370fc2e38623f30b2bd539e84a9f", size = 316404, upload-time = "2025-04-17T22:37:34.59Z" },
    { url = "https://files.pythonhosted.org/packages/a6/3a/1255305db7874d0b9eddb4fe4a27469e1fb63720f1fc6d325a5118492d18/frozenlist-1.6.0-cp313-cp313-musllinux_1_2_i686.whl", hash = "sha256:482fe06e9a3fffbcd41950f9d890034b4a54395c60b5e61fae875d37a699813f", size = 295572, upload-time = "2025-04-17T22:37:36.337Z" },
    { url = "https://files.pythonhosted.org/packages/2a/f2/8d38eeee39a0e3a91b75867cc102159ecccf441deb6ddf67be96d3410b84/frozenlist-1.6.0-cp313-cp313-musllinux_1_2_ppc64le.whl", hash = "sha256:e4f9373c500dfc02feea39f7a56e4f543e670212102cc2eeb51d3a99c7ffbde6", size = 307601, upload-time = "2025-04-17T22:37:37.923Z" },
    { url = "https://files.pythonhosted.org/packages/38/04/80ec8e6b92f61ef085422d7b196822820404f940950dde5b2e367bede8bc/frozenlist-1.6.0-cp313-cp313-musllinux_1_2_s390x.whl", hash = "sha256:e69bb81de06827147b7bfbaeb284d85219fa92d9f097e32cc73675f279d70188", size = 314232, upload-time = "2025-04-17T22:37:39.669Z" },
    { url = "https://files.pythonhosted.org/packages/3a/58/93b41fb23e75f38f453ae92a2f987274c64637c450285577bd81c599b715/frozenlist-1.6.0-cp313-cp313-musllinux_1_2_x86_64.whl", hash = "sha256:7613d9977d2ab4a9141dde4a149f4357e4065949674c5649f920fec86ecb393e", size = 308187, upload-time = "2025-04-17T22:37:41.662Z" },
    { url = "https://files.pythonhosted.org/packages/6a/a2/e64df5c5aa36ab3dee5a40d254f3e471bb0603c225f81664267281c46a2d/frozenlist-1.6.0-cp313-cp313-win32.whl", hash = "sha256:4def87ef6d90429f777c9d9de3961679abf938cb6b7b63d4a7eb8a268babfce4", size = 114772, upload-time = "2025-04-17T22:37:43.132Z" },
    { url = "https://files.pythonhosted.org/packages/a0/77/fead27441e749b2d574bb73d693530d59d520d4b9e9679b8e3cb779d37f2/frozenlist-1.6.0-cp313-cp313-win_amd64.whl", hash = "sha256:37a8a52c3dfff01515e9bbbee0e6063181362f9de3db2ccf9bc96189b557cbfd", size = 119847, upload-time = "2025-04-17T22:37:45.118Z" },
    { url = "https://files.pythonhosted.org/packages/df/bd/cc6d934991c1e5d9cafda83dfdc52f987c7b28343686aef2e58a9cf89f20/frozenlist-1.6.0-cp313-cp313t-macosx_10_13_universal2.whl", hash = "sha256:46138f5a0773d064ff663d273b309b696293d7a7c00a0994c5c13a5078134b64", size = 174937, upload-time = "2025-04-17T22:37:46.635Z" },
    { url = "https://files.pythonhosted.org/packages/f2/a2/daf945f335abdbfdd5993e9dc348ef4507436936ab3c26d7cfe72f4843bf/frozenlist-1.6.0-cp313-cp313t-macosx_10_13_x86_64.whl", hash = "sha256:f88bc0a2b9c2a835cb888b32246c27cdab5740059fb3688852bf91e915399b91", size = 136029, upload-time = "2025-04-17T22:37:48.192Z" },
    { url = "https://files.pythonhosted.org/packages/51/65/4c3145f237a31247c3429e1c94c384d053f69b52110a0d04bfc8afc55fb2/frozenlist-1.6.0-cp313-cp313t-macosx_11_0_arm64.whl", hash = "sha256:777704c1d7655b802c7850255639672e90e81ad6fa42b99ce5ed3fbf45e338dd", size = 134831, upload-time = "2025-04-17T22:37:50.485Z" },
    { url = "https://files.pythonhosted.org/packages/77/38/03d316507d8dea84dfb99bdd515ea245628af964b2bf57759e3c9205cc5e/frozenlist-1.6.0-cp313-cp313t-manylinux_2_17_aarch64.manylinux2014_aarch64.whl", hash = "sha256:85ef8d41764c7de0dcdaf64f733a27352248493a85a80661f3c678acd27e31f2", size = 392981, upload-time = "2025-04-17T22:37:52.558Z" },
    { url = "https://files.pythonhosted.org/packages/37/02/46285ef9828f318ba400a51d5bb616ded38db8466836a9cfa39f3903260b/frozenlist-1.6.0-cp313-cp313t-manylinux_2_17_armv7l.manylinux2014_armv7l.manylinux_2_31_armv7l.whl", hash = "sha256:da5cb36623f2b846fb25009d9d9215322318ff1c63403075f812b3b2876c8506", size = 371999, upload-time = "2025-04-17T22:37:54.092Z" },
    { url = "https://files.pythonhosted.org/packages/0d/64/1212fea37a112c3c5c05bfb5f0a81af4836ce349e69be75af93f99644da9/frozenlist-1.6.0-cp313-cp313t-manylinux_2_17_ppc64le.manylinux2014_ppc64le.whl", hash = "sha256:cbb56587a16cf0fb8acd19e90ff9924979ac1431baea8681712716a8337577b0", size = 392200, upload-time = "2025-04-17T22:37:55.951Z" },
    { url = "https://files.pythonhosted.org/packages/81/ce/9a6ea1763e3366e44a5208f76bf37c76c5da570772375e4d0be85180e588/frozenlist-1.6.0-cp313-cp313t-manylinux_2_17_s390x.manylinux2014_s390x.whl", hash = "sha256:c6154c3ba59cda3f954c6333025369e42c3acd0c6e8b6ce31eb5c5b8116c07e0", size = 390134, upload-time = "2025-04-17T22:37:57.633Z" },
    { url = "https://files.pythonhosted.org/packages/bc/36/939738b0b495b2c6d0c39ba51563e453232813042a8d908b8f9544296c29/frozenlist-1.6.0-cp313-cp313t-manylinux_2_5_i686.manylinux1_i686.manylinux_2_17_i686.manylinux2014_i686.whl", hash = "sha256:2e8246877afa3f1ae5c979fe85f567d220f86a50dc6c493b9b7d8191181ae01e", size = 365208, upload-time = "2025-04-17T22:37:59.742Z" },
    { url = "https://files.pythonhosted.org/packages/b4/8b/939e62e93c63409949c25220d1ba8e88e3960f8ef6a8d9ede8f94b459d27/frozenlist-1.6.0-cp313-cp313t-manylinux_2_5_x86_64.manylinux1_x86_64.manylinux_2_17_x86_64.manylinux2014_x86_64.whl", hash = "sha256:7b0f6cce16306d2e117cf9db71ab3a9e8878a28176aeaf0dbe35248d97b28d0c", size = 385548, upload-time = "2025-04-17T22:38:01.416Z" },
    { url = "https://files.pythonhosted.org/packages/62/38/22d2873c90102e06a7c5a3a5b82ca47e393c6079413e8a75c72bff067fa8/frozenlist-1.6.0-cp313-cp313t-musllinux_1_2_aarch64.whl", hash = "sha256:1b8e8cd8032ba266f91136d7105706ad57770f3522eac4a111d77ac126a25a9b", size = 391123, upload-time = "2025-04-17T22:38:03.049Z" },
    { url = "https://files.pythonhosted.org/packages/44/78/63aaaf533ee0701549500f6d819be092c6065cb5c577edb70c09df74d5d0/frozenlist-1.6.0-cp313-cp313t-musllinux_1_2_armv7l.whl", hash = "sha256:e2ada1d8515d3ea5378c018a5f6d14b4994d4036591a52ceaf1a1549dec8e1ad", size = 394199, upload-time = "2025-04-17T22:38:04.776Z" },
    { url = "https://files.pythonhosted.org/packages/54/45/71a6b48981d429e8fbcc08454dc99c4c2639865a646d549812883e9c9dd3/frozenlist-1.6.0-cp313-cp313t-musllinux_1_2_i686.whl", hash = "sha256:cdb2c7f071e4026c19a3e32b93a09e59b12000751fc9b0b7758da899e657d215", size = 373854, upload-time = "2025-04-17T22:38:06.576Z" },
    { url = "https://files.pythonhosted.org/packages/3f/f3/dbf2a5e11736ea81a66e37288bf9f881143a7822b288a992579ba1b4204d/frozenlist-1.6.0-cp313-cp313t-musllinux_1_2_ppc64le.whl", hash = "sha256:03572933a1969a6d6ab509d509e5af82ef80d4a5d4e1e9f2e1cdd22c77a3f4d2", size = 395412, upload-time = "2025-04-17T22:38:08.197Z" },
    { url = "https://files.pythonhosted.org/packages/b3/f1/c63166806b331f05104d8ea385c4acd511598568b1f3e4e8297ca54f2676/frozenlist-1.6.0-cp313-cp313t-musllinux_1_2_s390x.whl", hash = "sha256:77effc978947548b676c54bbd6a08992759ea6f410d4987d69feea9cd0919911", size = 394936, upload-time = "2025-04-17T22:38:10.056Z" },
    { url = "https://files.pythonhosted.org/packages/ef/ea/4f3e69e179a430473eaa1a75ff986526571215fefc6b9281cdc1f09a4eb8/frozenlist-1.6.0-cp313-cp313t-musllinux_1_2_x86_64.whl", hash = "sha256:a2bda8be77660ad4089caf2223fdbd6db1858462c4b85b67fbfa22102021e497", size = 391459, upload-time = "2025-04-17T22:38:11.826Z" },
    { url = "https://files.pythonhosted.org/packages/d3/c3/0fc2c97dea550df9afd072a37c1e95421652e3206bbeaa02378b24c2b480/frozenlist-1.6.0-cp313-cp313t-win32.whl", hash = "sha256:a4d96dc5bcdbd834ec6b0f91027817214216b5b30316494d2b1aebffb87c534f", size = 128797, upload-time = "2025-04-17T22:38:14.013Z" },
    { url = "https://files.pythonhosted.org/packages/ae/f5/79c9320c5656b1965634fe4be9c82b12a3305bdbc58ad9cb941131107b20/frozenlist-1.6.0-cp313-cp313t-win_amd64.whl", hash = "sha256:e18036cb4caa17ea151fd5f3d70be9d354c99eb8cf817a3ccde8a7873b074348", size = 134709, upload-time = "2025-04-17T22:38:15.551Z" },
    { url = "https://files.pythonhosted.org/packages/71/3e/b04a0adda73bd52b390d730071c0d577073d3d26740ee1bad25c3ad0f37b/frozenlist-1.6.0-py3-none-any.whl", hash = "sha256:535eec9987adb04701266b92745d6cdcef2e77669299359c3009c3404dd5d191", size = 12404, upload-time = "2025-04-17T22:38:51.668Z" },
]

[[package]]
name = "ghp-import"
version = "2.1.0"
source = { registry = "https://pypi.org/simple" }
dependencies = [
    { name = "python-dateutil" },
]
sdist = { url = "https://files.pythonhosted.org/packages/d9/29/d40217cbe2f6b1359e00c6c307bb3fc876ba74068cbab3dde77f03ca0dc4/ghp-import-2.1.0.tar.gz", hash = "sha256:9c535c4c61193c2df8871222567d7fd7e5014d835f97dc7b7439069e2413d343", size = 10943, upload-time = "2022-05-02T15:47:16.11Z" }
wheels = [
    { url = "https://files.pythonhosted.org/packages/f7/ec/67fbef5d497f86283db54c22eec6f6140243aae73265799baaaa19cd17fb/ghp_import-2.1.0-py3-none-any.whl", hash = "sha256:8337dd7b50877f163d4c0289bc1f1c7f127550241988d568c1db512c4324a619", size = 11034, upload-time = "2022-05-02T15:47:14.552Z" },
]

[[package]]
name = "gunicorn"
version = "23.0.0"
source = { registry = "https://pypi.org/simple" }
dependencies = [
    { name = "packaging" },
]
sdist = { url = "https://files.pythonhosted.org/packages/34/72/9614c465dc206155d93eff0ca20d42e1e35afc533971379482de953521a4/gunicorn-23.0.0.tar.gz", hash = "sha256:f014447a0101dc57e294f6c18ca6b40227a4c90e9bdb586042628030cba004ec", size = 375031, upload-time = "2024-08-10T20:25:27.378Z" }
wheels = [
    { url = "https://files.pythonhosted.org/packages/cb/7d/6dac2a6e1eba33ee43f318edbed4ff29151a49b5d37f080aad1e6469bca4/gunicorn-23.0.0-py3-none-any.whl", hash = "sha256:ec400d38950de4dfd418cff8328b2c8faed0edb0d517d3394e457c317908ca4d", size = 85029, upload-time = "2024-08-10T20:25:24.996Z" },
]

[[package]]
name = "hl7apy"
version = "1.3.5"
source = { registry = "https://pypi.org/simple" }
sdist = { url = "https://files.pythonhosted.org/packages/eb/68/c200fbbdb320703046af1be1b9da6b9ff2e596e5081393180d25fa04b294/hl7apy-1.3.5.tar.gz", hash = "sha256:4ed02ae574ddcf9084b389bfcaf1e9023c4b2f4dfa2ce4ab42c430c4180a03fe", size = 959807, upload-time = "2024-03-13T11:34:28.128Z" }
wheels = [
    { url = "https://files.pythonhosted.org/packages/91/f7/1150f6d878a05272858a9a2dedd5466e06003a02dd7c555b51f299656178/hl7apy-1.3.5-py2.py3-none-any.whl", hash = "sha256:c8b80ff5ad020bf9c1e68a6395cf45cb78db621f65569d1798c46eb1b657e27b", size = 974708, upload-time = "2024-03-13T11:34:16.213Z" },
]

[[package]]
name = "identify"
version = "2.6.10"
source = { registry = "https://pypi.org/simple" }
sdist = { url = "https://files.pythonhosted.org/packages/0c/83/b6ea0334e2e7327084a46aaaf71f2146fc061a192d6518c0d020120cd0aa/identify-2.6.10.tar.gz", hash = "sha256:45e92fd704f3da71cc3880036633f48b4b7265fd4de2b57627cb157216eb7eb8", size = 99201, upload-time = "2025-04-19T15:10:38.32Z" }
wheels = [
    { url = "https://files.pythonhosted.org/packages/2b/d3/85feeba1d097b81a44bcffa6a0beab7b4dfffe78e82fc54978d3ac380736/identify-2.6.10-py2.py3-none-any.whl", hash = "sha256:5f34248f54136beed1a7ba6a6b5c4b6cf21ff495aac7c359e1ef831ae3b8ab25", size = 99101, upload-time = "2025-04-19T15:10:36.701Z" },
]

[[package]]
name = "idna"
version = "3.10"
source = { registry = "https://pypi.org/simple" }
sdist = { url = "https://files.pythonhosted.org/packages/f1/70/7703c29685631f5a7590aa73f1f1d3fa9a380e654b86af429e0934a32f7d/idna-3.10.tar.gz", hash = "sha256:12f65c9b470abda6dc35cf8e63cc574b1c52b11df2c86030af0ac09b01b13ea9", size = 190490, upload-time = "2024-09-15T18:07:39.745Z" }
wheels = [
    { url = "https://files.pythonhosted.org/packages/76/c6/c88e154df9c4e1a2a66ccf0005a88dfb2650c1dffb6f5ce603dfbd452ce3/idna-3.10-py3-none-any.whl", hash = "sha256:946d195a0d259cbba61165e88e65941f16e9b36ea6ddb97f00452bae8b1287d3", size = 70442, upload-time = "2024-09-15T18:07:37.964Z" },
]

[[package]]
name = "inflection"
version = "0.5.1"
source = { registry = "https://pypi.org/simple" }
sdist = { url = "https://files.pythonhosted.org/packages/e1/7e/691d061b7329bc8d54edbf0ec22fbfb2afe61facb681f9aaa9bff7a27d04/inflection-0.5.1.tar.gz", hash = "sha256:1a29730d366e996aaacffb2f1f1cb9593dc38e2ddd30c91250c6dde09ea9b417", size = 15091, upload-time = "2020-08-22T08:16:29.139Z" }
wheels = [
    { url = "https://files.pythonhosted.org/packages/59/91/aa6bde563e0085a02a435aa99b49ef75b0a4b062635e606dab23ce18d720/inflection-0.5.1-py2.py3-none-any.whl", hash = "sha256:f38b2b640938a4f35ade69ac3d053042959b62a0f1076a5bbaa1b9526605a8a2", size = 9454, upload-time = "2020-08-22T08:16:27.816Z" },
]

[[package]]
name = "iniconfig"
version = "2.1.0"
source = { registry = "https://pypi.org/simple" }
sdist = { url = "https://files.pythonhosted.org/packages/f2/97/ebf4da567aa6827c909642694d71c9fcf53e5b504f2d96afea02718862f3/iniconfig-2.1.0.tar.gz", hash = "sha256:3abbd2e30b36733fee78f9c7f7308f2d0050e88f0087fd25c2645f63c773e1c7", size = 4793, upload-time = "2025-03-19T20:09:59.721Z" }
wheels = [
    { url = "https://files.pythonhosted.org/packages/2c/e1/e6716421ea10d38022b952c159d5161ca1193197fb744506875fbb87ea7b/iniconfig-2.1.0-py3-none-any.whl", hash = "sha256:9deba5723312380e77435581c6bf4935c94cbfab9b1ed33ef8d238ea168eb760", size = 6050, upload-time = "2025-03-19T20:10:01.071Z" },
]

[[package]]
name = "jinja2"
version = "3.1.6"
source = { registry = "https://pypi.org/simple" }
dependencies = [
    { name = "markupsafe" },
]
sdist = { url = "https://files.pythonhosted.org/packages/df/bf/f7da0350254c0ed7c72f3e33cef02e048281fec7ecec5f032d4aac52226b/jinja2-3.1.6.tar.gz", hash = "sha256:0137fb05990d35f1275a587e9aee6d56da821fc83491a0fb838183be43f66d6d", size = 245115, upload-time = "2025-03-05T20:05:02.478Z" }
wheels = [
    { url = "https://files.pythonhosted.org/packages/62/a1/3d680cbfd5f4b8f15abc1d571870c5fc3e594bb582bc3b64ea099db13e56/jinja2-3.1.6-py3-none-any.whl", hash = "sha256:85ece4451f492d0c13c5dd7c13a64681a86afae63a5f347908daf103ce6d2f67", size = 134899, upload-time = "2025-03-05T20:05:00.369Z" },
]

[[package]]
name = "jsonschema"
version = "4.23.0"
source = { registry = "https://pypi.org/simple" }
dependencies = [
    { name = "attrs" },
    { name = "jsonschema-specifications" },
    { name = "referencing" },
    { name = "rpds-py" },
]
sdist = { url = "https://files.pythonhosted.org/packages/38/2e/03362ee4034a4c917f697890ccd4aec0800ccf9ded7f511971c75451deec/jsonschema-4.23.0.tar.gz", hash = "sha256:d71497fef26351a33265337fa77ffeb82423f3ea21283cd9467bb03999266bc4", size = 325778, upload-time = "2024-07-08T18:40:05.546Z" }
wheels = [
    { url = "https://files.pythonhosted.org/packages/69/4a/4f9dbeb84e8850557c02365a0eee0649abe5eb1d84af92a25731c6c0f922/jsonschema-4.23.0-py3-none-any.whl", hash = "sha256:fbadb6f8b144a8f8cf9f0b89ba94501d143e50411a1278633f56a7acf7fd5566", size = 88462, upload-time = "2024-07-08T18:40:00.165Z" },
]

[[package]]
name = "jsonschema-specifications"
version = "2025.4.1"
source = { registry = "https://pypi.org/simple" }
dependencies = [
    { name = "referencing" },
]
sdist = { url = "https://files.pythonhosted.org/packages/bf/ce/46fbd9c8119cfc3581ee5643ea49464d168028cfb5caff5fc0596d0cf914/jsonschema_specifications-2025.4.1.tar.gz", hash = "sha256:630159c9f4dbea161a6a2205c3011cc4f18ff381b189fff48bb39b9bf26ae608", size = 15513, upload-time = "2025-04-23T12:34:07.418Z" }
wheels = [
    { url = "https://files.pythonhosted.org/packages/01/0e/b27cdbaccf30b890c40ed1da9fd4a3593a5cf94dae54fb34f8a4b74fcd3f/jsonschema_specifications-2025.4.1-py3-none-any.whl", hash = "sha256:4653bffbd6584f7de83a67e0d620ef16900b390ddc7939d56684d6c81e33f1af", size = 18437, upload-time = "2025-04-23T12:34:05.422Z" },
]

[[package]]
name = "kaleido"
version = "1.1.0"
source = { registry = "https://pypi.org/simple" }
dependencies = [
    { name = "choreographer" },
    { name = "logistro" },
    { name = "orjson" },
    { name = "packaging" },
    { name = "pytest-timeout" },
]
sdist = { url = "https://files.pythonhosted.org/packages/49/0c/3624462629aeb9f5bb043583848ce300b4315e8249b393c494c84149b953/kaleido-1.1.0.tar.gz", hash = "sha256:5747703a56d4c034efa69abea4a9c2bfe8ef516ba848e0ec485c65b3b0ab52b6", size = 62044, upload-time = "2025-09-10T19:31:13.925Z" }
wheels = [
    { url = "https://files.pythonhosted.org/packages/5a/bf/10b009e3b96a803f25af126951bc167402354d765006a94d11ba46a2f667/kaleido-1.1.0-py3-none-any.whl", hash = "sha256:839ed2357b89dd2f93c478960f41c401fe4038d404ae33e2fdbde028c18d7430", size = 66347, upload-time = "2025-09-10T19:31:12.869Z" },
]

[[package]]
name = "logistro"
version = "1.1.0"
source = { registry = "https://pypi.org/simple" }
sdist = { url = "https://files.pythonhosted.org/packages/27/c1/aa8bc9e07e4b4bd9a3bc05804c483ba3f334c94dcd54995da856103a204d/logistro-1.1.0.tar.gz", hash = "sha256:ad51f0efa2bc705bea7c266e8a759cf539457cf7108202a5eec77bdf6300d774", size = 8269, upload-time = "2025-04-26T20:14:11.012Z" }
wheels = [
    { url = "https://files.pythonhosted.org/packages/bc/df/e51691ab004d74fa25b751527d041ad1b4d84ee86cbcb8630ab0d7d5188e/logistro-1.1.0-py3-none-any.whl", hash = "sha256:4f88541fe7f3c545561b754d86121abd9c6d4d8b312381046a78dcd794fddc7c", size = 7894, upload-time = "2025-04-26T20:14:09.363Z" },
]

[[package]]
name = "markdown"
version = "3.8"
source = { registry = "https://pypi.org/simple" }
sdist = { url = "https://files.pythonhosted.org/packages/2f/15/222b423b0b88689c266d9eac4e61396fe2cc53464459d6a37618ac863b24/markdown-3.8.tar.gz", hash = "sha256:7df81e63f0df5c4b24b7d156eb81e4690595239b7d70937d0409f1b0de319c6f", size = 360906, upload-time = "2025-04-11T14:42:50.928Z" }
wheels = [
    { url = "https://files.pythonhosted.org/packages/51/3f/afe76f8e2246ffbc867440cbcf90525264df0e658f8a5ca1f872b3f6192a/markdown-3.8-py3-none-any.whl", hash = "sha256:794a929b79c5af141ef5ab0f2f642d0f7b1872981250230e72682346f7cc90dc", size = 106210, upload-time = "2025-04-11T14:42:49.178Z" },
]

[[package]]
name = "markupsafe"
version = "3.0.2"
source = { registry = "https://pypi.org/simple" }
sdist = { url = "https://files.pythonhosted.org/packages/b2/97/5d42485e71dfc078108a86d6de8fa46db44a1a9295e89c5d6d4a06e23a62/markupsafe-3.0.2.tar.gz", hash = "sha256:ee55d3edf80167e48ea11a923c7386f4669df67d7994554387f84e7d8b0a2bf0", size = 20537, upload-time = "2024-10-18T15:21:54.129Z" }
wheels = [
    { url = "https://files.pythonhosted.org/packages/83/0e/67eb10a7ecc77a0c2bbe2b0235765b98d164d81600746914bebada795e97/MarkupSafe-3.0.2-cp313-cp313-macosx_10_13_universal2.whl", hash = "sha256:ba9527cdd4c926ed0760bc301f6728ef34d841f405abf9d4f959c478421e4efd", size = 14274, upload-time = "2024-10-18T15:21:24.577Z" },
    { url = "https://files.pythonhosted.org/packages/2b/6d/9409f3684d3335375d04e5f05744dfe7e9f120062c9857df4ab490a1031a/MarkupSafe-3.0.2-cp313-cp313-macosx_11_0_arm64.whl", hash = "sha256:f8b3d067f2e40fe93e1ccdd6b2e1d16c43140e76f02fb1319a05cf2b79d99430", size = 12352, upload-time = "2024-10-18T15:21:25.382Z" },
    { url = "https://files.pythonhosted.org/packages/d2/f5/6eadfcd3885ea85fe2a7c128315cc1bb7241e1987443d78c8fe712d03091/MarkupSafe-3.0.2-cp313-cp313-manylinux_2_17_aarch64.manylinux2014_aarch64.whl", hash = "sha256:569511d3b58c8791ab4c2e1285575265991e6d8f8700c7be0e88f86cb0672094", size = 24122, upload-time = "2024-10-18T15:21:26.199Z" },
    { url = "https://files.pythonhosted.org/packages/0c/91/96cf928db8236f1bfab6ce15ad070dfdd02ed88261c2afafd4b43575e9e9/MarkupSafe-3.0.2-cp313-cp313-manylinux_2_17_x86_64.manylinux2014_x86_64.whl", hash = "sha256:15ab75ef81add55874e7ab7055e9c397312385bd9ced94920f2802310c930396", size = 23085, upload-time = "2024-10-18T15:21:27.029Z" },
    { url = "https://files.pythonhosted.org/packages/c2/cf/c9d56af24d56ea04daae7ac0940232d31d5a8354f2b457c6d856b2057d69/MarkupSafe-3.0.2-cp313-cp313-manylinux_2_5_i686.manylinux1_i686.manylinux_2_17_i686.manylinux2014_i686.whl", hash = "sha256:f3818cb119498c0678015754eba762e0d61e5b52d34c8b13d770f0719f7b1d79", size = 22978, upload-time = "2024-10-18T15:21:27.846Z" },
    { url = "https://files.pythonhosted.org/packages/2a/9f/8619835cd6a711d6272d62abb78c033bda638fdc54c4e7f4272cf1c0962b/MarkupSafe-3.0.2-cp313-cp313-musllinux_1_2_aarch64.whl", hash = "sha256:cdb82a876c47801bb54a690c5ae105a46b392ac6099881cdfb9f6e95e4014c6a", size = 24208, upload-time = "2024-10-18T15:21:28.744Z" },
    { url = "https://files.pythonhosted.org/packages/f9/bf/176950a1792b2cd2102b8ffeb5133e1ed984547b75db47c25a67d3359f77/MarkupSafe-3.0.2-cp313-cp313-musllinux_1_2_i686.whl", hash = "sha256:cabc348d87e913db6ab4aa100f01b08f481097838bdddf7c7a84b7575b7309ca", size = 23357, upload-time = "2024-10-18T15:21:29.545Z" },
    { url = "https://files.pythonhosted.org/packages/ce/4f/9a02c1d335caabe5c4efb90e1b6e8ee944aa245c1aaaab8e8a618987d816/MarkupSafe-3.0.2-cp313-cp313-musllinux_1_2_x86_64.whl", hash = "sha256:444dcda765c8a838eaae23112db52f1efaf750daddb2d9ca300bcae1039adc5c", size = 23344, upload-time = "2024-10-18T15:21:30.366Z" },
    { url = "https://files.pythonhosted.org/packages/ee/55/c271b57db36f748f0e04a759ace9f8f759ccf22b4960c270c78a394f58be/MarkupSafe-3.0.2-cp313-cp313-win32.whl", hash = "sha256:bcf3e58998965654fdaff38e58584d8937aa3096ab5354d493c77d1fdd66d7a1", size = 15101, upload-time = "2024-10-18T15:21:31.207Z" },
    { url = "https://files.pythonhosted.org/packages/29/88/07df22d2dd4df40aba9f3e402e6dc1b8ee86297dddbad4872bd5e7b0094f/MarkupSafe-3.0.2-cp313-cp313-win_amd64.whl", hash = "sha256:e6a2a455bd412959b57a172ce6328d2dd1f01cb2135efda2e4576e8a23fa3b0f", size = 15603, upload-time = "2024-10-18T15:21:32.032Z" },
    { url = "https://files.pythonhosted.org/packages/62/6a/8b89d24db2d32d433dffcd6a8779159da109842434f1dd2f6e71f32f738c/MarkupSafe-3.0.2-cp313-cp313t-macosx_10_13_universal2.whl", hash = "sha256:b5a6b3ada725cea8a5e634536b1b01c30bcdcd7f9c6fff4151548d5bf6b3a36c", size = 14510, upload-time = "2024-10-18T15:21:33.625Z" },
    { url = "https://files.pythonhosted.org/packages/7a/06/a10f955f70a2e5a9bf78d11a161029d278eeacbd35ef806c3fd17b13060d/MarkupSafe-3.0.2-cp313-cp313t-macosx_11_0_arm64.whl", hash = "sha256:a904af0a6162c73e3edcb969eeeb53a63ceeb5d8cf642fade7d39e7963a22ddb", size = 12486, upload-time = "2024-10-18T15:21:34.611Z" },
    { url = "https://files.pythonhosted.org/packages/34/cf/65d4a571869a1a9078198ca28f39fba5fbb910f952f9dbc5220afff9f5e6/MarkupSafe-3.0.2-cp313-cp313t-manylinux_2_17_aarch64.manylinux2014_aarch64.whl", hash = "sha256:4aa4e5faecf353ed117801a068ebab7b7e09ffb6e1d5e412dc852e0da018126c", size = 25480, upload-time = "2024-10-18T15:21:35.398Z" },
    { url = "https://files.pythonhosted.org/packages/0c/e3/90e9651924c430b885468b56b3d597cabf6d72be4b24a0acd1fa0e12af67/MarkupSafe-3.0.2-cp313-cp313t-manylinux_2_17_x86_64.manylinux2014_x86_64.whl", hash = "sha256:c0ef13eaeee5b615fb07c9a7dadb38eac06a0608b41570d8ade51c56539e509d", size = 23914, upload-time = "2024-10-18T15:21:36.231Z" },
    { url = "https://files.pythonhosted.org/packages/66/8c/6c7cf61f95d63bb866db39085150df1f2a5bd3335298f14a66b48e92659c/MarkupSafe-3.0.2-cp313-cp313t-manylinux_2_5_i686.manylinux1_i686.manylinux_2_17_i686.manylinux2014_i686.whl", hash = "sha256:d16a81a06776313e817c951135cf7340a3e91e8c1ff2fac444cfd75fffa04afe", size = 23796, upload-time = "2024-10-18T15:21:37.073Z" },
    { url = "https://files.pythonhosted.org/packages/bb/35/cbe9238ec3f47ac9a7c8b3df7a808e7cb50fe149dc7039f5f454b3fba218/MarkupSafe-3.0.2-cp313-cp313t-musllinux_1_2_aarch64.whl", hash = "sha256:6381026f158fdb7c72a168278597a5e3a5222e83ea18f543112b2662a9b699c5", size = 25473, upload-time = "2024-10-18T15:21:37.932Z" },
    { url = "https://files.pythonhosted.org/packages/e6/32/7621a4382488aa283cc05e8984a9c219abad3bca087be9ec77e89939ded9/MarkupSafe-3.0.2-cp313-cp313t-musllinux_1_2_i686.whl", hash = "sha256:3d79d162e7be8f996986c064d1c7c817f6df3a77fe3d6859f6f9e7be4b8c213a", size = 24114, upload-time = "2024-10-18T15:21:39.799Z" },
    { url = "https://files.pythonhosted.org/packages/0d/80/0985960e4b89922cb5a0bac0ed39c5b96cbc1a536a99f30e8c220a996ed9/MarkupSafe-3.0.2-cp313-cp313t-musllinux_1_2_x86_64.whl", hash = "sha256:131a3c7689c85f5ad20f9f6fb1b866f402c445b220c19fe4308c0b147ccd2ad9", size = 24098, upload-time = "2024-10-18T15:21:40.813Z" },
    { url = "https://files.pythonhosted.org/packages/82/78/fedb03c7d5380df2427038ec8d973587e90561b2d90cd472ce9254cf348b/MarkupSafe-3.0.2-cp313-cp313t-win32.whl", hash = "sha256:ba8062ed2cf21c07a9e295d5b8a2a5ce678b913b45fdf68c32d95d6c1291e0b6", size = 15208, upload-time = "2024-10-18T15:21:41.814Z" },
    { url = "https://files.pythonhosted.org/packages/4f/65/6079a46068dfceaeabb5dcad6d674f5f5c61a6fa5673746f42a9f4c233b3/MarkupSafe-3.0.2-cp313-cp313t-win_amd64.whl", hash = "sha256:e444a31f8db13eb18ada366ab3cf45fd4b31e4db1236a4448f68778c1d1a5a2f", size = 15739, upload-time = "2024-10-18T15:21:42.784Z" },
]

[[package]]
name = "mergedeep"
version = "1.3.4"
source = { registry = "https://pypi.org/simple" }
sdist = { url = "https://files.pythonhosted.org/packages/3a/41/580bb4006e3ed0361b8151a01d324fb03f420815446c7def45d02f74c270/mergedeep-1.3.4.tar.gz", hash = "sha256:0096d52e9dad9939c3d975a774666af186eda617e6ca84df4c94dec30004f2a8", size = 4661, upload-time = "2021-02-05T18:55:30.623Z" }
wheels = [
    { url = "https://files.pythonhosted.org/packages/2c/19/04f9b178c2d8a15b076c8b5140708fa6ffc5601fb6f1e975537072df5b2a/mergedeep-1.3.4-py3-none-any.whl", hash = "sha256:70775750742b25c0d8f36c55aed03d24c3384d17c951b3175d898bd778ef0307", size = 6354, upload-time = "2021-02-05T18:55:29.583Z" },
]

[[package]]
name = "mkdocs"
version = "1.6.1"
source = { registry = "https://pypi.org/simple" }
dependencies = [
    { name = "click" },
    { name = "colorama", marker = "sys_platform == 'win32'" },
    { name = "ghp-import" },
    { name = "jinja2" },
    { name = "markdown" },
    { name = "markupsafe" },
    { name = "mergedeep" },
    { name = "mkdocs-get-deps" },
    { name = "packaging" },
    { name = "pathspec" },
    { name = "pyyaml" },
    { name = "pyyaml-env-tag" },
    { name = "watchdog" },
]
sdist = { url = "https://files.pythonhosted.org/packages/bc/c6/bbd4f061bd16b378247f12953ffcb04786a618ce5e904b8c5a01a0309061/mkdocs-1.6.1.tar.gz", hash = "sha256:7b432f01d928c084353ab39c57282f29f92136665bdd6abf7c1ec8d822ef86f2", size = 3889159, upload-time = "2024-08-30T12:24:06.899Z" }
wheels = [
    { url = "https://files.pythonhosted.org/packages/22/5b/dbc6a8cddc9cfa9c4971d59fb12bb8d42e161b7e7f8cc89e49137c5b279c/mkdocs-1.6.1-py3-none-any.whl", hash = "sha256:db91759624d1647f3f34aa0c3f327dd2601beae39a366d6e064c03468d35c20e", size = 3864451, upload-time = "2024-08-30T12:24:05.054Z" },
]

[[package]]
name = "mkdocs-autorefs"
version = "1.4.3"
source = { registry = "https://pypi.org/simple" }
dependencies = [
    { name = "markdown" },
    { name = "markupsafe" },
    { name = "mkdocs" },
]
sdist = { url = "https://files.pythonhosted.org/packages/51/fa/9124cd63d822e2bcbea1450ae68cdc3faf3655c69b455f3a7ed36ce6c628/mkdocs_autorefs-1.4.3.tar.gz", hash = "sha256:beee715b254455c4aa93b6ef3c67579c399ca092259cc41b7d9342573ff1fc75", size = 55425, upload-time = "2025-08-26T14:23:17.223Z" }
wheels = [
    { url = "https://files.pythonhosted.org/packages/9f/4d/7123b6fa2278000688ebd338e2a06d16870aaf9eceae6ba047ea05f92df1/mkdocs_autorefs-1.4.3-py3-none-any.whl", hash = "sha256:469d85eb3114801d08e9cc55d102b3ba65917a869b893403b8987b601cf55dc9", size = 25034, upload-time = "2025-08-26T14:23:15.906Z" },
]

[[package]]
name = "mkdocs-gen-files"
version = "0.5.0"
source = { registry = "https://pypi.org/simple" }
dependencies = [
    { name = "mkdocs" },
]
sdist = { url = "https://files.pythonhosted.org/packages/48/85/2d634462fd59136197d3126ca431ffb666f412e3db38fd5ce3a60566303e/mkdocs_gen_files-0.5.0.tar.gz", hash = "sha256:4c7cf256b5d67062a788f6b1d035e157fc1a9498c2399be9af5257d4ff4d19bc", size = 7539, upload-time = "2023-04-27T19:48:04.894Z" }
wheels = [
    { url = "https://files.pythonhosted.org/packages/e7/0f/1e55b3fd490ad2cecb6e7b31892d27cb9fc4218ec1dab780440ba8579e74/mkdocs_gen_files-0.5.0-py3-none-any.whl", hash = "sha256:7ac060096f3f40bd19039e7277dd3050be9a453c8ac578645844d4d91d7978ea", size = 8380, upload-time = "2023-04-27T19:48:07.059Z" },
]

[[package]]
name = "mkdocs-get-deps"
version = "0.2.0"
source = { registry = "https://pypi.org/simple" }
dependencies = [
    { name = "mergedeep" },
    { name = "platformdirs" },
    { name = "pyyaml" },
]
sdist = { url = "https://files.pythonhosted.org/packages/98/f5/ed29cd50067784976f25ed0ed6fcd3c2ce9eb90650aa3b2796ddf7b6870b/mkdocs_get_deps-0.2.0.tar.gz", hash = "sha256:162b3d129c7fad9b19abfdcb9c1458a651628e4b1dea628ac68790fb3061c60c", size = 10239, upload-time = "2023-11-20T17:51:09.981Z" }
wheels = [
    { url = "https://files.pythonhosted.org/packages/9f/d4/029f984e8d3f3b6b726bd33cafc473b75e9e44c0f7e80a5b29abc466bdea/mkdocs_get_deps-0.2.0-py3-none-any.whl", hash = "sha256:2bf11d0b133e77a0dd036abeeb06dec8775e46efa526dc70667d8863eefc6134", size = 9521, upload-time = "2023-11-20T17:51:08.587Z" },
]

[[package]]
name = "mkdocs-literate-nav"
version = "0.6.2"
source = { registry = "https://pypi.org/simple" }
dependencies = [
    { name = "mkdocs" },
]
sdist = { url = "https://files.pythonhosted.org/packages/f6/5f/99aa379b305cd1c2084d42db3d26f6de0ea9bf2cc1d10ed17f61aff35b9a/mkdocs_literate_nav-0.6.2.tar.gz", hash = "sha256:760e1708aa4be86af81a2b56e82c739d5a8388a0eab1517ecfd8e5aa40810a75", size = 17419, upload-time = "2025-03-18T21:53:09.711Z" }
wheels = [
    { url = "https://files.pythonhosted.org/packages/8a/84/b5b14d2745e4dd1a90115186284e9ee1b4d0863104011ab46abb7355a1c3/mkdocs_literate_nav-0.6.2-py3-none-any.whl", hash = "sha256:0a6489a26ec7598477b56fa112056a5e3a6c15729f0214bea8a4dbc55bd5f630", size = 13261, upload-time = "2025-03-18T21:53:08.1Z" },
]

[[package]]
name = "mkdocs-material"
version = "9.6.20"
source = { registry = "https://pypi.org/simple" }
dependencies = [
    { name = "babel" },
    { name = "backrefs" },
    { name = "click" },
    { name = "colorama" },
    { name = "jinja2" },
    { name = "markdown" },
    { name = "mkdocs" },
    { name = "mkdocs-material-extensions" },
    { name = "paginate" },
    { name = "pygments" },
    { name = "pymdown-extensions" },
    { name = "requests" },
]
sdist = { url = "https://files.pythonhosted.org/packages/ba/ee/6ed7fc739bd7591485c8bec67d5984508d3f2733e708f32714c21593341a/mkdocs_material-9.6.20.tar.gz", hash = "sha256:e1f84d21ec5fb730673c4259b2e0d39f8d32a3fef613e3a8e7094b012d43e790", size = 4037822, upload-time = "2025-09-15T08:48:01.816Z" }
wheels = [
    { url = "https://files.pythonhosted.org/packages/67/d8/a31dd52e657bf12b20574706d07df8d767e1ab4340f9bfb9ce73950e5e59/mkdocs_material-9.6.20-py3-none-any.whl", hash = "sha256:b8d8c8b0444c7c06dd984b55ba456ce731f0035c5a1533cc86793618eb1e6c82", size = 9193367, upload-time = "2025-09-15T08:47:58.722Z" },
]

[[package]]
name = "mkdocs-material-extensions"
version = "1.3.1"
source = { registry = "https://pypi.org/simple" }
sdist = { url = "https://files.pythonhosted.org/packages/79/9b/9b4c96d6593b2a541e1cb8b34899a6d021d208bb357042823d4d2cabdbe7/mkdocs_material_extensions-1.3.1.tar.gz", hash = "sha256:10c9511cea88f568257f960358a467d12b970e1f7b2c0e5fb2bb48cab1928443", size = 11847, upload-time = "2023-11-22T19:09:45.208Z" }
wheels = [
    { url = "https://files.pythonhosted.org/packages/5b/54/662a4743aa81d9582ee9339d4ffa3c8fd40a4965e033d77b9da9774d3960/mkdocs_material_extensions-1.3.1-py3-none-any.whl", hash = "sha256:adff8b62700b25cb77b53358dad940f3ef973dd6db797907c49e3c2ef3ab4e31", size = 8728, upload-time = "2023-11-22T19:09:43.465Z" },
]

[[package]]
name = "mkdocstrings"
version = "0.30.0"
source = { registry = "https://pypi.org/simple" }
dependencies = [
    { name = "jinja2" },
    { name = "markdown" },
    { name = "markupsafe" },
    { name = "mkdocs" },
    { name = "mkdocs-autorefs" },
    { name = "pymdown-extensions" },
]
sdist = { url = "https://files.pythonhosted.org/packages/e2/0a/7e4776217d4802009c8238c75c5345e23014a4706a8414a62c0498858183/mkdocstrings-0.30.0.tar.gz", hash = "sha256:5d8019b9c31ddacd780b6784ffcdd6f21c408f34c0bd1103b5351d609d5b4444", size = 106597, upload-time = "2025-07-22T23:48:45.998Z" }
wheels = [
    { url = "https://files.pythonhosted.org/packages/de/b4/3c5eac68f31e124a55d255d318c7445840fa1be55e013f507556d6481913/mkdocstrings-0.30.0-py3-none-any.whl", hash = "sha256:ae9e4a0d8c1789697ac776f2e034e2ddd71054ae1cf2c2bb1433ccfd07c226f2", size = 36579, upload-time = "2025-07-22T23:48:44.152Z" },
]

[package.optional-dependencies]
python-legacy = [
    { name = "mkdocstrings-python-legacy" },
]

[[package]]
name = "mkdocstrings-python-legacy"
version = "0.2.7"
source = { registry = "https://pypi.org/simple" }
dependencies = [
    { name = "mkdocs-autorefs" },
    { name = "mkdocstrings" },
    { name = "pytkdocs" },
]
sdist = { url = "https://files.pythonhosted.org/packages/39/4b/3b1724ae9d82646c81f9dda3a7e3a0101f433e0b9e4344157b6e3a4e48b2/mkdocstrings_python_legacy-0.2.7.tar.gz", hash = "sha256:1aa8a277a332fb0d49be3786de3fa18af7d8792e8d611f6ba8d550dc3a1ff8a1", size = 99605, upload-time = "2025-05-22T10:58:41.657Z" }
wheels = [
    { url = "https://files.pythonhosted.org/packages/e2/25/b353bc04f24502ea0afe129b3045b73f3297e828e4baaf33c286417a9657/mkdocstrings_python_legacy-0.2.7-py3-none-any.whl", hash = "sha256:c24a0a5867749fd826dfa190e10afcbd4c415cbcb2f805fc4791472b4bf221e9", size = 29263, upload-time = "2025-05-22T10:58:40.161Z" },
]

[[package]]
name = "multidict"
version = "6.4.3"
source = { registry = "https://pypi.org/simple" }
sdist = { url = "https://files.pythonhosted.org/packages/da/2c/e367dfb4c6538614a0c9453e510d75d66099edf1c4e69da1b5ce691a1931/multidict-6.4.3.tar.gz", hash = "sha256:3ada0b058c9f213c5f95ba301f922d402ac234f1111a7d8fd70f1b99f3c281ec", size = 89372, upload-time = "2025-04-10T22:20:17.956Z" }
wheels = [
    { url = "https://files.pythonhosted.org/packages/6c/4b/86fd786d03915c6f49998cf10cd5fe6b6ac9e9a071cb40885d2e080fb90d/multidict-6.4.3-cp313-cp313-macosx_10_13_universal2.whl", hash = "sha256:7a76534263d03ae0cfa721fea40fd2b5b9d17a6f85e98025931d41dc49504474", size = 63831, upload-time = "2025-04-10T22:18:48.748Z" },
    { url = "https://files.pythonhosted.org/packages/45/05/9b51fdf7aef2563340a93be0a663acba2c428c4daeaf3960d92d53a4a930/multidict-6.4.3-cp313-cp313-macosx_10_13_x86_64.whl", hash = "sha256:805031c2f599eee62ac579843555ed1ce389ae00c7e9f74c2a1b45e0564a88dd", size = 37888, upload-time = "2025-04-10T22:18:50.021Z" },
    { url = "https://files.pythonhosted.org/packages/0b/43/53fc25394386c911822419b522181227ca450cf57fea76e6188772a1bd91/multidict-6.4.3-cp313-cp313-macosx_11_0_arm64.whl", hash = "sha256:c56c179839d5dcf51d565132185409d1d5dd8e614ba501eb79023a6cab25576b", size = 36852, upload-time = "2025-04-10T22:18:51.246Z" },
    { url = "https://files.pythonhosted.org/packages/8a/68/7b99c751e822467c94a235b810a2fd4047d4ecb91caef6b5c60116991c4b/multidict-6.4.3-cp313-cp313-manylinux_2_17_aarch64.manylinux2014_aarch64.whl", hash = "sha256:9c64f4ddb3886dd8ab71b68a7431ad4aa01a8fa5be5b11543b29674f29ca0ba3", size = 223644, upload-time = "2025-04-10T22:18:52.965Z" },
    { url = "https://files.pythonhosted.org/packages/80/1b/d458d791e4dd0f7e92596667784fbf99e5c8ba040affe1ca04f06b93ae92/multidict-6.4.3-cp313-cp313-manylinux_2_17_armv7l.manylinux2014_armv7l.manylinux_2_31_armv7l.whl", hash = "sha256:3002a856367c0b41cad6784f5b8d3ab008eda194ed7864aaa58f65312e2abcac", size = 230446, upload-time = "2025-04-10T22:18:54.509Z" },
    { url = "https://files.pythonhosted.org/packages/e2/46/9793378d988905491a7806d8987862dc5a0bae8a622dd896c4008c7b226b/multidict-6.4.3-cp313-cp313-manylinux_2_17_ppc64le.manylinux2014_ppc64le.whl", hash = "sha256:3d75e621e7d887d539d6e1d789f0c64271c250276c333480a9e1de089611f790", size = 231070, upload-time = "2025-04-10T22:18:56.019Z" },
    { url = "https://files.pythonhosted.org/packages/a7/b8/b127d3e1f8dd2a5bf286b47b24567ae6363017292dc6dec44656e6246498/multidict-6.4.3-cp313-cp313-manylinux_2_17_s390x.manylinux2014_s390x.whl", hash = "sha256:995015cf4a3c0d72cbf453b10a999b92c5629eaf3a0c3e1efb4b5c1f602253bb", size = 229956, upload-time = "2025-04-10T22:18:59.146Z" },
    { url = "https://files.pythonhosted.org/packages/0c/93/f70a4c35b103fcfe1443059a2bb7f66e5c35f2aea7804105ff214f566009/multidict-6.4.3-cp313-cp313-manylinux_2_17_x86_64.manylinux2014_x86_64.whl", hash = "sha256:a2b0fabae7939d09d7d16a711468c385272fa1b9b7fb0d37e51143585d8e72e0", size = 222599, upload-time = "2025-04-10T22:19:00.657Z" },
    { url = "https://files.pythonhosted.org/packages/63/8c/e28e0eb2fe34921d6aa32bfc4ac75b09570b4d6818cc95d25499fe08dc1d/multidict-6.4.3-cp313-cp313-manylinux_2_5_i686.manylinux1_i686.manylinux_2_17_i686.manylinux2014_i686.whl", hash = "sha256:61ed4d82f8a1e67eb9eb04f8587970d78fe7cddb4e4d6230b77eda23d27938f9", size = 216136, upload-time = "2025-04-10T22:19:02.244Z" },
    { url = "https://files.pythonhosted.org/packages/72/f5/fbc81f866585b05f89f99d108be5d6ad170e3b6c4d0723d1a2f6ba5fa918/multidict-6.4.3-cp313-cp313-musllinux_1_2_aarch64.whl", hash = "sha256:062428944a8dc69df9fdc5d5fc6279421e5f9c75a9ee3f586f274ba7b05ab3c8", size = 228139, upload-time = "2025-04-10T22:19:04.151Z" },
    { url = "https://files.pythonhosted.org/packages/bb/ba/7d196bad6b85af2307d81f6979c36ed9665f49626f66d883d6c64d156f78/multidict-6.4.3-cp313-cp313-musllinux_1_2_armv7l.whl", hash = "sha256:b90e27b4674e6c405ad6c64e515a505c6d113b832df52fdacb6b1ffd1fa9a1d1", size = 226251, upload-time = "2025-04-10T22:19:06.117Z" },
    { url = "https://files.pythonhosted.org/packages/cc/e2/fae46a370dce79d08b672422a33df721ec8b80105e0ea8d87215ff6b090d/multidict-6.4.3-cp313-cp313-musllinux_1_2_i686.whl", hash = "sha256:7d50d4abf6729921e9613d98344b74241572b751c6b37feed75fb0c37bd5a817", size = 221868, upload-time = "2025-04-10T22:19:07.981Z" },
    { url = "https://files.pythonhosted.org/packages/26/20/bbc9a3dec19d5492f54a167f08546656e7aef75d181d3d82541463450e88/multidict-6.4.3-cp313-cp313-musllinux_1_2_ppc64le.whl", hash = "sha256:43fe10524fb0a0514be3954be53258e61d87341008ce4914f8e8b92bee6f875d", size = 233106, upload-time = "2025-04-10T22:19:09.5Z" },
    { url = "https://files.pythonhosted.org/packages/ee/8d/f30ae8f5ff7a2461177f4d8eb0d8f69f27fb6cfe276b54ec4fd5a282d918/multidict-6.4.3-cp313-cp313-musllinux_1_2_s390x.whl", hash = "sha256:236966ca6c472ea4e2d3f02f6673ebfd36ba3f23159c323f5a496869bc8e47c9", size = 230163, upload-time = "2025-04-10T22:19:11Z" },
    { url = "https://files.pythonhosted.org/packages/15/e9/2833f3c218d3c2179f3093f766940ded6b81a49d2e2f9c46ab240d23dfec/multidict-6.4.3-cp313-cp313-musllinux_1_2_x86_64.whl", hash = "sha256:422a5ec315018e606473ba1f5431e064cf8b2a7468019233dcf8082fabad64c8", size = 225906, upload-time = "2025-04-10T22:19:12.875Z" },
    { url = "https://files.pythonhosted.org/packages/f1/31/6edab296ac369fd286b845fa5dd4c409e63bc4655ed8c9510fcb477e9ae9/multidict-6.4.3-cp313-cp313-win32.whl", hash = "sha256:f901a5aace8e8c25d78960dcc24c870c8d356660d3b49b93a78bf38eb682aac3", size = 35238, upload-time = "2025-04-10T22:19:14.41Z" },
    { url = "https://files.pythonhosted.org/packages/23/57/2c0167a1bffa30d9a1383c3dab99d8caae985defc8636934b5668830d2ef/multidict-6.4.3-cp313-cp313-win_amd64.whl", hash = "sha256:1c152c49e42277bc9a2f7b78bd5fa10b13e88d1b0328221e7aef89d5c60a99a5", size = 38799, upload-time = "2025-04-10T22:19:15.869Z" },
    { url = "https://files.pythonhosted.org/packages/c9/13/2ead63b9ab0d2b3080819268acb297bd66e238070aa8d42af12b08cbee1c/multidict-6.4.3-cp313-cp313t-macosx_10_13_universal2.whl", hash = "sha256:be8751869e28b9c0d368d94f5afcb4234db66fe8496144547b4b6d6a0645cfc6", size = 68642, upload-time = "2025-04-10T22:19:17.527Z" },
    { url = "https://files.pythonhosted.org/packages/85/45/f1a751e1eede30c23951e2ae274ce8fad738e8a3d5714be73e0a41b27b16/multidict-6.4.3-cp313-cp313t-macosx_10_13_x86_64.whl", hash = "sha256:0d4b31f8a68dccbcd2c0ea04f0e014f1defc6b78f0eb8b35f2265e8716a6df0c", size = 40028, upload-time = "2025-04-10T22:19:19.465Z" },
    { url = "https://files.pythonhosted.org/packages/a7/29/fcc53e886a2cc5595cc4560df333cb9630257bda65003a7eb4e4e0d8f9c1/multidict-6.4.3-cp313-cp313t-macosx_11_0_arm64.whl", hash = "sha256:032efeab3049e37eef2ff91271884303becc9e54d740b492a93b7e7266e23756", size = 39424, upload-time = "2025-04-10T22:19:20.762Z" },
    { url = "https://files.pythonhosted.org/packages/f6/f0/056c81119d8b88703971f937b371795cab1407cd3c751482de5bfe1a04a9/multidict-6.4.3-cp313-cp313t-manylinux_2_17_aarch64.manylinux2014_aarch64.whl", hash = "sha256:9e78006af1a7c8a8007e4f56629d7252668344442f66982368ac06522445e375", size = 226178, upload-time = "2025-04-10T22:19:22.17Z" },
    { url = "https://files.pythonhosted.org/packages/a3/79/3b7e5fea0aa80583d3a69c9d98b7913dfd4fbc341fb10bb2fb48d35a9c21/multidict-6.4.3-cp313-cp313t-manylinux_2_17_armv7l.manylinux2014_armv7l.manylinux_2_31_armv7l.whl", hash = "sha256:daeac9dd30cda8703c417e4fddccd7c4dc0c73421a0b54a7da2713be125846be", size = 222617, upload-time = "2025-04-10T22:19:23.773Z" },
    { url = "https://files.pythonhosted.org/packages/06/db/3ed012b163e376fc461e1d6a67de69b408339bc31dc83d39ae9ec3bf9578/multidict-6.4.3-cp313-cp313t-manylinux_2_17_ppc64le.manylinux2014_ppc64le.whl", hash = "sha256:1f6f90700881438953eae443a9c6f8a509808bc3b185246992c4233ccee37fea", size = 227919, upload-time = "2025-04-10T22:19:25.35Z" },
    { url = "https://files.pythonhosted.org/packages/b1/db/0433c104bca380989bc04d3b841fc83e95ce0c89f680e9ea4251118b52b6/multidict-6.4.3-cp313-cp313t-manylinux_2_17_s390x.manylinux2014_s390x.whl", hash = "sha256:f84627997008390dd15762128dcf73c3365f4ec0106739cde6c20a07ed198ec8", size = 226097, upload-time = "2025-04-10T22:19:27.183Z" },
    { url = "https://files.pythonhosted.org/packages/c2/95/910db2618175724dd254b7ae635b6cd8d2947a8b76b0376de7b96d814dab/multidict-6.4.3-cp313-cp313t-manylinux_2_17_x86_64.manylinux2014_x86_64.whl", hash = "sha256:3307b48cd156153b117c0ea54890a3bdbf858a5b296ddd40dc3852e5f16e9b02", size = 220706, upload-time = "2025-04-10T22:19:28.882Z" },
    { url = "https://files.pythonhosted.org/packages/d1/af/aa176c6f5f1d901aac957d5258d5e22897fe13948d1e69063ae3d5d0ca01/multidict-6.4.3-cp313-cp313t-manylinux_2_5_i686.manylinux1_i686.manylinux_2_17_i686.manylinux2014_i686.whl", hash = "sha256:ead46b0fa1dcf5af503a46e9f1c2e80b5d95c6011526352fa5f42ea201526124", size = 211728, upload-time = "2025-04-10T22:19:30.481Z" },
    { url = "https://files.pythonhosted.org/packages/e7/42/d51cc5fc1527c3717d7f85137d6c79bb7a93cd214c26f1fc57523774dbb5/multidict-6.4.3-cp313-cp313t-musllinux_1_2_aarch64.whl", hash = "sha256:1748cb2743bedc339d63eb1bca314061568793acd603a6e37b09a326334c9f44", size = 226276, upload-time = "2025-04-10T22:19:32.454Z" },
    { url = "https://files.pythonhosted.org/packages/28/6b/d836dea45e0b8432343ba4acf9a8ecaa245da4c0960fb7ab45088a5e568a/multidict-6.4.3-cp313-cp313t-musllinux_1_2_armv7l.whl", hash = "sha256:acc9fa606f76fc111b4569348cc23a771cb52c61516dcc6bcef46d612edb483b", size = 212069, upload-time = "2025-04-10T22:19:34.17Z" },
    { url = "https://files.pythonhosted.org/packages/55/34/0ee1a7adb3560e18ee9289c6e5f7db54edc312b13e5c8263e88ea373d12c/multidict-6.4.3-cp313-cp313t-musllinux_1_2_i686.whl", hash = "sha256:31469d5832b5885adeb70982e531ce86f8c992334edd2f2254a10fa3182ac504", size = 217858, upload-time = "2025-04-10T22:19:35.879Z" },
    { url = "https://files.pythonhosted.org/packages/04/08/586d652c2f5acefe0cf4e658eedb4d71d4ba6dfd4f189bd81b400fc1bc6b/multidict-6.4.3-cp313-cp313t-musllinux_1_2_ppc64le.whl", hash = "sha256:ba46b51b6e51b4ef7bfb84b82f5db0dc5e300fb222a8a13b8cd4111898a869cf", size = 226988, upload-time = "2025-04-10T22:19:37.434Z" },
    { url = "https://files.pythonhosted.org/packages/82/e3/cc59c7e2bc49d7f906fb4ffb6d9c3a3cf21b9f2dd9c96d05bef89c2b1fd1/multidict-6.4.3-cp313-cp313t-musllinux_1_2_s390x.whl", hash = "sha256:389cfefb599edf3fcfd5f64c0410da686f90f5f5e2c4d84e14f6797a5a337af4", size = 220435, upload-time = "2025-04-10T22:19:39.005Z" },
    { url = "https://files.pythonhosted.org/packages/e0/32/5c3a556118aca9981d883f38c4b1bfae646f3627157f70f4068e5a648955/multidict-6.4.3-cp313-cp313t-musllinux_1_2_x86_64.whl", hash = "sha256:64bc2bbc5fba7b9db5c2c8d750824f41c6994e3882e6d73c903c2afa78d091e4", size = 221494, upload-time = "2025-04-10T22:19:41.447Z" },
    { url = "https://files.pythonhosted.org/packages/b9/3b/1599631f59024b75c4d6e3069f4502409970a336647502aaf6b62fb7ac98/multidict-6.4.3-cp313-cp313t-win32.whl", hash = "sha256:0ecdc12ea44bab2807d6b4a7e5eef25109ab1c82a8240d86d3c1fc9f3b72efd5", size = 41775, upload-time = "2025-04-10T22:19:43.707Z" },
    { url = "https://files.pythonhosted.org/packages/e8/4e/09301668d675d02ca8e8e1a3e6be046619e30403f5ada2ed5b080ae28d02/multidict-6.4.3-cp313-cp313t-win_amd64.whl", hash = "sha256:7146a8742ea71b5d7d955bffcef58a9e6e04efba704b52a460134fefd10a8208", size = 45946, upload-time = "2025-04-10T22:19:45.071Z" },
    { url = "https://files.pythonhosted.org/packages/96/10/7d526c8974f017f1e7ca584c71ee62a638e9334d8d33f27d7cdfc9ae79e4/multidict-6.4.3-py3-none-any.whl", hash = "sha256:59fe01ee8e2a1e8ceb3f6dbb216b09c8d9f4ef1c22c4fc825d045a147fa2ebc9", size = 10400, upload-time = "2025-04-10T22:20:16.445Z" },
]

[[package]]
name = "mypy"
version = "1.18.1"
source = { registry = "https://pypi.org/simple" }
dependencies = [
    { name = "mypy-extensions" },
    { name = "pathspec" },
    { name = "typing-extensions" },
]
sdist = { url = "https://files.pythonhosted.org/packages/14/a3/931e09fc02d7ba96da65266884da4e4a8806adcdb8a57faaacc6edf1d538/mypy-1.18.1.tar.gz", hash = "sha256:9e988c64ad3ac5987f43f5154f884747faf62141b7f842e87465b45299eea5a9", size = 3448447, upload-time = "2025-09-11T23:00:47.067Z" }
wheels = [
    { url = "https://files.pythonhosted.org/packages/e4/ec/ef4a7260e1460a3071628a9277a7579e7da1b071bc134ebe909323f2fbc7/mypy-1.18.1-cp313-cp313-macosx_10_13_x86_64.whl", hash = "sha256:d70d2b5baf9b9a20bc9c730015615ae3243ef47fb4a58ad7b31c3e0a59b5ef1f", size = 12918671, upload-time = "2025-09-11T22:58:29.814Z" },
    { url = "https://files.pythonhosted.org/packages/a1/82/0ea6c3953f16223f0b8eda40c1aeac6bd266d15f4902556ae6e91f6fca4c/mypy-1.18.1-cp313-cp313-macosx_11_0_arm64.whl", hash = "sha256:b8367e33506300f07a43012fc546402f283c3f8bcff1dc338636affb710154ce", size = 11913023, upload-time = "2025-09-11T23:00:29.049Z" },
    { url = "https://files.pythonhosted.org/packages/ae/ef/5e2057e692c2690fc27b3ed0a4dbde4388330c32e2576a23f0302bc8358d/mypy-1.18.1-cp313-cp313-manylinux2014_aarch64.manylinux_2_17_aarch64.manylinux_2_28_aarch64.whl", hash = "sha256:913f668ec50c3337b89df22f973c1c8f0b29ee9e290a8b7fe01cc1ef7446d42e", size = 12473355, upload-time = "2025-09-11T23:00:04.544Z" },
    { url = "https://files.pythonhosted.org/packages/98/43/b7e429fc4be10e390a167b0cd1810d41cb4e4add4ae50bab96faff695a3b/mypy-1.18.1-cp313-cp313-manylinux2014_x86_64.manylinux_2_17_x86_64.manylinux_2_28_x86_64.whl", hash = "sha256:1a0e70b87eb27b33209fa4792b051c6947976f6ab829daa83819df5f58330c71", size = 13346944, upload-time = "2025-09-11T22:58:23.024Z" },
    { url = "https://files.pythonhosted.org/packages/89/4e/899dba0bfe36bbd5b7c52e597de4cf47b5053d337b6d201a30e3798e77a6/mypy-1.18.1-cp313-cp313-musllinux_1_2_x86_64.whl", hash = "sha256:c378d946e8a60be6b6ede48c878d145546fb42aad61df998c056ec151bf6c746", size = 13512574, upload-time = "2025-09-11T22:59:52.152Z" },
    { url = "https://files.pythonhosted.org/packages/f5/f8/7661021a5b0e501b76440454d786b0f01bb05d5c4b125fcbda02023d0250/mypy-1.18.1-cp313-cp313-win_amd64.whl", hash = "sha256:2cd2c1e0f3a7465f22731987fff6fc427e3dcbb4ca5f7db5bbeaff2ff9a31f6d", size = 9837684, upload-time = "2025-09-11T22:58:44.454Z" },
    { url = "https://files.pythonhosted.org/packages/e0/1d/4b97d3089b48ef3d904c9ca69fab044475bd03245d878f5f0b3ea1daf7ce/mypy-1.18.1-py3-none-any.whl", hash = "sha256:b76a4de66a0ac01da1be14ecc8ae88ddea33b8380284a9e3eae39d57ebcbe26e", size = 2352212, upload-time = "2025-09-11T22:59:26.576Z" },
]

[package.optional-dependencies]
faster-cache = [
    { name = "orjson" },
]

[[package]]
name = "mypy-extensions"
version = "1.1.0"
source = { registry = "https://pypi.org/simple" }
sdist = { url = "https://files.pythonhosted.org/packages/a2/6e/371856a3fb9d31ca8dac321cda606860fa4548858c0cc45d9d1d4ca2628b/mypy_extensions-1.1.0.tar.gz", hash = "sha256:52e68efc3284861e772bbcd66823fde5ae21fd2fdb51c62a211403730b916558", size = 6343, upload-time = "2025-04-22T14:54:24.164Z" }
wheels = [
    { url = "https://files.pythonhosted.org/packages/79/7b/2c79738432f5c924bef5071f933bcc9efd0473bac3b4aa584a6f7c1c8df8/mypy_extensions-1.1.0-py3-none-any.whl", hash = "sha256:1be4cccdb0f2482337c4743e60421de3a356cd97508abadd57d47403e94f5505", size = 4963, upload-time = "2025-04-22T14:54:22.983Z" },
]

[[package]]
name = "mysqlclient"
version = "2.2.7"
source = { registry = "https://pypi.org/simple" }
sdist = { url = "https://files.pythonhosted.org/packages/61/68/810093cb579daae426794bbd9d88aa830fae296e85172d18cb0f0e5dd4bc/mysqlclient-2.2.7.tar.gz", hash = "sha256:24ae22b59416d5fcce7e99c9d37548350b4565baac82f95e149cac6ce4163845", size = 91383, upload-time = "2025-01-10T12:06:00.763Z" }
wheels = [
    { url = "https://files.pythonhosted.org/packages/29/01/e80141f1cd0459e4c9a5dd309dee135bbae41d6c6c121252fdd853001a8a/mysqlclient-2.2.7-cp313-cp313-win_amd64.whl", hash = "sha256:201a6faa301011dd07bca6b651fe5aaa546d7c9a5426835a06c3172e1056a3c5", size = 208000, upload-time = "2025-01-10T11:56:32.293Z" },
]

[[package]]
name = "narwhals"
version = "1.39.1"
source = { registry = "https://pypi.org/simple" }
sdist = { url = "https://files.pythonhosted.org/packages/56/e6/66682dd5ffe656358e07194fa9551b1d41e33952831a40553e791dd98dfc/narwhals-1.39.1.tar.gz", hash = "sha256:cf15389e6f8c5321e8cd0ca8b5bace3b1aea5f5622fa59dfd64821998741d836", size = 484444, upload-time = "2025-05-15T17:45:10.967Z" }
wheels = [
    { url = "https://files.pythonhosted.org/packages/70/c4/b83520ecc27840a4d58bd585ae0ec0f8a4f2b0c5a965b66749254a54de0e/narwhals-1.39.1-py3-none-any.whl", hash = "sha256:68d0f29c760f1a9419ada537f35f21ff202b0be1419e6d22135a0352c6d96deb", size = 355009, upload-time = "2025-05-15T17:45:07.954Z" },
]

[[package]]
name = "nodeenv"
version = "1.9.1"
source = { registry = "https://pypi.org/simple" }
sdist = { url = "https://files.pythonhosted.org/packages/43/16/fc88b08840de0e0a72a2f9d8c6bae36be573e475a6326ae854bcc549fc45/nodeenv-1.9.1.tar.gz", hash = "sha256:6ec12890a2dab7946721edbfbcd91f3319c6ccc9aec47be7c7e6b7011ee6645f", size = 47437, upload-time = "2024-06-04T18:44:11.171Z" }
wheels = [
    { url = "https://files.pythonhosted.org/packages/d2/1d/1b658dbd2b9fa9c4c9f32accbfc0205d532c8c6194dc0f2a4c0428e7128a/nodeenv-1.9.1-py2.py3-none-any.whl", hash = "sha256:ba11c9782d29c27c70ffbdda2d7415098754709be8a7056d79a737cd901155c9", size = 22314, upload-time = "2024-06-04T18:44:08.352Z" },
]

[[package]]
name = "numpy"
version = "2.2.5"
source = { registry = "https://pypi.org/simple" }
sdist = { url = "https://files.pythonhosted.org/packages/dc/b2/ce4b867d8cd9c0ee84938ae1e6a6f7926ebf928c9090d036fc3c6a04f946/numpy-2.2.5.tar.gz", hash = "sha256:a9c0d994680cd991b1cb772e8b297340085466a6fe964bc9d4e80f5e2f43c291", size = 20273920, upload-time = "2025-04-19T23:27:42.561Z" }
wheels = [
    { url = "https://files.pythonhosted.org/packages/e2/a0/0aa7f0f4509a2e07bd7a509042967c2fab635690d4f48c6c7b3afd4f448c/numpy-2.2.5-cp313-cp313-macosx_10_13_x86_64.whl", hash = "sha256:059b51b658f4414fff78c6d7b1b4e18283ab5fa56d270ff212d5ba0c561846f4", size = 20935102, upload-time = "2025-04-19T22:41:16.234Z" },
    { url = "https://files.pythonhosted.org/packages/7e/e4/a6a9f4537542912ec513185396fce52cdd45bdcf3e9d921ab02a93ca5aa9/numpy-2.2.5-cp313-cp313-macosx_11_0_arm64.whl", hash = "sha256:47f9ed103af0bc63182609044b0490747e03bd20a67e391192dde119bf43d52f", size = 14191709, upload-time = "2025-04-19T22:41:38.472Z" },
    { url = "https://files.pythonhosted.org/packages/be/65/72f3186b6050bbfe9c43cb81f9df59ae63603491d36179cf7a7c8d216758/numpy-2.2.5-cp313-cp313-macosx_14_0_arm64.whl", hash = "sha256:261a1ef047751bb02f29dfe337230b5882b54521ca121fc7f62668133cb119c9", size = 5149173, upload-time = "2025-04-19T22:41:47.823Z" },
    { url = "https://files.pythonhosted.org/packages/e5/e9/83e7a9432378dde5802651307ae5e9ea07bb72b416728202218cd4da2801/numpy-2.2.5-cp313-cp313-macosx_14_0_x86_64.whl", hash = "sha256:4520caa3807c1ceb005d125a75e715567806fed67e315cea619d5ec6e75a4191", size = 6684502, upload-time = "2025-04-19T22:41:58.689Z" },
    { url = "https://files.pythonhosted.org/packages/ea/27/b80da6c762394c8ee516b74c1f686fcd16c8f23b14de57ba0cad7349d1d2/numpy-2.2.5-cp313-cp313-manylinux_2_17_aarch64.manylinux2014_aarch64.whl", hash = "sha256:3d14b17b9be5f9c9301f43d2e2a4886a33b53f4e6fdf9ca2f4cc60aeeee76372", size = 14084417, upload-time = "2025-04-19T22:42:19.897Z" },
    { url = "https://files.pythonhosted.org/packages/aa/fc/ebfd32c3e124e6a1043e19c0ab0769818aa69050ce5589b63d05ff185526/numpy-2.2.5-cp313-cp313-manylinux_2_17_x86_64.manylinux2014_x86_64.whl", hash = "sha256:2ba321813a00e508d5421104464510cc962a6f791aa2fca1c97b1e65027da80d", size = 16133807, upload-time = "2025-04-19T22:42:44.433Z" },
    { url = "https://files.pythonhosted.org/packages/bf/9b/4cc171a0acbe4666f7775cfd21d4eb6bb1d36d3a0431f48a73e9212d2278/numpy-2.2.5-cp313-cp313-musllinux_1_2_aarch64.whl", hash = "sha256:a4cbdef3ddf777423060c6f81b5694bad2dc9675f110c4b2a60dc0181543fac7", size = 15575611, upload-time = "2025-04-19T22:43:09.928Z" },
    { url = "https://files.pythonhosted.org/packages/a3/45/40f4135341850df48f8edcf949cf47b523c404b712774f8855a64c96ef29/numpy-2.2.5-cp313-cp313-musllinux_1_2_x86_64.whl", hash = "sha256:54088a5a147ab71a8e7fdfd8c3601972751ded0739c6b696ad9cb0343e21ab73", size = 17895747, upload-time = "2025-04-19T22:43:36.983Z" },
    { url = "https://files.pythonhosted.org/packages/f8/4c/b32a17a46f0ffbde8cc82df6d3daeaf4f552e346df143e1b188a701a8f09/numpy-2.2.5-cp313-cp313-win32.whl", hash = "sha256:c8b82a55ef86a2d8e81b63da85e55f5537d2157165be1cb2ce7cfa57b6aef38b", size = 6309594, upload-time = "2025-04-19T22:47:10.523Z" },
    { url = "https://files.pythonhosted.org/packages/13/ae/72e6276feb9ef06787365b05915bfdb057d01fceb4a43cb80978e518d79b/numpy-2.2.5-cp313-cp313-win_amd64.whl", hash = "sha256:d8882a829fd779f0f43998e931c466802a77ca1ee0fe25a3abe50278616b1471", size = 12638356, upload-time = "2025-04-19T22:47:30.253Z" },
    { url = "https://files.pythonhosted.org/packages/79/56/be8b85a9f2adb688e7ded6324e20149a03541d2b3297c3ffc1a73f46dedb/numpy-2.2.5-cp313-cp313t-macosx_10_13_x86_64.whl", hash = "sha256:e8b025c351b9f0e8b5436cf28a07fa4ac0204d67b38f01433ac7f9b870fa38c6", size = 20963778, upload-time = "2025-04-19T22:44:09.251Z" },
    { url = "https://files.pythonhosted.org/packages/ff/77/19c5e62d55bff507a18c3cdff82e94fe174957bad25860a991cac719d3ab/numpy-2.2.5-cp313-cp313t-macosx_11_0_arm64.whl", hash = "sha256:8dfa94b6a4374e7851bbb6f35e6ded2120b752b063e6acdd3157e4d2bb922eba", size = 14207279, upload-time = "2025-04-19T22:44:31.383Z" },
    { url = "https://files.pythonhosted.org/packages/75/22/aa11f22dc11ff4ffe4e849d9b63bbe8d4ac6d5fae85ddaa67dfe43be3e76/numpy-2.2.5-cp313-cp313t-macosx_14_0_arm64.whl", hash = "sha256:97c8425d4e26437e65e1d189d22dff4a079b747ff9c2788057bfb8114ce1e133", size = 5199247, upload-time = "2025-04-19T22:44:40.361Z" },
    { url = "https://files.pythonhosted.org/packages/4f/6c/12d5e760fc62c08eded0394f62039f5a9857f758312bf01632a81d841459/numpy-2.2.5-cp313-cp313t-macosx_14_0_x86_64.whl", hash = "sha256:352d330048c055ea6db701130abc48a21bec690a8d38f8284e00fab256dc1376", size = 6711087, upload-time = "2025-04-19T22:44:51.188Z" },
    { url = "https://files.pythonhosted.org/packages/ef/94/ece8280cf4218b2bee5cec9567629e61e51b4be501e5c6840ceb593db945/numpy-2.2.5-cp313-cp313t-manylinux_2_17_aarch64.manylinux2014_aarch64.whl", hash = "sha256:8b4c0773b6ada798f51f0f8e30c054d32304ccc6e9c5d93d46cb26f3d385ab19", size = 14059964, upload-time = "2025-04-19T22:45:12.451Z" },
    { url = "https://files.pythonhosted.org/packages/39/41/c5377dac0514aaeec69115830a39d905b1882819c8e65d97fc60e177e19e/numpy-2.2.5-cp313-cp313t-manylinux_2_17_x86_64.manylinux2014_x86_64.whl", hash = "sha256:55f09e00d4dccd76b179c0f18a44f041e5332fd0e022886ba1c0bbf3ea4a18d0", size = 16121214, upload-time = "2025-04-19T22:45:37.734Z" },
    { url = "https://files.pythonhosted.org/packages/db/54/3b9f89a943257bc8e187145c6bc0eb8e3d615655f7b14e9b490b053e8149/numpy-2.2.5-cp313-cp313t-musllinux_1_2_aarch64.whl", hash = "sha256:02f226baeefa68f7d579e213d0f3493496397d8f1cff5e2b222af274c86a552a", size = 15575788, upload-time = "2025-04-19T22:46:01.908Z" },
    { url = "https://files.pythonhosted.org/packages/b1/c4/2e407e85df35b29f79945751b8f8e671057a13a376497d7fb2151ba0d290/numpy-2.2.5-cp313-cp313t-musllinux_1_2_x86_64.whl", hash = "sha256:c26843fd58f65da9491165072da2cccc372530681de481ef670dcc8e27cfb066", size = 17893672, upload-time = "2025-04-19T22:46:28.585Z" },
    { url = "https://files.pythonhosted.org/packages/29/7e/d0b44e129d038dba453f00d0e29ebd6eaf2f06055d72b95b9947998aca14/numpy-2.2.5-cp313-cp313t-win32.whl", hash = "sha256:1a161c2c79ab30fe4501d5a2bbfe8b162490757cf90b7f05be8b80bc02f7bb8e", size = 6377102, upload-time = "2025-04-19T22:46:39.949Z" },
    { url = "https://files.pythonhosted.org/packages/63/be/b85e4aa4bf42c6502851b971f1c326d583fcc68227385f92089cf50a7b45/numpy-2.2.5-cp313-cp313t-win_amd64.whl", hash = "sha256:d403c84991b5ad291d3809bace5e85f4bbf44a04bdc9a88ed2bb1807b3360bb8", size = 12750096, upload-time = "2025-04-19T22:47:00.147Z" },
]

[[package]]
name = "openpyxl"
version = "3.1.5"
source = { registry = "https://pypi.org/simple" }
dependencies = [
    { name = "et-xmlfile" },
]
sdist = { url = "https://files.pythonhosted.org/packages/3d/f9/88d94a75de065ea32619465d2f77b29a0469500e99012523b91cc4141cd1/openpyxl-3.1.5.tar.gz", hash = "sha256:cf0e3cf56142039133628b5acffe8ef0c12bc902d2aadd3e0fe5878dc08d1050", size = 186464, upload-time = "2024-06-28T14:03:44.161Z" }
wheels = [
    { url = "https://files.pythonhosted.org/packages/c0/da/977ded879c29cbd04de313843e76868e6e13408a94ed6b987245dc7c8506/openpyxl-3.1.5-py2.py3-none-any.whl", hash = "sha256:5282c12b107bffeef825f4617dc029afaf41d0ea60823bbb665ef3079dc79de2", size = 250910, upload-time = "2024-06-28T14:03:41.161Z" },
]

[[package]]
name = "orjson"
version = "3.10.18"
source = { registry = "https://pypi.org/simple" }
sdist = { url = "https://files.pythonhosted.org/packages/81/0b/fea456a3ffe74e70ba30e01ec183a9b26bec4d497f61dcfce1b601059c60/orjson-3.10.18.tar.gz", hash = "sha256:e8da3947d92123eda795b68228cafe2724815621fe35e8e320a9e9593a4bcd53", size = 5422810, upload-time = "2025-04-29T23:30:08.423Z" }
wheels = [
    { url = "https://files.pythonhosted.org/packages/04/f0/8aedb6574b68096f3be8f74c0b56d36fd94bcf47e6c7ed47a7bd1474aaa8/orjson-3.10.18-cp313-cp313-macosx_10_15_x86_64.macosx_11_0_arm64.macosx_10_15_universal2.whl", hash = "sha256:69c34b9441b863175cc6a01f2935de994025e773f814412030f269da4f7be147", size = 249087, upload-time = "2025-04-29T23:29:19.083Z" },
    { url = "https://files.pythonhosted.org/packages/bc/f7/7118f965541aeac6844fcb18d6988e111ac0d349c9b80cda53583e758908/orjson-3.10.18-cp313-cp313-macosx_15_0_arm64.whl", hash = "sha256:1ebeda919725f9dbdb269f59bc94f861afbe2a27dce5608cdba2d92772364d1c", size = 133273, upload-time = "2025-04-29T23:29:20.602Z" },
    { url = "https://files.pythonhosted.org/packages/fb/d9/839637cc06eaf528dd8127b36004247bf56e064501f68df9ee6fd56a88ee/orjson-3.10.18-cp313-cp313-manylinux_2_17_aarch64.manylinux2014_aarch64.whl", hash = "sha256:5adf5f4eed520a4959d29ea80192fa626ab9a20b2ea13f8f6dc58644f6927103", size = 136779, upload-time = "2025-04-29T23:29:22.062Z" },
    { url = "https://files.pythonhosted.org/packages/2b/6d/f226ecfef31a1f0e7d6bf9a31a0bbaf384c7cbe3fce49cc9c2acc51f902a/orjson-3.10.18-cp313-cp313-manylinux_2_17_armv7l.manylinux2014_armv7l.whl", hash = "sha256:7592bb48a214e18cd670974f289520f12b7aed1fa0b2e2616b8ed9e069e08595", size = 132811, upload-time = "2025-04-29T23:29:23.602Z" },
    { url = "https://files.pythonhosted.org/packages/73/2d/371513d04143c85b681cf8f3bce743656eb5b640cb1f461dad750ac4b4d4/orjson-3.10.18-cp313-cp313-manylinux_2_17_i686.manylinux2014_i686.whl", hash = "sha256:f872bef9f042734110642b7a11937440797ace8c87527de25e0c53558b579ccc", size = 137018, upload-time = "2025-04-29T23:29:25.094Z" },
    { url = "https://files.pythonhosted.org/packages/69/cb/a4d37a30507b7a59bdc484e4a3253c8141bf756d4e13fcc1da760a0b00cb/orjson-3.10.18-cp313-cp313-manylinux_2_17_ppc64le.manylinux2014_ppc64le.whl", hash = "sha256:0315317601149c244cb3ecef246ef5861a64824ccbcb8018d32c66a60a84ffbc", size = 138368, upload-time = "2025-04-29T23:29:26.609Z" },
    { url = "https://files.pythonhosted.org/packages/1e/ae/cd10883c48d912d216d541eb3db8b2433415fde67f620afe6f311f5cd2ca/orjson-3.10.18-cp313-cp313-manylinux_2_17_s390x.manylinux2014_s390x.whl", hash = "sha256:e0da26957e77e9e55a6c2ce2e7182a36a6f6b180ab7189315cb0995ec362e049", size = 142840, upload-time = "2025-04-29T23:29:28.153Z" },
    { url = "https://files.pythonhosted.org/packages/6d/4c/2bda09855c6b5f2c055034c9eda1529967b042ff8d81a05005115c4e6772/orjson-3.10.18-cp313-cp313-manylinux_2_17_x86_64.manylinux2014_x86_64.whl", hash = "sha256:bb70d489bc79b7519e5803e2cc4c72343c9dc1154258adf2f8925d0b60da7c58", size = 133135, upload-time = "2025-04-29T23:29:29.726Z" },
    { url = "https://files.pythonhosted.org/packages/13/4a/35971fd809a8896731930a80dfff0b8ff48eeb5d8b57bb4d0d525160017f/orjson-3.10.18-cp313-cp313-musllinux_1_2_aarch64.whl", hash = "sha256:e9e86a6af31b92299b00736c89caf63816f70a4001e750bda179e15564d7a034", size = 134810, upload-time = "2025-04-29T23:29:31.269Z" },
    { url = "https://files.pythonhosted.org/packages/99/70/0fa9e6310cda98365629182486ff37a1c6578e34c33992df271a476ea1cd/orjson-3.10.18-cp313-cp313-musllinux_1_2_armv7l.whl", hash = "sha256:c382a5c0b5931a5fc5405053d36c1ce3fd561694738626c77ae0b1dfc0242ca1", size = 413491, upload-time = "2025-04-29T23:29:33.315Z" },
    { url = "https://files.pythonhosted.org/packages/32/cb/990a0e88498babddb74fb97855ae4fbd22a82960e9b06eab5775cac435da/orjson-3.10.18-cp313-cp313-musllinux_1_2_i686.whl", hash = "sha256:8e4b2ae732431127171b875cb2668f883e1234711d3c147ffd69fe5be51a8012", size = 153277, upload-time = "2025-04-29T23:29:34.946Z" },
    { url = "https://files.pythonhosted.org/packages/92/44/473248c3305bf782a384ed50dd8bc2d3cde1543d107138fd99b707480ca1/orjson-3.10.18-cp313-cp313-musllinux_1_2_x86_64.whl", hash = "sha256:2d808e34ddb24fc29a4d4041dcfafbae13e129c93509b847b14432717d94b44f", size = 137367, upload-time = "2025-04-29T23:29:36.52Z" },
    { url = "https://files.pythonhosted.org/packages/ad/fd/7f1d3edd4ffcd944a6a40e9f88af2197b619c931ac4d3cfba4798d4d3815/orjson-3.10.18-cp313-cp313-win32.whl", hash = "sha256:ad8eacbb5d904d5591f27dee4031e2c1db43d559edb8f91778efd642d70e6bea", size = 142687, upload-time = "2025-04-29T23:29:38.292Z" },
    { url = "https://files.pythonhosted.org/packages/4b/03/c75c6ad46be41c16f4cfe0352a2d1450546f3c09ad2c9d341110cd87b025/orjson-3.10.18-cp313-cp313-win_amd64.whl", hash = "sha256:aed411bcb68bf62e85588f2a7e03a6082cc42e5a2796e06e72a962d7c6310b52", size = 134794, upload-time = "2025-04-29T23:29:40.349Z" },
    { url = "https://files.pythonhosted.org/packages/c2/28/f53038a5a72cc4fd0b56c1eafb4ef64aec9685460d5ac34de98ca78b6e29/orjson-3.10.18-cp313-cp313-win_arm64.whl", hash = "sha256:f54c1385a0e6aba2f15a40d703b858bedad36ded0491e55d35d905b2c34a4cc3", size = 131186, upload-time = "2025-04-29T23:29:41.922Z" },
]

[[package]]
name = "packaging"
version = "25.0"
source = { registry = "https://pypi.org/simple" }
sdist = { url = "https://files.pythonhosted.org/packages/a1/d4/1fc4078c65507b51b96ca8f8c3ba19e6a61c8253c72794544580a7b6c24d/packaging-25.0.tar.gz", hash = "sha256:d443872c98d677bf60f6a1f2f8c1cb748e8fe762d2bf9d3148b5599295b0fc4f", size = 165727, upload-time = "2025-04-19T11:48:59.673Z" }
wheels = [
    { url = "https://files.pythonhosted.org/packages/20/12/38679034af332785aac8774540895e234f4d07f7545804097de4b666afd8/packaging-25.0-py3-none-any.whl", hash = "sha256:29572ef2b1f17581046b3a2227d5c611fb25ec70ca1ba8554b24b0e69331a484", size = 66469, upload-time = "2025-04-19T11:48:57.875Z" },
]

[[package]]
name = "paginate"
version = "0.5.7"
source = { registry = "https://pypi.org/simple" }
sdist = { url = "https://files.pythonhosted.org/packages/ec/46/68dde5b6bc00c1296ec6466ab27dddede6aec9af1b99090e1107091b3b84/paginate-0.5.7.tar.gz", hash = "sha256:22bd083ab41e1a8b4f3690544afb2c60c25e5c9a63a30fa2f483f6c60c8e5945", size = 19252, upload-time = "2024-08-25T14:17:24.139Z" }
wheels = [
    { url = "https://files.pythonhosted.org/packages/90/96/04b8e52da071d28f5e21a805b19cb9390aa17a47462ac87f5e2696b9566d/paginate-0.5.7-py2.py3-none-any.whl", hash = "sha256:b885e2af73abcf01d9559fd5216b57ef722f8c42affbb63942377668e35c7591", size = 13746, upload-time = "2024-08-25T14:17:22.55Z" },
]

[[package]]
name = "pandas"
version = "2.3.2"
source = { registry = "https://pypi.org/simple" }
dependencies = [
    { name = "numpy" },
    { name = "python-dateutil" },
    { name = "pytz" },
    { name = "tzdata" },
]
sdist = { url = "https://files.pythonhosted.org/packages/79/8e/0e90233ac205ad182bd6b422532695d2b9414944a280488105d598c70023/pandas-2.3.2.tar.gz", hash = "sha256:ab7b58f8f82706890924ccdfb5f48002b83d2b5a3845976a9fb705d36c34dcdb", size = 4488684, upload-time = "2025-08-21T10:28:29.257Z" }
wheels = [
    { url = "https://files.pythonhosted.org/packages/27/64/a2f7bf678af502e16b472527735d168b22b7824e45a4d7e96a4fbb634b59/pandas-2.3.2-cp313-cp313-macosx_10_13_x86_64.whl", hash = "sha256:0c6ecbac99a354a051ef21c5307601093cb9e0f4b1855984a084bfec9302699e", size = 11531061, upload-time = "2025-08-21T10:27:34.647Z" },
    { url = "https://files.pythonhosted.org/packages/54/4c/c3d21b2b7769ef2f4c2b9299fcadd601efa6729f1357a8dbce8dd949ed70/pandas-2.3.2-cp313-cp313-macosx_11_0_arm64.whl", hash = "sha256:c6f048aa0fd080d6a06cc7e7537c09b53be6642d330ac6f54a600c3ace857ee9", size = 10668666, upload-time = "2025-08-21T10:27:37.203Z" },
    { url = "https://files.pythonhosted.org/packages/50/e2/f775ba76ecfb3424d7f5862620841cf0edb592e9abd2d2a5387d305fe7a8/pandas-2.3.2-cp313-cp313-manylinux_2_17_aarch64.manylinux2014_aarch64.whl", hash = "sha256:0064187b80a5be6f2f9c9d6bdde29372468751dfa89f4211a3c5871854cfbf7a", size = 11332835, upload-time = "2025-08-21T10:27:40.188Z" },
    { url = "https://files.pythonhosted.org/packages/8f/52/0634adaace9be2d8cac9ef78f05c47f3a675882e068438b9d7ec7ef0c13f/pandas-2.3.2-cp313-cp313-manylinux_2_17_x86_64.manylinux2014_x86_64.whl", hash = "sha256:4ac8c320bded4718b298281339c1a50fb00a6ba78cb2a63521c39bec95b0209b", size = 12057211, upload-time = "2025-08-21T10:27:43.117Z" },
    { url = "https://files.pythonhosted.org/packages/0b/9d/2df913f14b2deb9c748975fdb2491da1a78773debb25abbc7cbc67c6b549/pandas-2.3.2-cp313-cp313-musllinux_1_2_aarch64.whl", hash = "sha256:114c2fe4f4328cf98ce5716d1532f3ab79c5919f95a9cfee81d9140064a2e4d6", size = 12749277, upload-time = "2025-08-21T10:27:45.474Z" },
    { url = "https://files.pythonhosted.org/packages/87/af/da1a2417026bd14d98c236dba88e39837182459d29dcfcea510b2ac9e8a1/pandas-2.3.2-cp313-cp313-musllinux_1_2_x86_64.whl", hash = "sha256:48fa91c4dfb3b2b9bfdb5c24cd3567575f4e13f9636810462ffed8925352be5a", size = 13415256, upload-time = "2025-08-21T10:27:49.885Z" },
    { url = "https://files.pythonhosted.org/packages/22/3c/f2af1ce8840ef648584a6156489636b5692c162771918aa95707c165ad2b/pandas-2.3.2-cp313-cp313-win_amd64.whl", hash = "sha256:12d039facec710f7ba305786837d0225a3444af7bbd9c15c32ca2d40d157ed8b", size = 10982579, upload-time = "2025-08-21T10:28:08.435Z" },
    { url = "https://files.pythonhosted.org/packages/f3/98/8df69c4097a6719e357dc249bf437b8efbde808038268e584421696cbddf/pandas-2.3.2-cp313-cp313t-macosx_10_13_x86_64.whl", hash = "sha256:c624b615ce97864eb588779ed4046186f967374185c047070545253a52ab2d57", size = 12028163, upload-time = "2025-08-21T10:27:52.232Z" },
    { url = "https://files.pythonhosted.org/packages/0e/23/f95cbcbea319f349e10ff90db488b905c6883f03cbabd34f6b03cbc3c044/pandas-2.3.2-cp313-cp313t-macosx_11_0_arm64.whl", hash = "sha256:0cee69d583b9b128823d9514171cabb6861e09409af805b54459bd0c821a35c2", size = 11391860, upload-time = "2025-08-21T10:27:54.673Z" },
    { url = "https://files.pythonhosted.org/packages/ad/1b/6a984e98c4abee22058aa75bfb8eb90dce58cf8d7296f8bc56c14bc330b0/pandas-2.3.2-cp313-cp313t-manylinux_2_17_aarch64.manylinux2014_aarch64.whl", hash = "sha256:2319656ed81124982900b4c37f0e0c58c015af9a7bbc62342ba5ad07ace82ba9", size = 11309830, upload-time = "2025-08-21T10:27:56.957Z" },
    { url = "https://files.pythonhosted.org/packages/15/d5/f0486090eb18dd8710bf60afeaf638ba6817047c0c8ae5c6a25598665609/pandas-2.3.2-cp313-cp313t-manylinux_2_17_x86_64.manylinux2014_x86_64.whl", hash = "sha256:b37205ad6f00d52f16b6d09f406434ba928c1a1966e2771006a9033c736d30d2", size = 11883216, upload-time = "2025-08-21T10:27:59.302Z" },
    { url = "https://files.pythonhosted.org/packages/10/86/692050c119696da19e20245bbd650d8dfca6ceb577da027c3a73c62a047e/pandas-2.3.2-cp313-cp313t-musllinux_1_2_aarch64.whl", hash = "sha256:837248b4fc3a9b83b9c6214699a13f069dc13510a6a6d7f9ba33145d2841a012", size = 12699743, upload-time = "2025-08-21T10:28:02.447Z" },
    { url = "https://files.pythonhosted.org/packages/cd/d7/612123674d7b17cf345aad0a10289b2a384bff404e0463a83c4a3a59d205/pandas-2.3.2-cp313-cp313t-musllinux_1_2_x86_64.whl", hash = "sha256:d2c3554bd31b731cd6490d94a28f3abb8dd770634a9e06eb6d2911b9827db370", size = 13186141, upload-time = "2025-08-21T10:28:05.377Z" },
]

[[package]]
name = "pandas-stubs"
version = "2.3.2.250827"
source = { registry = "https://pypi.org/simple" }
dependencies = [
    { name = "numpy" },
    { name = "types-pytz" },
]
sdist = { url = "https://files.pythonhosted.org/packages/03/7b/8d2076a76ddf35806319798037056e4bbdcacdc832fb7c95b517f4c03fb2/pandas_stubs-2.3.2.250827.tar.gz", hash = "sha256:bcc2d49a2766325e4a1a492c3eeda879e9521bb5e26e69e2bbf13e80e7ef569a", size = 100032, upload-time = "2025-08-27T23:18:12.802Z" }
wheels = [
    { url = "https://files.pythonhosted.org/packages/a1/b8/dc820157be5aa9527f1f7ffe81737ee4d1cf0924081e1bfbd680530dde41/pandas_stubs-2.3.2.250827-py3-none-any.whl", hash = "sha256:3d613013b4189147a9a6bb18d8bec1e5b137de091496e9b9ff9f137ec3e223a9", size = 157775, upload-time = "2025-08-27T23:18:11.083Z" },
]

[[package]]
name = "pathspec"
version = "0.12.1"
source = { registry = "https://pypi.org/simple" }
sdist = { url = "https://files.pythonhosted.org/packages/ca/bc/f35b8446f4531a7cb215605d100cd88b7ac6f44ab3fc94870c120ab3adbf/pathspec-0.12.1.tar.gz", hash = "sha256:a482d51503a1ab33b1c67a6c3813a26953dbdc71c31dacaef9a838c4e29f5712", size = 51043, upload-time = "2023-12-10T22:30:45Z" }
wheels = [
    { url = "https://files.pythonhosted.org/packages/cc/20/ff623b09d963f88bfde16306a54e12ee5ea43e9b597108672ff3a408aad6/pathspec-0.12.1-py3-none-any.whl", hash = "sha256:a0d503e138a4c123b27490a4f7beda6a01c6f288df0e4a8b79c7eb0dc7b4cc08", size = 31191, upload-time = "2023-12-10T22:30:43.14Z" },
]

[[package]]
name = "phonenumberslite"
version = "9.0.5"
source = { registry = "https://pypi.org/simple" }
sdist = { url = "https://files.pythonhosted.org/packages/0e/ae/d239ea5fc10620f8ef5617b80269bcc6338de575eec6822a616fc3fb610e/phonenumberslite-9.0.5.tar.gz", hash = "sha256:51e9ff09fe218f7cbb7118d936bf329340b187f6cf3821098624e32a738257c1", size = 2297124, upload-time = "2025-05-08T05:59:48.025Z" }
wheels = [
    { url = "https://files.pythonhosted.org/packages/6c/e2/0973e05fc7ba1ee3ca41364f1a08c0353811211a6fa90659691ec871ff1d/phonenumberslite-9.0.5-py2.py3-none-any.whl", hash = "sha256:2e9f94dcf47644ce47a34c4721a3da5c372ea26d2a2a841c40fe496b51e14c1e", size = 472057, upload-time = "2025-05-08T05:59:43.801Z" },
]

[[package]]
name = "pillow"
version = "11.3.0"
source = { registry = "https://pypi.org/simple" }
sdist = { url = "https://files.pythonhosted.org/packages/f3/0d/d0d6dea55cd152ce3d6767bb38a8fc10e33796ba4ba210cbab9354b6d238/pillow-11.3.0.tar.gz", hash = "sha256:3828ee7586cd0b2091b6209e5ad53e20d0649bbe87164a459d0676e035e8f523", size = 47113069, upload-time = "2025-07-01T09:16:30.666Z" }
wheels = [
    { url = "https://files.pythonhosted.org/packages/1e/93/0952f2ed8db3a5a4c7a11f91965d6184ebc8cd7cbb7941a260d5f018cd2d/pillow-11.3.0-cp313-cp313-ios_13_0_arm64_iphoneos.whl", hash = "sha256:1c627742b539bba4309df89171356fcb3cc5a9178355b2727d1b74a6cf155fbd", size = 2128328, upload-time = "2025-07-01T09:14:35.276Z" },
    { url = "https://files.pythonhosted.org/packages/4b/e8/100c3d114b1a0bf4042f27e0f87d2f25e857e838034e98ca98fe7b8c0a9c/pillow-11.3.0-cp313-cp313-ios_13_0_arm64_iphonesimulator.whl", hash = "sha256:30b7c02f3899d10f13d7a48163c8969e4e653f8b43416d23d13d1bbfdc93b9f8", size = 2170652, upload-time = "2025-07-01T09:14:37.203Z" },
    { url = "https://files.pythonhosted.org/packages/aa/86/3f758a28a6e381758545f7cdb4942e1cb79abd271bea932998fc0db93cb6/pillow-11.3.0-cp313-cp313-ios_13_0_x86_64_iphonesimulator.whl", hash = "sha256:7859a4cc7c9295f5838015d8cc0a9c215b77e43d07a25e460f35cf516df8626f", size = 2227443, upload-time = "2025-07-01T09:14:39.344Z" },
    { url = "https://files.pythonhosted.org/packages/01/f4/91d5b3ffa718df2f53b0dc109877993e511f4fd055d7e9508682e8aba092/pillow-11.3.0-cp313-cp313-macosx_10_13_x86_64.whl", hash = "sha256:ec1ee50470b0d050984394423d96325b744d55c701a439d2bd66089bff963d3c", size = 5278474, upload-time = "2025-07-01T09:14:41.843Z" },
    { url = "https://files.pythonhosted.org/packages/f9/0e/37d7d3eca6c879fbd9dba21268427dffda1ab00d4eb05b32923d4fbe3b12/pillow-11.3.0-cp313-cp313-macosx_11_0_arm64.whl", hash = "sha256:7db51d222548ccfd274e4572fdbf3e810a5e66b00608862f947b163e613b67dd", size = 4686038, upload-time = "2025-07-01T09:14:44.008Z" },
    { url = "https://files.pythonhosted.org/packages/ff/b0/3426e5c7f6565e752d81221af9d3676fdbb4f352317ceafd42899aaf5d8a/pillow-11.3.0-cp313-cp313-manylinux2014_aarch64.manylinux_2_17_aarch64.whl", hash = "sha256:2d6fcc902a24ac74495df63faad1884282239265c6839a0a6416d33faedfae7e", size = 5864407, upload-time = "2025-07-03T13:10:15.628Z" },
    { url = "https://files.pythonhosted.org/packages/fc/c1/c6c423134229f2a221ee53f838d4be9d82bab86f7e2f8e75e47b6bf6cd77/pillow-11.3.0-cp313-cp313-manylinux2014_x86_64.manylinux_2_17_x86_64.whl", hash = "sha256:f0f5d8f4a08090c6d6d578351a2b91acf519a54986c055af27e7a93feae6d3f1", size = 7639094, upload-time = "2025-07-03T13:10:21.857Z" },
    { url = "https://files.pythonhosted.org/packages/ba/c9/09e6746630fe6372c67c648ff9deae52a2bc20897d51fa293571977ceb5d/pillow-11.3.0-cp313-cp313-manylinux_2_27_aarch64.manylinux_2_28_aarch64.whl", hash = "sha256:c37d8ba9411d6003bba9e518db0db0c58a680ab9fe5179f040b0463644bc9805", size = 5973503, upload-time = "2025-07-01T09:14:45.698Z" },
    { url = "https://files.pythonhosted.org/packages/d5/1c/a2a29649c0b1983d3ef57ee87a66487fdeb45132df66ab30dd37f7dbe162/pillow-11.3.0-cp313-cp313-manylinux_2_27_x86_64.manylinux_2_28_x86_64.whl", hash = "sha256:13f87d581e71d9189ab21fe0efb5a23e9f28552d5be6979e84001d3b8505abe8", size = 6642574, upload-time = "2025-07-01T09:14:47.415Z" },
    { url = "https://files.pythonhosted.org/packages/36/de/d5cc31cc4b055b6c6fd990e3e7f0f8aaf36229a2698501bcb0cdf67c7146/pillow-11.3.0-cp313-cp313-musllinux_1_2_aarch64.whl", hash = "sha256:023f6d2d11784a465f09fd09a34b150ea4672e85fb3d05931d89f373ab14abb2", size = 6084060, upload-time = "2025-07-01T09:14:49.636Z" },
    { url = "https://files.pythonhosted.org/packages/d5/ea/502d938cbaeec836ac28a9b730193716f0114c41325db428e6b280513f09/pillow-11.3.0-cp313-cp313-musllinux_1_2_x86_64.whl", hash = "sha256:45dfc51ac5975b938e9809451c51734124e73b04d0f0ac621649821a63852e7b", size = 6721407, upload-time = "2025-07-01T09:14:51.962Z" },
    { url = "https://files.pythonhosted.org/packages/45/9c/9c5e2a73f125f6cbc59cc7087c8f2d649a7ae453f83bd0362ff7c9e2aee2/pillow-11.3.0-cp313-cp313-win32.whl", hash = "sha256:a4d336baed65d50d37b88ca5b60c0fa9d81e3a87d4a7930d3880d1624d5b31f3", size = 6273841, upload-time = "2025-07-01T09:14:54.142Z" },
    { url = "https://files.pythonhosted.org/packages/23/85/397c73524e0cd212067e0c969aa245b01d50183439550d24d9f55781b776/pillow-11.3.0-cp313-cp313-win_amd64.whl", hash = "sha256:0bce5c4fd0921f99d2e858dc4d4d64193407e1b99478bc5cacecba2311abde51", size = 6978450, upload-time = "2025-07-01T09:14:56.436Z" },
    { url = "https://files.pythonhosted.org/packages/17/d2/622f4547f69cd173955194b78e4d19ca4935a1b0f03a302d655c9f6aae65/pillow-11.3.0-cp313-cp313-win_arm64.whl", hash = "sha256:1904e1264881f682f02b7f8167935cce37bc97db457f8e7849dc3a6a52b99580", size = 2423055, upload-time = "2025-07-01T09:14:58.072Z" },
    { url = "https://files.pythonhosted.org/packages/dd/80/a8a2ac21dda2e82480852978416cfacd439a4b490a501a288ecf4fe2532d/pillow-11.3.0-cp313-cp313t-macosx_10_13_x86_64.whl", hash = "sha256:4c834a3921375c48ee6b9624061076bc0a32a60b5532b322cc0ea64e639dd50e", size = 5281110, upload-time = "2025-07-01T09:14:59.79Z" },
    { url = "https://files.pythonhosted.org/packages/44/d6/b79754ca790f315918732e18f82a8146d33bcd7f4494380457ea89eb883d/pillow-11.3.0-cp313-cp313t-macosx_11_0_arm64.whl", hash = "sha256:5e05688ccef30ea69b9317a9ead994b93975104a677a36a8ed8106be9260aa6d", size = 4689547, upload-time = "2025-07-01T09:15:01.648Z" },
    { url = "https://files.pythonhosted.org/packages/49/20/716b8717d331150cb00f7fdd78169c01e8e0c219732a78b0e59b6bdb2fd6/pillow-11.3.0-cp313-cp313t-manylinux2014_aarch64.manylinux_2_17_aarch64.whl", hash = "sha256:1019b04af07fc0163e2810167918cb5add8d74674b6267616021ab558dc98ced", size = 5901554, upload-time = "2025-07-03T13:10:27.018Z" },
    { url = "https://files.pythonhosted.org/packages/74/cf/a9f3a2514a65bb071075063a96f0a5cf949c2f2fce683c15ccc83b1c1cab/pillow-11.3.0-cp313-cp313t-manylinux2014_x86_64.manylinux_2_17_x86_64.whl", hash = "sha256:f944255db153ebb2b19c51fe85dd99ef0ce494123f21b9db4877ffdfc5590c7c", size = 7669132, upload-time = "2025-07-03T13:10:33.01Z" },
    { url = "https://files.pythonhosted.org/packages/98/3c/da78805cbdbee9cb43efe8261dd7cc0b4b93f2ac79b676c03159e9db2187/pillow-11.3.0-cp313-cp313t-manylinux_2_27_aarch64.manylinux_2_28_aarch64.whl", hash = "sha256:1f85acb69adf2aaee8b7da124efebbdb959a104db34d3a2cb0f3793dbae422a8", size = 6005001, upload-time = "2025-07-01T09:15:03.365Z" },
    { url = "https://files.pythonhosted.org/packages/6c/fa/ce044b91faecf30e635321351bba32bab5a7e034c60187fe9698191aef4f/pillow-11.3.0-cp313-cp313t-manylinux_2_27_x86_64.manylinux_2_28_x86_64.whl", hash = "sha256:05f6ecbeff5005399bb48d198f098a9b4b6bdf27b8487c7f38ca16eeb070cd59", size = 6668814, upload-time = "2025-07-01T09:15:05.655Z" },
    { url = "https://files.pythonhosted.org/packages/7b/51/90f9291406d09bf93686434f9183aba27b831c10c87746ff49f127ee80cb/pillow-11.3.0-cp313-cp313t-musllinux_1_2_aarch64.whl", hash = "sha256:a7bc6e6fd0395bc052f16b1a8670859964dbd7003bd0af2ff08342eb6e442cfe", size = 6113124, upload-time = "2025-07-01T09:15:07.358Z" },
    { url = "https://files.pythonhosted.org/packages/cd/5a/6fec59b1dfb619234f7636d4157d11fb4e196caeee220232a8d2ec48488d/pillow-11.3.0-cp313-cp313t-musllinux_1_2_x86_64.whl", hash = "sha256:83e1b0161c9d148125083a35c1c5a89db5b7054834fd4387499e06552035236c", size = 6747186, upload-time = "2025-07-01T09:15:09.317Z" },
    { url = "https://files.pythonhosted.org/packages/49/6b/00187a044f98255225f172de653941e61da37104a9ea60e4f6887717e2b5/pillow-11.3.0-cp313-cp313t-win32.whl", hash = "sha256:2a3117c06b8fb646639dce83694f2f9eac405472713fcb1ae887469c0d4f6788", size = 6277546, upload-time = "2025-07-01T09:15:11.311Z" },
    { url = "https://files.pythonhosted.org/packages/e8/5c/6caaba7e261c0d75bab23be79f1d06b5ad2a2ae49f028ccec801b0e853d6/pillow-11.3.0-cp313-cp313t-win_amd64.whl", hash = "sha256:857844335c95bea93fb39e0fa2726b4d9d758850b34075a7e3ff4f4fa3aa3b31", size = 6985102, upload-time = "2025-07-01T09:15:13.164Z" },
    { url = "https://files.pythonhosted.org/packages/f3/7e/b623008460c09a0cb38263c93b828c666493caee2eb34ff67f778b87e58c/pillow-11.3.0-cp313-cp313t-win_arm64.whl", hash = "sha256:8797edc41f3e8536ae4b10897ee2f637235c94f27404cac7297f7b607dd0716e", size = 2424803, upload-time = "2025-07-01T09:15:15.695Z" },
]

[[package]]
name = "platformdirs"
version = "4.3.8"
source = { registry = "https://pypi.org/simple" }
sdist = { url = "https://files.pythonhosted.org/packages/fe/8b/3c73abc9c759ecd3f1f7ceff6685840859e8070c4d947c93fae71f6a0bf2/platformdirs-4.3.8.tar.gz", hash = "sha256:3d512d96e16bcb959a814c9f348431070822a6496326a4be0911c40b5a74c2bc", size = 21362, upload-time = "2025-05-07T22:47:42.121Z" }
wheels = [
    { url = "https://files.pythonhosted.org/packages/fe/39/979e8e21520d4e47a0bbe349e2713c0aac6f3d853d0e5b34d76206c439aa/platformdirs-4.3.8-py3-none-any.whl", hash = "sha256:ff7059bb7eb1179e2685604f4aaf157cfd9535242bd23742eadc3c13542139b4", size = 18567, upload-time = "2025-05-07T22:47:40.376Z" },
]

[[package]]
name = "plotly"
version = "6.3.0"
source = { registry = "https://pypi.org/simple" }
dependencies = [
    { name = "narwhals" },
    { name = "packaging" },
]
sdist = { url = "https://files.pythonhosted.org/packages/a0/64/850de5076f4436410e1ce4f6a69f4313ef6215dfea155f3f6559335cad29/plotly-6.3.0.tar.gz", hash = "sha256:8840a184d18ccae0f9189c2b9a2943923fd5cae7717b723f36eef78f444e5a73", size = 6923926, upload-time = "2025-08-12T20:22:14.127Z" }
wheels = [
    { url = "https://files.pythonhosted.org/packages/95/a9/12e2dc726ba1ba775a2c6922d5d5b4488ad60bdab0888c337c194c8e6de8/plotly-6.3.0-py3-none-any.whl", hash = "sha256:7ad806edce9d3cdd882eaebaf97c0c9e252043ed1ed3d382c3e3520ec07806d4", size = 9791257, upload-time = "2025-08-12T20:22:09.205Z" },
]

[[package]]
name = "pluggy"
version = "1.6.0"
source = { registry = "https://pypi.org/simple" }
sdist = { url = "https://files.pythonhosted.org/packages/f9/e2/3e91f31a7d2b083fe6ef3fa267035b518369d9511ffab804f839851d2779/pluggy-1.6.0.tar.gz", hash = "sha256:7dcc130b76258d33b90f61b658791dede3486c3e6bfb003ee5c9bfb396dd22f3", size = 69412, upload-time = "2025-05-15T12:30:07.975Z" }
wheels = [
    { url = "https://files.pythonhosted.org/packages/54/20/4d324d65cc6d9205fabedc306948156824eb9f0ee1633355a8f7ec5c66bf/pluggy-1.6.0-py3-none-any.whl", hash = "sha256:e920276dd6813095e9377c0bc5566d94c932c33b27a3e3945d8389c374dd4746", size = 20538, upload-time = "2025-05-15T12:30:06.134Z" },
]

[[package]]
name = "pre-commit"
version = "4.3.0"
source = { registry = "https://pypi.org/simple" }
dependencies = [
    { name = "cfgv" },
    { name = "identify" },
    { name = "nodeenv" },
    { name = "pyyaml" },
    { name = "virtualenv" },
]
sdist = { url = "https://files.pythonhosted.org/packages/ff/29/7cf5bbc236333876e4b41f56e06857a87937ce4bf91e117a6991a2dbb02a/pre_commit-4.3.0.tar.gz", hash = "sha256:499fe450cc9d42e9d58e606262795ecb64dd05438943c62b66f6a8673da30b16", size = 193792, upload-time = "2025-08-09T18:56:14.651Z" }
wheels = [
    { url = "https://files.pythonhosted.org/packages/5b/a5/987a405322d78a73b66e39e4a90e4ef156fd7141bf71df987e50717c321b/pre_commit-4.3.0-py2.py3-none-any.whl", hash = "sha256:2b0747ad7e6e967169136edffee14c16e148a778a54e4f967921aa1ebf2308d8", size = 220965, upload-time = "2025-08-09T18:56:13.192Z" },
]

[[package]]
name = "propcache"
version = "0.3.1"
source = { registry = "https://pypi.org/simple" }
sdist = { url = "https://files.pythonhosted.org/packages/07/c8/fdc6686a986feae3541ea23dcaa661bd93972d3940460646c6bb96e21c40/propcache-0.3.1.tar.gz", hash = "sha256:40d980c33765359098837527e18eddefc9a24cea5b45e078a7f3bb5b032c6ecf", size = 43651, upload-time = "2025-03-26T03:06:12.05Z" }
wheels = [
    { url = "https://files.pythonhosted.org/packages/58/60/f645cc8b570f99be3cf46714170c2de4b4c9d6b827b912811eff1eb8a412/propcache-0.3.1-cp313-cp313-macosx_10_13_universal2.whl", hash = "sha256:f1528ec4374617a7a753f90f20e2f551121bb558fcb35926f99e3c42367164b8", size = 77865, upload-time = "2025-03-26T03:04:53.406Z" },
    { url = "https://files.pythonhosted.org/packages/6f/d4/c1adbf3901537582e65cf90fd9c26fde1298fde5a2c593f987112c0d0798/propcache-0.3.1-cp313-cp313-macosx_10_13_x86_64.whl", hash = "sha256:dc1915ec523b3b494933b5424980831b636fe483d7d543f7afb7b3bf00f0c10f", size = 45452, upload-time = "2025-03-26T03:04:54.624Z" },
    { url = "https://files.pythonhosted.org/packages/d1/b5/fe752b2e63f49f727c6c1c224175d21b7d1727ce1d4873ef1c24c9216830/propcache-0.3.1-cp313-cp313-macosx_11_0_arm64.whl", hash = "sha256:a110205022d077da24e60b3df8bcee73971be9575dec5573dd17ae5d81751111", size = 44800, upload-time = "2025-03-26T03:04:55.844Z" },
    { url = "https://files.pythonhosted.org/packages/62/37/fc357e345bc1971e21f76597028b059c3d795c5ca7690d7a8d9a03c9708a/propcache-0.3.1-cp313-cp313-manylinux_2_17_aarch64.manylinux2014_aarch64.whl", hash = "sha256:d249609e547c04d190e820d0d4c8ca03ed4582bcf8e4e160a6969ddfb57b62e5", size = 225804, upload-time = "2025-03-26T03:04:57.158Z" },
    { url = "https://files.pythonhosted.org/packages/0d/f1/16e12c33e3dbe7f8b737809bad05719cff1dccb8df4dafbcff5575002c0e/propcache-0.3.1-cp313-cp313-manylinux_2_17_ppc64le.manylinux2014_ppc64le.whl", hash = "sha256:5ced33d827625d0a589e831126ccb4f5c29dfdf6766cac441d23995a65825dcb", size = 230650, upload-time = "2025-03-26T03:04:58.61Z" },
    { url = "https://files.pythonhosted.org/packages/3e/a2/018b9f2ed876bf5091e60153f727e8f9073d97573f790ff7cdf6bc1d1fb8/propcache-0.3.1-cp313-cp313-manylinux_2_17_s390x.manylinux2014_s390x.whl", hash = "sha256:4114c4ada8f3181af20808bedb250da6bae56660e4b8dfd9cd95d4549c0962f7", size = 234235, upload-time = "2025-03-26T03:05:00.599Z" },
    { url = "https://files.pythonhosted.org/packages/45/5f/3faee66fc930dfb5da509e34c6ac7128870631c0e3582987fad161fcb4b1/propcache-0.3.1-cp313-cp313-manylinux_2_17_x86_64.manylinux2014_x86_64.whl", hash = "sha256:975af16f406ce48f1333ec5e912fe11064605d5c5b3f6746969077cc3adeb120", size = 228249, upload-time = "2025-03-26T03:05:02.11Z" },
    { url = "https://files.pythonhosted.org/packages/62/1e/a0d5ebda5da7ff34d2f5259a3e171a94be83c41eb1e7cd21a2105a84a02e/propcache-0.3.1-cp313-cp313-manylinux_2_5_i686.manylinux1_i686.manylinux_2_17_i686.manylinux2014_i686.whl", hash = "sha256:a34aa3a1abc50740be6ac0ab9d594e274f59960d3ad253cd318af76b996dd654", size = 214964, upload-time = "2025-03-26T03:05:03.599Z" },
    { url = "https://files.pythonhosted.org/packages/db/a0/d72da3f61ceab126e9be1f3bc7844b4e98c6e61c985097474668e7e52152/propcache-0.3.1-cp313-cp313-musllinux_1_2_aarch64.whl", hash = "sha256:9cec3239c85ed15bfaded997773fdad9fb5662b0a7cbc854a43f291eb183179e", size = 222501, upload-time = "2025-03-26T03:05:05.107Z" },
    { url = "https://files.pythonhosted.org/packages/18/6d/a008e07ad7b905011253adbbd97e5b5375c33f0b961355ca0a30377504ac/propcache-0.3.1-cp313-cp313-musllinux_1_2_armv7l.whl", hash = "sha256:05543250deac8e61084234d5fc54f8ebd254e8f2b39a16b1dce48904f45b744b", size = 217917, upload-time = "2025-03-26T03:05:06.59Z" },
    { url = "https://files.pythonhosted.org/packages/98/37/02c9343ffe59e590e0e56dc5c97d0da2b8b19fa747ebacf158310f97a79a/propcache-0.3.1-cp313-cp313-musllinux_1_2_i686.whl", hash = "sha256:5cb5918253912e088edbf023788de539219718d3b10aef334476b62d2b53de53", size = 217089, upload-time = "2025-03-26T03:05:08.1Z" },
    { url = "https://files.pythonhosted.org/packages/53/1b/d3406629a2c8a5666d4674c50f757a77be119b113eedd47b0375afdf1b42/propcache-0.3.1-cp313-cp313-musllinux_1_2_ppc64le.whl", hash = "sha256:f3bbecd2f34d0e6d3c543fdb3b15d6b60dd69970c2b4c822379e5ec8f6f621d5", size = 228102, upload-time = "2025-03-26T03:05:09.982Z" },
    { url = "https://files.pythonhosted.org/packages/cd/a7/3664756cf50ce739e5f3abd48febc0be1a713b1f389a502ca819791a6b69/propcache-0.3.1-cp313-cp313-musllinux_1_2_s390x.whl", hash = "sha256:aca63103895c7d960a5b9b044a83f544b233c95e0dcff114389d64d762017af7", size = 230122, upload-time = "2025-03-26T03:05:11.408Z" },
    { url = "https://files.pythonhosted.org/packages/35/36/0bbabaacdcc26dac4f8139625e930f4311864251276033a52fd52ff2a274/propcache-0.3.1-cp313-cp313-musllinux_1_2_x86_64.whl", hash = "sha256:5a0a9898fdb99bf11786265468571e628ba60af80dc3f6eb89a3545540c6b0ef", size = 226818, upload-time = "2025-03-26T03:05:12.909Z" },
    { url = "https://files.pythonhosted.org/packages/cc/27/4e0ef21084b53bd35d4dae1634b6d0bad35e9c58ed4f032511acca9d4d26/propcache-0.3.1-cp313-cp313-win32.whl", hash = "sha256:3a02a28095b5e63128bcae98eb59025924f121f048a62393db682f049bf4ac24", size = 40112, upload-time = "2025-03-26T03:05:14.289Z" },
    { url = "https://files.pythonhosted.org/packages/a6/2c/a54614d61895ba6dd7ac8f107e2b2a0347259ab29cbf2ecc7b94fa38c4dc/propcache-0.3.1-cp313-cp313-win_amd64.whl", hash = "sha256:813fbb8b6aea2fc9659815e585e548fe706d6f663fa73dff59a1677d4595a037", size = 44034, upload-time = "2025-03-26T03:05:15.616Z" },
    { url = "https://files.pythonhosted.org/packages/5a/a8/0a4fd2f664fc6acc66438370905124ce62e84e2e860f2557015ee4a61c7e/propcache-0.3.1-cp313-cp313t-macosx_10_13_universal2.whl", hash = "sha256:a444192f20f5ce8a5e52761a031b90f5ea6288b1eef42ad4c7e64fef33540b8f", size = 82613, upload-time = "2025-03-26T03:05:16.913Z" },
    { url = "https://files.pythonhosted.org/packages/4d/e5/5ef30eb2cd81576256d7b6caaa0ce33cd1d2c2c92c8903cccb1af1a4ff2f/propcache-0.3.1-cp313-cp313t-macosx_10_13_x86_64.whl", hash = "sha256:0fbe94666e62ebe36cd652f5fc012abfbc2342de99b523f8267a678e4dfdee3c", size = 47763, upload-time = "2025-03-26T03:05:18.607Z" },
    { url = "https://files.pythonhosted.org/packages/87/9a/87091ceb048efeba4d28e903c0b15bcc84b7c0bf27dc0261e62335d9b7b8/propcache-0.3.1-cp313-cp313t-macosx_11_0_arm64.whl", hash = "sha256:f011f104db880f4e2166bcdcf7f58250f7a465bc6b068dc84c824a3d4a5c94dc", size = 47175, upload-time = "2025-03-26T03:05:19.85Z" },
    { url = "https://files.pythonhosted.org/packages/3e/2f/854e653c96ad1161f96194c6678a41bbb38c7947d17768e8811a77635a08/propcache-0.3.1-cp313-cp313t-manylinux_2_17_aarch64.manylinux2014_aarch64.whl", hash = "sha256:3e584b6d388aeb0001d6d5c2bd86b26304adde6d9bb9bfa9c4889805021b96de", size = 292265, upload-time = "2025-03-26T03:05:21.654Z" },
    { url = "https://files.pythonhosted.org/packages/40/8d/090955e13ed06bc3496ba4a9fb26c62e209ac41973cb0d6222de20c6868f/propcache-0.3.1-cp313-cp313t-manylinux_2_17_ppc64le.manylinux2014_ppc64le.whl", hash = "sha256:8a17583515a04358b034e241f952f1715243482fc2c2945fd99a1b03a0bd77d6", size = 294412, upload-time = "2025-03-26T03:05:23.147Z" },
    { url = "https://files.pythonhosted.org/packages/39/e6/d51601342e53cc7582449e6a3c14a0479fab2f0750c1f4d22302e34219c6/propcache-0.3.1-cp313-cp313t-manylinux_2_17_s390x.manylinux2014_s390x.whl", hash = "sha256:5aed8d8308215089c0734a2af4f2e95eeb360660184ad3912686c181e500b2e7", size = 294290, upload-time = "2025-03-26T03:05:24.577Z" },
    { url = "https://files.pythonhosted.org/packages/3b/4d/be5f1a90abc1881884aa5878989a1acdafd379a91d9c7e5e12cef37ec0d7/propcache-0.3.1-cp313-cp313t-manylinux_2_17_x86_64.manylinux2014_x86_64.whl", hash = "sha256:6d8e309ff9a0503ef70dc9a0ebd3e69cf7b3894c9ae2ae81fc10943c37762458", size = 282926, upload-time = "2025-03-26T03:05:26.459Z" },
    { url = "https://files.pythonhosted.org/packages/57/2b/8f61b998c7ea93a2b7eca79e53f3e903db1787fca9373af9e2cf8dc22f9d/propcache-0.3.1-cp313-cp313t-manylinux_2_5_i686.manylinux1_i686.manylinux_2_17_i686.manylinux2014_i686.whl", hash = "sha256:b655032b202028a582d27aeedc2e813299f82cb232f969f87a4fde491a233f11", size = 267808, upload-time = "2025-03-26T03:05:28.188Z" },
    { url = "https://files.pythonhosted.org/packages/11/1c/311326c3dfce59c58a6098388ba984b0e5fb0381ef2279ec458ef99bd547/propcache-0.3.1-cp313-cp313t-musllinux_1_2_aarch64.whl", hash = "sha256:9f64d91b751df77931336b5ff7bafbe8845c5770b06630e27acd5dbb71e1931c", size = 290916, upload-time = "2025-03-26T03:05:29.757Z" },
    { url = "https://files.pythonhosted.org/packages/4b/74/91939924b0385e54dc48eb2e4edd1e4903ffd053cf1916ebc5347ac227f7/propcache-0.3.1-cp313-cp313t-musllinux_1_2_armv7l.whl", hash = "sha256:19a06db789a4bd896ee91ebc50d059e23b3639c25d58eb35be3ca1cbe967c3bf", size = 262661, upload-time = "2025-03-26T03:05:31.472Z" },
    { url = "https://files.pythonhosted.org/packages/c2/d7/e6079af45136ad325c5337f5dd9ef97ab5dc349e0ff362fe5c5db95e2454/propcache-0.3.1-cp313-cp313t-musllinux_1_2_i686.whl", hash = "sha256:bef100c88d8692864651b5f98e871fb090bd65c8a41a1cb0ff2322db39c96c27", size = 264384, upload-time = "2025-03-26T03:05:32.984Z" },
    { url = "https://files.pythonhosted.org/packages/b7/d5/ba91702207ac61ae6f1c2da81c5d0d6bf6ce89e08a2b4d44e411c0bbe867/propcache-0.3.1-cp313-cp313t-musllinux_1_2_ppc64le.whl", hash = "sha256:87380fb1f3089d2a0b8b00f006ed12bd41bd858fabfa7330c954c70f50ed8757", size = 291420, upload-time = "2025-03-26T03:05:34.496Z" },
    { url = "https://files.pythonhosted.org/packages/58/70/2117780ed7edcd7ba6b8134cb7802aada90b894a9810ec56b7bb6018bee7/propcache-0.3.1-cp313-cp313t-musllinux_1_2_s390x.whl", hash = "sha256:e474fc718e73ba5ec5180358aa07f6aded0ff5f2abe700e3115c37d75c947e18", size = 290880, upload-time = "2025-03-26T03:05:36.256Z" },
    { url = "https://files.pythonhosted.org/packages/4a/1f/ecd9ce27710021ae623631c0146719280a929d895a095f6d85efb6a0be2e/propcache-0.3.1-cp313-cp313t-musllinux_1_2_x86_64.whl", hash = "sha256:17d1c688a443355234f3c031349da69444be052613483f3e4158eef751abcd8a", size = 287407, upload-time = "2025-03-26T03:05:37.799Z" },
    { url = "https://files.pythonhosted.org/packages/3e/66/2e90547d6b60180fb29e23dc87bd8c116517d4255240ec6d3f7dc23d1926/propcache-0.3.1-cp313-cp313t-win32.whl", hash = "sha256:359e81a949a7619802eb601d66d37072b79b79c2505e6d3fd8b945538411400d", size = 42573, upload-time = "2025-03-26T03:05:39.193Z" },
    { url = "https://files.pythonhosted.org/packages/cb/8f/50ad8599399d1861b4d2b6b45271f0ef6af1b09b0a2386a46dbaf19c9535/propcache-0.3.1-cp313-cp313t-win_amd64.whl", hash = "sha256:e7fb9a84c9abbf2b2683fa3e7b0d7da4d8ecf139a1c635732a8bda29c5214b0e", size = 46757, upload-time = "2025-03-26T03:05:40.811Z" },
    { url = "https://files.pythonhosted.org/packages/b8/d3/c3cb8f1d6ae3b37f83e1de806713a9b3642c5895f0215a62e1a4bd6e5e34/propcache-0.3.1-py3-none-any.whl", hash = "sha256:9a8ecf38de50a7f518c21568c80f985e776397b902f1ce0b01f799aba1608b40", size = 12376, upload-time = "2025-03-26T03:06:10.5Z" },
]

[[package]]
name = "pyasn1"
version = "0.6.1"
source = { registry = "https://pypi.org/simple" }
sdist = { url = "https://files.pythonhosted.org/packages/ba/e9/01f1a64245b89f039897cb0130016d79f77d52669aae6ee7b159a6c4c018/pyasn1-0.6.1.tar.gz", hash = "sha256:6f580d2bdd84365380830acf45550f2511469f673cb4a5ae3857a3170128b034", size = 145322, upload-time = "2024-09-10T22:41:42.55Z" }
wheels = [
    { url = "https://files.pythonhosted.org/packages/c8/f1/d6a797abb14f6283c0ddff96bbdd46937f64122b8c925cab503dd37f8214/pyasn1-0.6.1-py3-none-any.whl", hash = "sha256:0d632f46f2ba09143da3a8afe9e33fb6f92fa2320ab7e886e2d0f7672af84629", size = 83135, upload-time = "2024-09-11T16:00:36.122Z" },
]

[[package]]
name = "pycparser"
version = "2.22"
source = { registry = "https://pypi.org/simple" }
sdist = { url = "https://files.pythonhosted.org/packages/1d/b2/31537cf4b1ca988837256c910a668b553fceb8f069bedc4b1c826024b52c/pycparser-2.22.tar.gz", hash = "sha256:491c8be9c040f5390f5bf44a5b07752bd07f56edf992381b05c701439eec10f6", size = 172736, upload-time = "2024-03-30T13:22:22.564Z" }
wheels = [
    { url = "https://files.pythonhosted.org/packages/13/a3/a812df4e2dd5696d1f351d58b8fe16a405b234ad2886a0dab9183fb78109/pycparser-2.22-py3-none-any.whl", hash = "sha256:c3702b6d3dd8c7abc1afa565d7e63d53a1d0bd86cdc24edd75470f4de499cfcc", size = 117552, upload-time = "2024-03-30T13:22:20.476Z" },
]

[[package]]
name = "pydantic"
version = "2.11.9"
source = { registry = "https://pypi.org/simple" }
dependencies = [
    { name = "annotated-types" },
    { name = "pydantic-core" },
    { name = "typing-extensions" },
    { name = "typing-inspection" },
]
sdist = { url = "https://files.pythonhosted.org/packages/ff/5d/09a551ba512d7ca404d785072700d3f6727a02f6f3c24ecfd081c7cf0aa8/pydantic-2.11.9.tar.gz", hash = "sha256:6b8ffda597a14812a7975c90b82a8a2e777d9257aba3453f973acd3c032a18e2", size = 788495, upload-time = "2025-09-13T11:26:39.325Z" }
wheels = [
    { url = "https://files.pythonhosted.org/packages/3e/d3/108f2006987c58e76691d5ae5d200dd3e0f532cb4e5fa3560751c3a1feba/pydantic-2.11.9-py3-none-any.whl", hash = "sha256:c42dd626f5cfc1c6950ce6205ea58c93efa406da65f479dcb4029d5934857da2", size = 444855, upload-time = "2025-09-13T11:26:36.909Z" },
]

[[package]]
name = "pydantic-core"
version = "2.33.2"
source = { registry = "https://pypi.org/simple" }
dependencies = [
    { name = "typing-extensions" },
]
sdist = { url = "https://files.pythonhosted.org/packages/ad/88/5f2260bdfae97aabf98f1778d43f69574390ad787afb646292a638c923d4/pydantic_core-2.33.2.tar.gz", hash = "sha256:7cb8bc3605c29176e1b105350d2e6474142d7c1bd1d9327c4a9bdb46bf827acc", size = 435195, upload-time = "2025-04-23T18:33:52.104Z" }
wheels = [
    { url = "https://files.pythonhosted.org/packages/46/8c/99040727b41f56616573a28771b1bfa08a3d3fe74d3d513f01251f79f172/pydantic_core-2.33.2-cp313-cp313-macosx_10_12_x86_64.whl", hash = "sha256:1082dd3e2d7109ad8b7da48e1d4710c8d06c253cbc4a27c1cff4fbcaa97a9e3f", size = 2015688, upload-time = "2025-04-23T18:31:53.175Z" },
    { url = "https://files.pythonhosted.org/packages/3a/cc/5999d1eb705a6cefc31f0b4a90e9f7fc400539b1a1030529700cc1b51838/pydantic_core-2.33.2-cp313-cp313-macosx_11_0_arm64.whl", hash = "sha256:f517ca031dfc037a9c07e748cefd8d96235088b83b4f4ba8939105d20fa1dcd6", size = 1844808, upload-time = "2025-04-23T18:31:54.79Z" },
    { url = "https://files.pythonhosted.org/packages/6f/5e/a0a7b8885c98889a18b6e376f344da1ef323d270b44edf8174d6bce4d622/pydantic_core-2.33.2-cp313-cp313-manylinux_2_17_aarch64.manylinux2014_aarch64.whl", hash = "sha256:0a9f2c9dd19656823cb8250b0724ee9c60a82f3cdf68a080979d13092a3b0fef", size = 1885580, upload-time = "2025-04-23T18:31:57.393Z" },
    { url = "https://files.pythonhosted.org/packages/3b/2a/953581f343c7d11a304581156618c3f592435523dd9d79865903272c256a/pydantic_core-2.33.2-cp313-cp313-manylinux_2_17_armv7l.manylinux2014_armv7l.whl", hash = "sha256:2b0a451c263b01acebe51895bfb0e1cc842a5c666efe06cdf13846c7418caa9a", size = 1973859, upload-time = "2025-04-23T18:31:59.065Z" },
    { url = "https://files.pythonhosted.org/packages/e6/55/f1a813904771c03a3f97f676c62cca0c0a4138654107c1b61f19c644868b/pydantic_core-2.33.2-cp313-cp313-manylinux_2_17_ppc64le.manylinux2014_ppc64le.whl", hash = "sha256:1ea40a64d23faa25e62a70ad163571c0b342b8bf66d5fa612ac0dec4f069d916", size = 2120810, upload-time = "2025-04-23T18:32:00.78Z" },
    { url = "https://files.pythonhosted.org/packages/aa/c3/053389835a996e18853ba107a63caae0b9deb4a276c6b472931ea9ae6e48/pydantic_core-2.33.2-cp313-cp313-manylinux_2_17_s390x.manylinux2014_s390x.whl", hash = "sha256:0fb2d542b4d66f9470e8065c5469ec676978d625a8b7a363f07d9a501a9cb36a", size = 2676498, upload-time = "2025-04-23T18:32:02.418Z" },
    { url = "https://files.pythonhosted.org/packages/eb/3c/f4abd740877a35abade05e437245b192f9d0ffb48bbbbd708df33d3cda37/pydantic_core-2.33.2-cp313-cp313-manylinux_2_17_x86_64.manylinux2014_x86_64.whl", hash = "sha256:9fdac5d6ffa1b5a83bca06ffe7583f5576555e6c8b3a91fbd25ea7780f825f7d", size = 2000611, upload-time = "2025-04-23T18:32:04.152Z" },
    { url = "https://files.pythonhosted.org/packages/59/a7/63ef2fed1837d1121a894d0ce88439fe3e3b3e48c7543b2a4479eb99c2bd/pydantic_core-2.33.2-cp313-cp313-manylinux_2_5_i686.manylinux1_i686.whl", hash = "sha256:04a1a413977ab517154eebb2d326da71638271477d6ad87a769102f7c2488c56", size = 2107924, upload-time = "2025-04-23T18:32:06.129Z" },
    { url = "https://files.pythonhosted.org/packages/04/8f/2551964ef045669801675f1cfc3b0d74147f4901c3ffa42be2ddb1f0efc4/pydantic_core-2.33.2-cp313-cp313-musllinux_1_1_aarch64.whl", hash = "sha256:c8e7af2f4e0194c22b5b37205bfb293d166a7344a5b0d0eaccebc376546d77d5", size = 2063196, upload-time = "2025-04-23T18:32:08.178Z" },
    { url = "https://files.pythonhosted.org/packages/26/bd/d9602777e77fc6dbb0c7db9ad356e9a985825547dce5ad1d30ee04903918/pydantic_core-2.33.2-cp313-cp313-musllinux_1_1_armv7l.whl", hash = "sha256:5c92edd15cd58b3c2d34873597a1e20f13094f59cf88068adb18947df5455b4e", size = 2236389, upload-time = "2025-04-23T18:32:10.242Z" },
    { url = "https://files.pythonhosted.org/packages/42/db/0e950daa7e2230423ab342ae918a794964b053bec24ba8af013fc7c94846/pydantic_core-2.33.2-cp313-cp313-musllinux_1_1_x86_64.whl", hash = "sha256:65132b7b4a1c0beded5e057324b7e16e10910c106d43675d9bd87d4f38dde162", size = 2239223, upload-time = "2025-04-23T18:32:12.382Z" },
    { url = "https://files.pythonhosted.org/packages/58/4d/4f937099c545a8a17eb52cb67fe0447fd9a373b348ccfa9a87f141eeb00f/pydantic_core-2.33.2-cp313-cp313-win32.whl", hash = "sha256:52fb90784e0a242bb96ec53f42196a17278855b0f31ac7c3cc6f5c1ec4811849", size = 1900473, upload-time = "2025-04-23T18:32:14.034Z" },
    { url = "https://files.pythonhosted.org/packages/a0/75/4a0a9bac998d78d889def5e4ef2b065acba8cae8c93696906c3a91f310ca/pydantic_core-2.33.2-cp313-cp313-win_amd64.whl", hash = "sha256:c083a3bdd5a93dfe480f1125926afcdbf2917ae714bdb80b36d34318b2bec5d9", size = 1955269, upload-time = "2025-04-23T18:32:15.783Z" },
    { url = "https://files.pythonhosted.org/packages/f9/86/1beda0576969592f1497b4ce8e7bc8cbdf614c352426271b1b10d5f0aa64/pydantic_core-2.33.2-cp313-cp313-win_arm64.whl", hash = "sha256:e80b087132752f6b3d714f041ccf74403799d3b23a72722ea2e6ba2e892555b9", size = 1893921, upload-time = "2025-04-23T18:32:18.473Z" },
    { url = "https://files.pythonhosted.org/packages/a4/7d/e09391c2eebeab681df2b74bfe6c43422fffede8dc74187b2b0bf6fd7571/pydantic_core-2.33.2-cp313-cp313t-macosx_11_0_arm64.whl", hash = "sha256:61c18fba8e5e9db3ab908620af374db0ac1baa69f0f32df4f61ae23f15e586ac", size = 1806162, upload-time = "2025-04-23T18:32:20.188Z" },
    { url = "https://files.pythonhosted.org/packages/f1/3d/847b6b1fed9f8ed3bb95a9ad04fbd0b212e832d4f0f50ff4d9ee5a9f15cf/pydantic_core-2.33.2-cp313-cp313t-manylinux_2_17_x86_64.manylinux2014_x86_64.whl", hash = "sha256:95237e53bb015f67b63c91af7518a62a8660376a6a0db19b89acc77a4d6199f5", size = 1981560, upload-time = "2025-04-23T18:32:22.354Z" },
    { url = "https://files.pythonhosted.org/packages/6f/9a/e73262f6c6656262b5fdd723ad90f518f579b7bc8622e43a942eec53c938/pydantic_core-2.33.2-cp313-cp313t-win_amd64.whl", hash = "sha256:c2fc0a768ef76c15ab9238afa6da7f69895bb5d1ee83aeea2e3509af4472d0b9", size = 1935777, upload-time = "2025-04-23T18:32:25.088Z" },
]

[[package]]
name = "pygments"
version = "2.19.1"
source = { registry = "https://pypi.org/simple" }
sdist = { url = "https://files.pythonhosted.org/packages/7c/2d/c3338d48ea6cc0feb8446d8e6937e1408088a72a39937982cc6111d17f84/pygments-2.19.1.tar.gz", hash = "sha256:61c16d2a8576dc0649d9f39e089b5f02bcd27fba10d8fb4dcc28173f7a45151f", size = 4968581, upload-time = "2025-01-06T17:26:30.443Z" }
wheels = [
    { url = "https://files.pythonhosted.org/packages/8a/0b/9fcc47d19c48b59121088dd6da2488a49d5f72dacf8262e2790a1d2c7d15/pygments-2.19.1-py3-none-any.whl", hash = "sha256:9ea1544ad55cecf4b8242fab6dd35a93bbce657034b0611ee383099054ab6d8c", size = 1225293, upload-time = "2025-01-06T17:26:25.553Z" },
]

[[package]]
name = "pyjwt"
version = "2.10.1"
source = { registry = "https://pypi.org/simple" }
sdist = { url = "https://files.pythonhosted.org/packages/e7/46/bd74733ff231675599650d3e47f361794b22ef3e3770998dda30d3b63726/pyjwt-2.10.1.tar.gz", hash = "sha256:3cc5772eb20009233caf06e9d8a0577824723b44e6648ee0a2aedb6cf9381953", size = 87785, upload-time = "2024-11-28T03:43:29.933Z" }
wheels = [
    { url = "https://files.pythonhosted.org/packages/61/ad/689f02752eeec26aed679477e80e632ef1b682313be70793d798c1d5fc8f/PyJWT-2.10.1-py3-none-any.whl", hash = "sha256:dcdd193e30abefd5debf142f9adfcdd2b58004e644f25406ffaebd50bd98dacb", size = 22997, upload-time = "2024-11-28T03:43:27.893Z" },
]

[[package]]
name = "pymdown-extensions"
version = "10.15"
source = { registry = "https://pypi.org/simple" }
dependencies = [
    { name = "markdown" },
    { name = "pyyaml" },
]
sdist = { url = "https://files.pythonhosted.org/packages/08/92/a7296491dbf5585b3a987f3f3fc87af0e632121ff3e490c14b5f2d2b4eb5/pymdown_extensions-10.15.tar.gz", hash = "sha256:0e5994e32155f4b03504f939e501b981d306daf7ec2aa1cd2eb6bd300784f8f7", size = 852320, upload-time = "2025-04-27T23:48:29.183Z" }
wheels = [
    { url = "https://files.pythonhosted.org/packages/a7/d1/c54e608505776ce4e7966d03358ae635cfd51dff1da6ee421c090dbc797b/pymdown_extensions-10.15-py3-none-any.whl", hash = "sha256:46e99bb272612b0de3b7e7caf6da8dd5f4ca5212c0b273feb9304e236c484e5f", size = 265845, upload-time = "2025-04-27T23:48:27.359Z" },
]

[[package]]
name = "pytest"
version = "8.4.2"
source = { registry = "https://pypi.org/simple" }
dependencies = [
    { name = "colorama", marker = "sys_platform == 'win32'" },
    { name = "iniconfig" },
    { name = "packaging" },
    { name = "pluggy" },
    { name = "pygments" },
]
sdist = { url = "https://files.pythonhosted.org/packages/a3/5c/00a0e072241553e1a7496d638deababa67c5058571567b92a7eaa258397c/pytest-8.4.2.tar.gz", hash = "sha256:86c0d0b93306b961d58d62a4db4879f27fe25513d4b969df351abdddb3c30e01", size = 1519618, upload-time = "2025-09-04T14:34:22.711Z" }
wheels = [
    { url = "https://files.pythonhosted.org/packages/a8/a4/20da314d277121d6534b3a980b29035dcd51e6744bd79075a6ce8fa4eb8d/pytest-8.4.2-py3-none-any.whl", hash = "sha256:872f880de3fc3a5bdc88a11b39c9710c3497a547cfa9320bc3c5e62fbf272e79", size = 365750, upload-time = "2025-09-04T14:34:20.226Z" },
]

[[package]]
name = "pytest-django"
version = "4.11.1"
source = { registry = "https://pypi.org/simple" }
dependencies = [
    { name = "pytest" },
]
sdist = { url = "https://files.pythonhosted.org/packages/b1/fb/55d580352db26eb3d59ad50c64321ddfe228d3d8ac107db05387a2fadf3a/pytest_django-4.11.1.tar.gz", hash = "sha256:a949141a1ee103cb0e7a20f1451d355f83f5e4a5d07bdd4dcfdd1fd0ff227991", size = 86202, upload-time = "2025-04-03T18:56:09.338Z" }
wheels = [
    { url = "https://files.pythonhosted.org/packages/be/ac/bd0608d229ec808e51a21044f3f2f27b9a37e7a0ebaca7247882e67876af/pytest_django-4.11.1-py3-none-any.whl", hash = "sha256:1b63773f648aa3d8541000c26929c1ea63934be1cfa674c76436966d73fe6a10", size = 25281, upload-time = "2025-04-03T18:56:07.678Z" },
]

[[package]]
name = "pytest-mock"
version = "3.15.0"
source = { registry = "https://pypi.org/simple" }
dependencies = [
    { name = "pytest" },
]
sdist = { url = "https://files.pythonhosted.org/packages/61/99/3323ee5c16b3637b4d941c362182d3e749c11e400bea31018c42219f3a98/pytest_mock-3.15.0.tar.gz", hash = "sha256:ab896bd190316b9d5d87b277569dfcdf718b2d049a2ccff5f7aca279c002a1cf", size = 33838, upload-time = "2025-09-04T20:57:48.679Z" }
wheels = [
    { url = "https://files.pythonhosted.org/packages/2b/b3/7fefc43fb706380144bcd293cc6e446e6f637ddfa8b83f48d1734156b529/pytest_mock-3.15.0-py3-none-any.whl", hash = "sha256:ef2219485fb1bd256b00e7ad7466ce26729b30eadfc7cbcdb4fa9a92ca68db6f", size = 10050, upload-time = "2025-09-04T20:57:47.274Z" },
]

[[package]]
name = "pytest-randomly"
version = "4.0.1"
source = { registry = "https://pypi.org/simple" }
dependencies = [
    { name = "pytest" },
]
sdist = { url = "https://files.pythonhosted.org/packages/c4/1d/258a4bf1109258c00c35043f40433be5c16647387b6e7cd5582d638c116b/pytest_randomly-4.0.1.tar.gz", hash = "sha256:174e57bb12ac2c26f3578188490bd333f0e80620c3f47340158a86eca0593cd8", size = 14130, upload-time = "2025-09-12T15:23:00.085Z" }
wheels = [
    { url = "https://files.pythonhosted.org/packages/33/3e/a4a9227807b56869790aad3e24472a554b585974fe7e551ea350f50897ae/pytest_randomly-4.0.1-py3-none-any.whl", hash = "sha256:e0dfad2fd4f35e07beff1e47c17fbafcf98f9bf4531fd369d9260e2f858bfcb7", size = 8304, upload-time = "2025-09-12T15:22:58.946Z" },
]

[[package]]
name = "pytest-socket"
version = "0.7.0"
source = { registry = "https://pypi.org/simple" }
dependencies = [
    { name = "pytest" },
]
sdist = { url = "https://files.pythonhosted.org/packages/05/ff/90c7e1e746baf3d62ce864c479fd53410b534818b9437413903596f81580/pytest_socket-0.7.0.tar.gz", hash = "sha256:71ab048cbbcb085c15a4423b73b619a8b35d6a307f46f78ea46be51b1b7e11b3", size = 12389, upload-time = "2024-01-28T20:17:23.177Z" }
wheels = [
    { url = "https://files.pythonhosted.org/packages/19/58/5d14cb5cb59409e491ebe816c47bf81423cd03098ea92281336320ae5681/pytest_socket-0.7.0-py3-none-any.whl", hash = "sha256:7e0f4642177d55d317bbd58fc68c6bd9048d6eadb2d46a89307fa9221336ce45", size = 6754, upload-time = "2024-01-28T20:17:22.105Z" },
]

[[package]]
name = "pytest-sugar"
version = "1.1.1"
source = { registry = "https://pypi.org/simple" }
dependencies = [
    { name = "pytest" },
    { name = "termcolor" },
]
sdist = { url = "https://files.pythonhosted.org/packages/0b/4e/60fed105549297ba1a700e1ea7b828044842ea27d72c898990510b79b0e2/pytest-sugar-1.1.1.tar.gz", hash = "sha256:73b8b65163ebf10f9f671efab9eed3d56f20d2ca68bda83fa64740a92c08f65d", size = 16533, upload-time = "2025-08-23T12:19:35.737Z" }
wheels = [
    { url = "https://files.pythonhosted.org/packages/87/d5/81d38a91c1fdafb6711f053f5a9b92ff788013b19821257c2c38c1e132df/pytest_sugar-1.1.1-py3-none-any.whl", hash = "sha256:2f8319b907548d5b9d03a171515c1d43d2e38e32bd8182a1781eb20b43344cc8", size = 11440, upload-time = "2025-08-23T12:19:34.894Z" },
]

[[package]]
name = "pytest-timeout"
version = "2.4.0"
source = { registry = "https://pypi.org/simple" }
dependencies = [
    { name = "pytest" },
]
sdist = { url = "https://files.pythonhosted.org/packages/ac/82/4c9ecabab13363e72d880f2fb504c5f750433b2b6f16e99f4ec21ada284c/pytest_timeout-2.4.0.tar.gz", hash = "sha256:7e68e90b01f9eff71332b25001f85c75495fc4e3a836701876183c4bcfd0540a", size = 17973, upload-time = "2025-05-05T19:44:34.99Z" }
wheels = [
    { url = "https://files.pythonhosted.org/packages/fa/b6/3127540ecdf1464a00e5a01ee60a1b09175f6913f0644ac748494d9c4b21/pytest_timeout-2.4.0-py3-none-any.whl", hash = "sha256:c42667e5cdadb151aeb5b26d114aff6bdf5a907f176a007a30b940d3d865b5c2", size = 14382, upload-time = "2025-05-05T19:44:33.502Z" },
]

[[package]]
name = "python-dateutil"
version = "2.9.0.post0"
source = { registry = "https://pypi.org/simple" }
dependencies = [
    { name = "six" },
]
sdist = { url = "https://files.pythonhosted.org/packages/66/c0/0c8b6ad9f17a802ee498c46e004a0eb49bc148f2fd230864601a86dcf6db/python-dateutil-2.9.0.post0.tar.gz", hash = "sha256:37dd54208da7e1cd875388217d5e00ebd4179249f90fb72437e91a35459a0ad3", size = 342432, upload-time = "2024-03-01T18:36:20.211Z" }
wheels = [
    { url = "https://files.pythonhosted.org/packages/ec/57/56b9bcc3c9c6a792fcbaf139543cee77261f3651ca9da0c93f5c1221264b/python_dateutil-2.9.0.post0-py2.py3-none-any.whl", hash = "sha256:a8b2bc7bffae282281c8140a97d3aa9c14da0b136dfe83f850eea9a5f7470427", size = 229892, upload-time = "2024-03-01T18:36:18.57Z" },
]

[[package]]
name = "python-ipware"
version = "3.0.0"
source = { registry = "https://pypi.org/simple" }
sdist = { url = "https://files.pythonhosted.org/packages/9e/60/da4426c3e9aee56f08b24091a9e85a0414260f928f97afd0013dfbd0332f/python_ipware-3.0.0.tar.gz", hash = "sha256:9117b1c4dddcb5d5ca49e6a9617de2fc66aec2ef35394563ac4eecabdf58c062", size = 16609, upload-time = "2024-04-19T20:00:58.938Z" }
wheels = [
    { url = "https://files.pythonhosted.org/packages/08/bd/ccd7416fdb30f104ddf6cfd8ee9f699441c7d9880a26f9b3089438adee05/python_ipware-3.0.0-py3-none-any.whl", hash = "sha256:fc936e6e7ec9fcc107f9315df40658f468ac72f739482a707181742882e36b60", size = 10761, upload-time = "2024-04-19T20:00:57.171Z" },
]

[[package]]
name = "python-jose"
version = "3.5.0"
source = { registry = "https://pypi.org/simple" }
dependencies = [
    { name = "ecdsa" },
    { name = "pyasn1" },
    { name = "rsa" },
]
sdist = { url = "https://files.pythonhosted.org/packages/c6/77/3a1c9039db7124eb039772b935f2244fbb73fc8ee65b9acf2375da1c07bf/python_jose-3.5.0.tar.gz", hash = "sha256:fb4eaa44dbeb1c26dcc69e4bd7ec54a1cb8dd64d3b4d81ef08d90ff453f2b01b", size = 92726, upload-time = "2025-05-28T17:31:54.288Z" }
wheels = [
    { url = "https://files.pythonhosted.org/packages/d9/c3/0bd11992072e6a1c513b16500a5d07f91a24017c5909b02c72c62d7ad024/python_jose-3.5.0-py2.py3-none-any.whl", hash = "sha256:abd1202f23d34dfad2c3d28cb8617b90acf34132c7afd60abd0b0b7d3cb55771", size = 34624, upload-time = "2025-05-28T17:31:52.802Z" },
]

[package.optional-dependencies]
cryptography = [
    { name = "cryptography" },
]

[[package]]
name = "pytkdocs"
version = "0.16.5"
source = { registry = "https://pypi.org/simple" }
sdist = { url = "https://files.pythonhosted.org/packages/19/fc/f991897d8f8ecdeb61c4835507c5b07bc6bb6a024558ffe78cc5bb59fb38/pytkdocs-0.16.5.tar.gz", hash = "sha256:103cdb3f0298c392bc340ae9aa7cd8685b163ae2aec65660dd0018978ddf4fa7", size = 84010, upload-time = "2025-03-09T17:32:42.398Z" }
wheels = [
    { url = "https://files.pythonhosted.org/packages/2c/29/b2be72ba559df54647e6ad2ff6cf1a94d488857ee67eeae28b252a6e734d/pytkdocs-0.16.5-py3-none-any.whl", hash = "sha256:7feb2535a8582d891fa5353cf2f4ecc7840915e631d322dbcbc1c8cc605da23a", size = 38823, upload-time = "2025-03-09T17:32:40.9Z" },
]

[[package]]
name = "pytz"
version = "2025.2"
source = { registry = "https://pypi.org/simple" }
sdist = { url = "https://files.pythonhosted.org/packages/f8/bf/abbd3cdfb8fbc7fb3d4d38d320f2441b1e7cbe29be4f23797b4a2b5d8aac/pytz-2025.2.tar.gz", hash = "sha256:360b9e3dbb49a209c21ad61809c7fb453643e048b38924c765813546746e81c3", size = 320884, upload-time = "2025-03-25T02:25:00.538Z" }
wheels = [
    { url = "https://files.pythonhosted.org/packages/81/c4/34e93fe5f5429d7570ec1fa436f1986fb1f00c3e0f43a589fe2bbcd22c3f/pytz-2025.2-py2.py3-none-any.whl", hash = "sha256:5ddf76296dd8c44c26eb8f4b6f35488f3ccbf6fbbd7adee0b7262d43f0ec2f00", size = 509225, upload-time = "2025-03-25T02:24:58.468Z" },
]

[[package]]
name = "pyyaml"
version = "6.0.2"
source = { registry = "https://pypi.org/simple" }
sdist = { url = "https://files.pythonhosted.org/packages/54/ed/79a089b6be93607fa5cdaedf301d7dfb23af5f25c398d5ead2525b063e17/pyyaml-6.0.2.tar.gz", hash = "sha256:d584d9ec91ad65861cc08d42e834324ef890a082e591037abe114850ff7bbc3e", size = 130631, upload-time = "2024-08-06T20:33:50.674Z" }
wheels = [
    { url = "https://files.pythonhosted.org/packages/ef/e3/3af305b830494fa85d95f6d95ef7fa73f2ee1cc8ef5b495c7c3269fb835f/PyYAML-6.0.2-cp313-cp313-macosx_10_13_x86_64.whl", hash = "sha256:efdca5630322a10774e8e98e1af481aad470dd62c3170801852d752aa7a783ba", size = 181309, upload-time = "2024-08-06T20:32:43.4Z" },
    { url = "https://files.pythonhosted.org/packages/45/9f/3b1c20a0b7a3200524eb0076cc027a970d320bd3a6592873c85c92a08731/PyYAML-6.0.2-cp313-cp313-macosx_11_0_arm64.whl", hash = "sha256:50187695423ffe49e2deacb8cd10510bc361faac997de9efef88badc3bb9e2d1", size = 171679, upload-time = "2024-08-06T20:32:44.801Z" },
    { url = "https://files.pythonhosted.org/packages/7c/9a/337322f27005c33bcb656c655fa78325b730324c78620e8328ae28b64d0c/PyYAML-6.0.2-cp313-cp313-manylinux_2_17_aarch64.manylinux2014_aarch64.whl", hash = "sha256:0ffe8360bab4910ef1b9e87fb812d8bc0a308b0d0eef8c8f44e0254ab3b07133", size = 733428, upload-time = "2024-08-06T20:32:46.432Z" },
    { url = "https://files.pythonhosted.org/packages/a3/69/864fbe19e6c18ea3cc196cbe5d392175b4cf3d5d0ac1403ec3f2d237ebb5/PyYAML-6.0.2-cp313-cp313-manylinux_2_17_s390x.manylinux2014_s390x.whl", hash = "sha256:17e311b6c678207928d649faa7cb0d7b4c26a0ba73d41e99c4fff6b6c3276484", size = 763361, upload-time = "2024-08-06T20:32:51.188Z" },
    { url = "https://files.pythonhosted.org/packages/04/24/b7721e4845c2f162d26f50521b825fb061bc0a5afcf9a386840f23ea19fa/PyYAML-6.0.2-cp313-cp313-manylinux_2_17_x86_64.manylinux2014_x86_64.whl", hash = "sha256:70b189594dbe54f75ab3a1acec5f1e3faa7e8cf2f1e08d9b561cb41b845f69d5", size = 759523, upload-time = "2024-08-06T20:32:53.019Z" },
    { url = "https://files.pythonhosted.org/packages/2b/b2/e3234f59ba06559c6ff63c4e10baea10e5e7df868092bf9ab40e5b9c56b6/PyYAML-6.0.2-cp313-cp313-musllinux_1_1_aarch64.whl", hash = "sha256:41e4e3953a79407c794916fa277a82531dd93aad34e29c2a514c2c0c5fe971cc", size = 726660, upload-time = "2024-08-06T20:32:54.708Z" },
    { url = "https://files.pythonhosted.org/packages/fe/0f/25911a9f080464c59fab9027482f822b86bf0608957a5fcc6eaac85aa515/PyYAML-6.0.2-cp313-cp313-musllinux_1_1_x86_64.whl", hash = "sha256:68ccc6023a3400877818152ad9a1033e3db8625d899c72eacb5a668902e4d652", size = 751597, upload-time = "2024-08-06T20:32:56.985Z" },
    { url = "https://files.pythonhosted.org/packages/14/0d/e2c3b43bbce3cf6bd97c840b46088a3031085179e596d4929729d8d68270/PyYAML-6.0.2-cp313-cp313-win32.whl", hash = "sha256:bc2fa7c6b47d6bc618dd7fb02ef6fdedb1090ec036abab80d4681424b84c1183", size = 140527, upload-time = "2024-08-06T20:33:03.001Z" },
    { url = "https://files.pythonhosted.org/packages/fa/de/02b54f42487e3d3c6efb3f89428677074ca7bf43aae402517bc7cca949f3/PyYAML-6.0.2-cp313-cp313-win_amd64.whl", hash = "sha256:8388ee1976c416731879ac16da0aff3f63b286ffdd57cdeb95f3f2e085687563", size = 156446, upload-time = "2024-08-06T20:33:04.33Z" },
]

[[package]]
name = "pyyaml-env-tag"
version = "1.1"
source = { registry = "https://pypi.org/simple" }
dependencies = [
    { name = "pyyaml" },
]
sdist = { url = "https://files.pythonhosted.org/packages/eb/2e/79c822141bfd05a853236b504869ebc6b70159afc570e1d5a20641782eaa/pyyaml_env_tag-1.1.tar.gz", hash = "sha256:2eb38b75a2d21ee0475d6d97ec19c63287a7e140231e4214969d0eac923cd7ff", size = 5737, upload-time = "2025-05-13T15:24:01.64Z" }
wheels = [
    { url = "https://files.pythonhosted.org/packages/04/11/432f32f8097b03e3cd5fe57e88efb685d964e2e5178a48ed61e841f7fdce/pyyaml_env_tag-1.1-py3-none-any.whl", hash = "sha256:17109e1a528561e32f026364712fee1264bc2ea6715120891174ed1b980d2e04", size = 4722, upload-time = "2025-05-13T15:23:59.629Z" },
]

[[package]]
name = "qrcode"
version = "8.2"
source = { registry = "https://pypi.org/simple" }
dependencies = [
    { name = "colorama", marker = "sys_platform == 'win32'" },
]
sdist = { url = "https://files.pythonhosted.org/packages/8f/b2/7fc2931bfae0af02d5f53b174e9cf701adbb35f39d69c2af63d4a39f81a9/qrcode-8.2.tar.gz", hash = "sha256:35c3f2a4172b33136ab9f6b3ef1c00260dd2f66f858f24d88418a015f446506c", size = 43317, upload-time = "2025-05-01T15:44:24.726Z" }
wheels = [
    { url = "https://files.pythonhosted.org/packages/dd/b8/d2d6d731733f51684bbf76bf34dab3b70a9148e8f2cef2bb544fccec681a/qrcode-8.2-py3-none-any.whl", hash = "sha256:16e64e0716c14960108e85d853062c9e8bba5ca8252c0b4d0231b9df4060ff4f", size = 45986, upload-time = "2025-05-01T15:44:22.781Z" },
]

[[package]]
name = "referencing"
version = "0.36.2"
source = { registry = "https://pypi.org/simple" }
dependencies = [
    { name = "attrs" },
    { name = "rpds-py" },
]
sdist = { url = "https://files.pythonhosted.org/packages/2f/db/98b5c277be99dd18bfd91dd04e1b759cad18d1a338188c936e92f921c7e2/referencing-0.36.2.tar.gz", hash = "sha256:df2e89862cd09deabbdba16944cc3f10feb6b3e6f18e902f7cc25609a34775aa", size = 74744, upload-time = "2025-01-25T08:48:16.138Z" }
wheels = [
    { url = "https://files.pythonhosted.org/packages/c1/b1/3baf80dc6d2b7bc27a95a67752d0208e410351e3feb4eb78de5f77454d8d/referencing-0.36.2-py3-none-any.whl", hash = "sha256:e8699adbbf8b5c7de96d8ffa0eb5c158b3beafce084968e2ea8bb08c6794dcd0", size = 26775, upload-time = "2025-01-25T08:48:14.241Z" },
]

[[package]]
name = "requests"
version = "2.32.5"
source = { registry = "https://pypi.org/simple" }
dependencies = [
    { name = "certifi" },
    { name = "charset-normalizer" },
    { name = "idna" },
    { name = "urllib3" },
]
sdist = { url = "https://files.pythonhosted.org/packages/c9/74/b3ff8e6c8446842c3f5c837e9c3dfcfe2018ea6ecef224c710c85ef728f4/requests-2.32.5.tar.gz", hash = "sha256:dbba0bac56e100853db0ea71b82b4dfd5fe2bf6d3754a8893c3af500cec7d7cf", size = 134517, upload-time = "2025-08-18T20:46:02.573Z" }
wheels = [
    { url = "https://files.pythonhosted.org/packages/1e/db/4254e3eabe8020b458f1a747140d32277ec7a271daf1d235b70dc0b4e6e3/requests-2.32.5-py3-none-any.whl", hash = "sha256:2462f94637a34fd532264295e186976db0f5d453d1cdd31473c85a6a161affb6", size = 64738, upload-time = "2025-08-18T20:46:00.542Z" },
]

[[package]]
name = "rpds-py"
version = "0.25.0"
source = { registry = "https://pypi.org/simple" }
sdist = { url = "https://files.pythonhosted.org/packages/96/d2/7bed8453e53f6c9dea7ff4c19ee980fd87be607b2caf023d62c6579e6c30/rpds_py-0.25.0.tar.gz", hash = "sha256:4d97661bf5848dd9e5eb7ded480deccf9d32ce2cd500b88a26acbf7bd2864985", size = 26822, upload-time = "2025-05-15T13:42:03.815Z" }
wheels = [
    { url = "https://files.pythonhosted.org/packages/0d/d9/6534d5a9d00038261894551ee8043267f17c019e6c0df3c7d822fb5914f1/rpds_py-0.25.0-cp313-cp313-macosx_10_12_x86_64.whl", hash = "sha256:4e5fe366fa53bd6777cf5440245366705338587b2cf8d61348ddaad744eb591a", size = 364375, upload-time = "2025-05-15T13:39:25.878Z" },
    { url = "https://files.pythonhosted.org/packages/af/9d/f90c079635017cc50350cbbbf2c4fea7b2a75a24bea92211da1b0c52d55f/rpds_py-0.25.0-cp313-cp313-macosx_11_0_arm64.whl", hash = "sha256:54f925ff8d4443b7cae23a5215954abbf4736a3404188bde53c4d744ac001d89", size = 350284, upload-time = "2025-05-15T13:39:27.336Z" },
    { url = "https://files.pythonhosted.org/packages/f9/04/b54c5b3abdccf03ca3ec3317bd68caaa7907a61fea063096ee08d128b6ed/rpds_py-0.25.0-cp313-cp313-manylinux_2_17_aarch64.manylinux2014_aarch64.whl", hash = "sha256:d58258a66255b2500ddaa4f33191ada5ec983a429c09eb151daf81efbb9aa115", size = 392107, upload-time = "2025-05-15T13:39:30.99Z" },
    { url = "https://files.pythonhosted.org/packages/aa/99/001bc3ab81c1798ee4c7bba7950134258d899e566d6839b6696b47248f71/rpds_py-0.25.0-cp313-cp313-manylinux_2_17_armv7l.manylinux2014_armv7l.whl", hash = "sha256:8f3a57f08c558d0983a708bfe6d1265f47b5debff9b366b2f2091690fada055c", size = 398612, upload-time = "2025-05-15T13:39:32.505Z" },
    { url = "https://files.pythonhosted.org/packages/00/e1/e22893e1043938811a50c857a5780e0a4e2da02dd10ac041ecca1044906a/rpds_py-0.25.0-cp313-cp313-manylinux_2_17_ppc64le.manylinux2014_ppc64le.whl", hash = "sha256:b7d60d42f1b9571341ad2322e748f7a60f9847546cd801a3a0eb72a1b54c6519", size = 452190, upload-time = "2025-05-15T13:39:34.024Z" },
    { url = "https://files.pythonhosted.org/packages/fb/6c/7071e6d27e784ac33ab4ca048eb550b5fc4f381b29e9ba33254bc6e7eaf6/rpds_py-0.25.0-cp313-cp313-manylinux_2_17_s390x.manylinux2014_s390x.whl", hash = "sha256:a54b94b0e4de95aa92618906fb631779d9fde29b4bf659f482c354a3a79fd025", size = 440634, upload-time = "2025-05-15T13:39:36.048Z" },
    { url = "https://files.pythonhosted.org/packages/57/17/7343ea3ec906ee8c2b64a956d702de5067e0058b5d2869fbfb4b11625112/rpds_py-0.25.0-cp313-cp313-manylinux_2_17_x86_64.manylinux2014_x86_64.whl", hash = "sha256:af1c2241919304cc2f90e7dcb3eb1c1df6fb4172dd338e629dd6410e48b3d1a0", size = 391000, upload-time = "2025-05-15T13:39:37.802Z" },
    { url = "https://files.pythonhosted.org/packages/2b/ad/9b3c3e950108073448834f0548077e598588efa413ba8dcc91e7ad6ff59d/rpds_py-0.25.0-cp313-cp313-manylinux_2_5_i686.manylinux1_i686.whl", hash = "sha256:7d34547810bfd61acf8a441e8a3651e7a919e8e8aed29850be14a1b05cfc6f41", size = 424621, upload-time = "2025-05-15T13:39:39.409Z" },
    { url = "https://files.pythonhosted.org/packages/57/06/bd99ca30a6e539c18c6175501c1dd7f9ef0640f7b1dc0b14b094785b509a/rpds_py-0.25.0-cp313-cp313-musllinux_1_2_aarch64.whl", hash = "sha256:66568caacf18542f0cf213db7adf3de2da6ad58c7bf2c4fafec0d81ae557443b", size = 569529, upload-time = "2025-05-15T13:39:41.011Z" },
    { url = "https://files.pythonhosted.org/packages/c5/79/93381a25668466502adc082d3ce2a9ff35f8116e5e2711cedda0bfcfd699/rpds_py-0.25.0-cp313-cp313-musllinux_1_2_i686.whl", hash = "sha256:e49e4c3e899c32884d7828c91d6c3aff08d2f18857f50f86cc91187c31a4ca58", size = 594638, upload-time = "2025-05-15T13:39:43.15Z" },
    { url = "https://files.pythonhosted.org/packages/91/ee/371ecc045d65af518e2210ad018892b1f7a7a21cd64661156b4d29dfd839/rpds_py-0.25.0-cp313-cp313-musllinux_1_2_x86_64.whl", hash = "sha256:20af08b0b2d5b196a2bcb70becf0b97ec5af579cee0ae6750b08a2eea3b6c77d", size = 561413, upload-time = "2025-05-15T13:39:45.3Z" },
    { url = "https://files.pythonhosted.org/packages/34/c4/85e9853312b7e5de3c98f100280fbfd903e63936f49f6f11e4cd4eb53299/rpds_py-0.25.0-cp313-cp313-win32.whl", hash = "sha256:d3dc8d6ce8f001c80919bdb49d8b0b815185933a0b8e9cdeaea42b0b6f27eeb0", size = 222326, upload-time = "2025-05-15T13:39:46.777Z" },
    { url = "https://files.pythonhosted.org/packages/65/c6/ac744cc5752b6f291b2cf13e19cd7ea3cafe68922239a3b95f05f39287b7/rpds_py-0.25.0-cp313-cp313-win_amd64.whl", hash = "sha256:113d134dc5a8d2503630ca2707b58a1bf5b1b3c69b35c7dab8690ee650c111b8", size = 234772, upload-time = "2025-05-15T13:39:48.804Z" },
    { url = "https://files.pythonhosted.org/packages/4b/aa/dabab50a2fb321a12ffe4668087e5d0f9b06286ccb260d345bf01c79b07c/rpds_py-0.25.0-cp313-cp313t-macosx_10_12_x86_64.whl", hash = "sha256:6c72a4a8fab10bc96720ad40941bb471e3b1150fb8d62dab205d495511206cf1", size = 359693, upload-time = "2025-05-15T13:39:53.913Z" },
    { url = "https://files.pythonhosted.org/packages/11/3d/acda0095fe54ee6c553d222fb3d275506f8db4198b6a72a69eef826d63c1/rpds_py-0.25.0-cp313-cp313t-macosx_11_0_arm64.whl", hash = "sha256:bb979162323f3534dce84b59f86e689a0761a2a300e0212bfaedfa80d4eb8100", size = 345911, upload-time = "2025-05-15T13:39:55.623Z" },
    { url = "https://files.pythonhosted.org/packages/db/f3/fba9b387077f9b305fce27fe22bdb731b75bfe208ae005fd09a127eced05/rpds_py-0.25.0-cp313-cp313t-manylinux_2_17_aarch64.manylinux2014_aarch64.whl", hash = "sha256:35c8cb5dcf7d36d3adf2ae0730b60fb550a8feb6e432bee7ef84162a0d15714b", size = 387669, upload-time = "2025-05-15T13:39:57.103Z" },
    { url = "https://files.pythonhosted.org/packages/a2/a7/b8dbcdc9a8f1e96b5abc58bdfc22f2845178279694a9294fe4feb66ae330/rpds_py-0.25.0-cp313-cp313t-manylinux_2_17_armv7l.manylinux2014_armv7l.whl", hash = "sha256:673ba018df5ae5e7b6c9a021d51ffe39c0ae1daa0041611ed27a0bca634b2d2e", size = 392202, upload-time = "2025-05-15T13:39:59.456Z" },
    { url = "https://files.pythonhosted.org/packages/60/60/2d46ad24207114cdb341490387d5a77c845827ac03f2a37182a19d072738/rpds_py-0.25.0-cp313-cp313t-manylinux_2_17_ppc64le.manylinux2014_ppc64le.whl", hash = "sha256:16fb28d3a653f67c871a47c5ca0be17bce9fab8adb8bcf7bd09f3771b8c4d860", size = 450080, upload-time = "2025-05-15T13:40:01.131Z" },
    { url = "https://files.pythonhosted.org/packages/85/ae/b1966ca161942f2edf0b2c4fb448b88c19bdb37e982d0907c4b484eb0bbc/rpds_py-0.25.0-cp313-cp313t-manylinux_2_17_s390x.manylinux2014_s390x.whl", hash = "sha256:12a84c3851f9e68633d883c01347db3cb87e6160120a489f9c47162cd276b0a5", size = 438189, upload-time = "2025-05-15T13:40:02.816Z" },
    { url = "https://files.pythonhosted.org/packages/a8/b0/0a8bff40865e27fc8cd7bdf667958981794ccf5e7989890ae96c89112920/rpds_py-0.25.0-cp313-cp313t-manylinux_2_17_x86_64.manylinux2014_x86_64.whl", hash = "sha256:6b5f457afffb45d3804728a54083e31fbaf460e902e3f7d063e56d0d0814301e", size = 387925, upload-time = "2025-05-15T13:40:04.523Z" },
    { url = "https://files.pythonhosted.org/packages/a5/5d/62abbc77e18f9e67556ead54c84a7c662f39236b7a41cf1a39a24bf5e79f/rpds_py-0.25.0-cp313-cp313t-manylinux_2_5_i686.manylinux1_i686.whl", hash = "sha256:9442cbff21122e9a529b942811007d65eabe4182e7342d102caf119b229322c6", size = 417682, upload-time = "2025-05-15T13:40:06.879Z" },
    { url = "https://files.pythonhosted.org/packages/5d/eb/2f65e4332e3566d06c5ccad64441b1eaaf58a6c5999d533720f1f47d3118/rpds_py-0.25.0-cp313-cp313t-musllinux_1_2_aarch64.whl", hash = "sha256:383cf0d4288baf5a16812ed70d54ecb7f2064e255eb7fe42c38e926adeae4534", size = 565244, upload-time = "2025-05-15T13:40:08.598Z" },
    { url = "https://files.pythonhosted.org/packages/02/3a/ae5f68ab4879d6fbe3abec3139eab1664c3372d8b42864ab940a4940a61c/rpds_py-0.25.0-cp313-cp313t-musllinux_1_2_i686.whl", hash = "sha256:0dcdee07ebf76223092666c72a9552db276fbe46b98830ecd1bb836cc98adc81", size = 590459, upload-time = "2025-05-15T13:40:10.375Z" },
    { url = "https://files.pythonhosted.org/packages/c3/f6/ada6c3d9b803a9eb7bc9c8b3f3cebf7d779bbbb056cd7e3fc150e4c74c00/rpds_py-0.25.0-cp313-cp313t-musllinux_1_2_x86_64.whl", hash = "sha256:5bbfbd9c74c4dd74815bd532bf29bedea6d27d38f35ef46f9754172a14e4c655", size = 558335, upload-time = "2025-05-15T13:40:13.695Z" },
    { url = "https://files.pythonhosted.org/packages/68/9a/7d269e8f1bfe3143e699334ca0b578e16b37e6505bf10dca8c02aa8addc8/rpds_py-0.25.0-cp313-cp313t-win32.whl", hash = "sha256:90dbd2c42cb6463c07020695800ae8f347e7dbeff09da2975a988e467b624539", size = 218761, upload-time = "2025-05-15T13:40:16.043Z" },
    { url = "https://files.pythonhosted.org/packages/16/16/f5843b19b7bfd16d63b960cf4c646953010886cc62dd41b00854d77b0eed/rpds_py-0.25.0-cp313-cp313t-win_amd64.whl", hash = "sha256:8c2ad59c4342a176cb3e0d5753e1c911eabc95c210fc6d0e913c32bf560bf012", size = 232634, upload-time = "2025-05-15T13:40:17.633Z" },
]

[[package]]
name = "rsa"
version = "4.9.1"
source = { registry = "https://pypi.org/simple" }
dependencies = [
    { name = "pyasn1" },
]
sdist = { url = "https://files.pythonhosted.org/packages/da/8a/22b7beea3ee0d44b1916c0c1cb0ee3af23b700b6da9f04991899d0c555d4/rsa-4.9.1.tar.gz", hash = "sha256:e7bdbfdb5497da4c07dfd35530e1a902659db6ff241e39d9953cad06ebd0ae75", size = 29034, upload-time = "2025-04-16T09:51:18.218Z" }
wheels = [
    { url = "https://files.pythonhosted.org/packages/64/8d/0133e4eb4beed9e425d9a98ed6e081a55d195481b7632472be1af08d2f6b/rsa-4.9.1-py3-none-any.whl", hash = "sha256:68635866661c6836b8d39430f97a996acbd61bfa49406748ea243539fe239762", size = 34696, upload-time = "2025-04-16T09:51:17.142Z" },
]

[[package]]
name = "ruff"
version = "0.13.0"
source = { registry = "https://pypi.org/simple" }
sdist = { url = "https://files.pythonhosted.org/packages/6e/1a/1f4b722862840295bcaba8c9e5261572347509548faaa99b2d57ee7bfe6a/ruff-0.13.0.tar.gz", hash = "sha256:5b4b1ee7eb35afae128ab94459b13b2baaed282b1fb0f472a73c82c996c8ae60", size = 5372863, upload-time = "2025-09-10T16:25:37.917Z" }
wheels = [
    { url = "https://files.pythonhosted.org/packages/ac/fe/6f87b419dbe166fd30a991390221f14c5b68946f389ea07913e1719741e0/ruff-0.13.0-py3-none-linux_armv6l.whl", hash = "sha256:137f3d65d58ee828ae136a12d1dc33d992773d8f7644bc6b82714570f31b2004", size = 12187826, upload-time = "2025-09-10T16:24:39.5Z" },
    { url = "https://files.pythonhosted.org/packages/e4/25/c92296b1fc36d2499e12b74a3fdb230f77af7bdf048fad7b0a62e94ed56a/ruff-0.13.0-py3-none-macosx_10_12_x86_64.whl", hash = "sha256:21ae48151b66e71fd111b7d79f9ad358814ed58c339631450c66a4be33cc28b9", size = 12933428, upload-time = "2025-09-10T16:24:43.866Z" },
    { url = "https://files.pythonhosted.org/packages/44/cf/40bc7221a949470307d9c35b4ef5810c294e6cfa3caafb57d882731a9f42/ruff-0.13.0-py3-none-macosx_11_0_arm64.whl", hash = "sha256:64de45f4ca5441209e41742d527944635a05a6e7c05798904f39c85bafa819e3", size = 12095543, upload-time = "2025-09-10T16:24:46.638Z" },
    { url = "https://files.pythonhosted.org/packages/f1/03/8b5ff2a211efb68c63a1d03d157e924997ada87d01bebffbd13a0f3fcdeb/ruff-0.13.0-py3-none-manylinux_2_17_aarch64.manylinux2014_aarch64.whl", hash = "sha256:2b2c653ae9b9d46e0ef62fc6fbf5b979bda20a0b1d2b22f8f7eb0cde9f4963b8", size = 12312489, upload-time = "2025-09-10T16:24:49.556Z" },
    { url = "https://files.pythonhosted.org/packages/37/fc/2336ef6d5e9c8d8ea8305c5f91e767d795cd4fc171a6d97ef38a5302dadc/ruff-0.13.0-py3-none-manylinux_2_17_armv7l.manylinux2014_armv7l.whl", hash = "sha256:4cec632534332062bc9eb5884a267b689085a1afea9801bf94e3ba7498a2d207", size = 11991631, upload-time = "2025-09-10T16:24:53.439Z" },
    { url = "https://files.pythonhosted.org/packages/39/7f/f6d574d100fca83d32637d7f5541bea2f5e473c40020bbc7fc4a4d5b7294/ruff-0.13.0-py3-none-manylinux_2_17_i686.manylinux2014_i686.whl", hash = "sha256:dcd628101d9f7d122e120ac7c17e0a0f468b19bc925501dbe03c1cb7f5415b24", size = 13720602, upload-time = "2025-09-10T16:24:56.392Z" },
    { url = "https://files.pythonhosted.org/packages/fd/c8/a8a5b81d8729b5d1f663348d11e2a9d65a7a9bd3c399763b1a51c72be1ce/ruff-0.13.0-py3-none-manylinux_2_17_ppc64.manylinux2014_ppc64.whl", hash = "sha256:afe37db8e1466acb173bb2a39ca92df00570e0fd7c94c72d87b51b21bb63efea", size = 14697751, upload-time = "2025-09-10T16:24:59.89Z" },
    { url = "https://files.pythonhosted.org/packages/57/f5/183ec292272ce7ec5e882aea74937f7288e88ecb500198b832c24debc6d3/ruff-0.13.0-py3-none-manylinux_2_17_ppc64le.manylinux2014_ppc64le.whl", hash = "sha256:0f96a8d90bb258d7d3358b372905fe7333aaacf6c39e2408b9f8ba181f4b6ef2", size = 14095317, upload-time = "2025-09-10T16:25:03.025Z" },
    { url = "https://files.pythonhosted.org/packages/9f/8d/7f9771c971724701af7926c14dab31754e7b303d127b0d3f01116faef456/ruff-0.13.0-py3-none-manylinux_2_17_s390x.manylinux2014_s390x.whl", hash = "sha256:94b5e3d883e4f924c5298e3f2ee0f3085819c14f68d1e5b6715597681433f153", size = 13144418, upload-time = "2025-09-10T16:25:06.272Z" },
    { url = "https://files.pythonhosted.org/packages/a8/a6/7985ad1778e60922d4bef546688cd8a25822c58873e9ff30189cfe5dc4ab/ruff-0.13.0-py3-none-manylinux_2_17_x86_64.manylinux2014_x86_64.whl", hash = "sha256:03447f3d18479df3d24917a92d768a89f873a7181a064858ea90a804a7538991", size = 13370843, upload-time = "2025-09-10T16:25:09.965Z" },
    { url = "https://files.pythonhosted.org/packages/64/1c/bafdd5a7a05a50cc51d9f5711da704942d8dd62df3d8c70c311e98ce9f8a/ruff-0.13.0-py3-none-manylinux_2_31_riscv64.whl", hash = "sha256:fbc6b1934eb1c0033da427c805e27d164bb713f8e273a024a7e86176d7f462cf", size = 13321891, upload-time = "2025-09-10T16:25:12.969Z" },
    { url = "https://files.pythonhosted.org/packages/bc/3e/7817f989cb9725ef7e8d2cee74186bf90555279e119de50c750c4b7a72fe/ruff-0.13.0-py3-none-musllinux_1_2_aarch64.whl", hash = "sha256:a8ab6a3e03665d39d4a25ee199d207a488724f022db0e1fe4002968abdb8001b", size = 12119119, upload-time = "2025-09-10T16:25:16.621Z" },
    { url = "https://files.pythonhosted.org/packages/58/07/9df080742e8d1080e60c426dce6e96a8faf9a371e2ce22eef662e3839c95/ruff-0.13.0-py3-none-musllinux_1_2_armv7l.whl", hash = "sha256:d2a5c62f8ccc6dd2fe259917482de7275cecc86141ee10432727c4816235bc41", size = 11961594, upload-time = "2025-09-10T16:25:19.49Z" },
    { url = "https://files.pythonhosted.org/packages/6a/f4/ae1185349197d26a2316840cb4d6c3fba61d4ac36ed728bf0228b222d71f/ruff-0.13.0-py3-none-musllinux_1_2_i686.whl", hash = "sha256:b7b85ca27aeeb1ab421bc787009831cffe6048faae08ad80867edab9f2760945", size = 12933377, upload-time = "2025-09-10T16:25:22.371Z" },
    { url = "https://files.pythonhosted.org/packages/b6/39/e776c10a3b349fc8209a905bfb327831d7516f6058339a613a8d2aaecacd/ruff-0.13.0-py3-none-musllinux_1_2_x86_64.whl", hash = "sha256:79ea0c44a3032af768cabfd9616e44c24303af49d633b43e3a5096e009ebe823", size = 13418555, upload-time = "2025-09-10T16:25:25.681Z" },
    { url = "https://files.pythonhosted.org/packages/46/09/dca8df3d48e8b3f4202bf20b1658898e74b6442ac835bfe2c1816d926697/ruff-0.13.0-py3-none-win32.whl", hash = "sha256:4e473e8f0e6a04e4113f2e1de12a5039579892329ecc49958424e5568ef4f768", size = 12141613, upload-time = "2025-09-10T16:25:28.664Z" },
    { url = "https://files.pythonhosted.org/packages/61/21/0647eb71ed99b888ad50e44d8ec65d7148babc0e242d531a499a0bbcda5f/ruff-0.13.0-py3-none-win_amd64.whl", hash = "sha256:48e5c25c7a3713eea9ce755995767f4dcd1b0b9599b638b12946e892123d1efb", size = 13258250, upload-time = "2025-09-10T16:25:31.773Z" },
    { url = "https://files.pythonhosted.org/packages/e1/a3/03216a6a86c706df54422612981fb0f9041dbb452c3401501d4a22b942c9/ruff-0.13.0-py3-none-win_arm64.whl", hash = "sha256:ab80525317b1e1d38614addec8ac954f1b3e662de9d59114ecbf771d00cf613e", size = 12312357, upload-time = "2025-09-10T16:25:35.595Z" },
]

[[package]]
name = "simplejson"
version = "3.20.1"
source = { registry = "https://pypi.org/simple" }
sdist = { url = "https://files.pythonhosted.org/packages/af/92/51b417685abd96b31308b61b9acce7ec50d8e1de8fbc39a7fd4962c60689/simplejson-3.20.1.tar.gz", hash = "sha256:e64139b4ec4f1f24c142ff7dcafe55a22b811a74d86d66560c8815687143037d", size = 85591, upload-time = "2025-02-15T05:18:53.15Z" }
wheels = [
    { url = "https://files.pythonhosted.org/packages/c4/03/0f453a27877cb5a5fff16a975925f4119102cc8552f52536b9a98ef0431e/simplejson-3.20.1-cp313-cp313-macosx_10_13_universal2.whl", hash = "sha256:71e849e7ceb2178344998cbe5ade101f1b329460243c79c27fbfc51c0447a7c3", size = 93109, upload-time = "2025-02-15T05:17:00.377Z" },
    { url = "https://files.pythonhosted.org/packages/74/1f/a729f4026850cabeaff23e134646c3f455e86925d2533463420635ae54de/simplejson-3.20.1-cp313-cp313-macosx_10_13_x86_64.whl", hash = "sha256:b63fdbab29dc3868d6f009a59797cefaba315fd43cd32ddd998ee1da28e50e29", size = 75475, upload-time = "2025-02-15T05:17:02.544Z" },
    { url = "https://files.pythonhosted.org/packages/e2/14/50a2713fee8ff1f8d655b1a14f4a0f1c0c7246768a1b3b3d12964a4ed5aa/simplejson-3.20.1-cp313-cp313-macosx_11_0_arm64.whl", hash = "sha256:1190f9a3ce644fd50ec277ac4a98c0517f532cfebdcc4bd975c0979a9f05e1fb", size = 75112, upload-time = "2025-02-15T05:17:03.875Z" },
    { url = "https://files.pythonhosted.org/packages/45/86/ea9835abb646755140e2d482edc9bc1e91997ed19a59fd77ae4c6a0facea/simplejson-3.20.1-cp313-cp313-manylinux_2_17_aarch64.manylinux2014_aarch64.whl", hash = "sha256:c1336ba7bcb722ad487cd265701ff0583c0bb6de638364ca947bb84ecc0015d1", size = 150245, upload-time = "2025-02-15T05:17:06.899Z" },
    { url = "https://files.pythonhosted.org/packages/12/b4/53084809faede45da829fe571c65fbda8479d2a5b9c633f46b74124d56f5/simplejson-3.20.1-cp313-cp313-manylinux_2_17_ppc64le.manylinux2014_ppc64le.whl", hash = "sha256:e975aac6a5acd8b510eba58d5591e10a03e3d16c1cf8a8624ca177491f7230f0", size = 158465, upload-time = "2025-02-15T05:17:08.707Z" },
    { url = "https://files.pythonhosted.org/packages/a9/7d/d56579468d1660b3841e1f21c14490d103e33cf911886b22652d6e9683ec/simplejson-3.20.1-cp313-cp313-manylinux_2_5_i686.manylinux1_i686.manylinux_2_17_i686.manylinux2014_i686.whl", hash = "sha256:6a6dd11ee282937ad749da6f3b8d87952ad585b26e5edfa10da3ae2536c73078", size = 148514, upload-time = "2025-02-15T05:17:11.323Z" },
    { url = "https://files.pythonhosted.org/packages/19/e3/874b1cca3d3897b486d3afdccc475eb3a09815bf1015b01cf7fcb52a55f0/simplejson-3.20.1-cp313-cp313-manylinux_2_5_x86_64.manylinux1_x86_64.manylinux_2_17_x86_64.manylinux2014_x86_64.whl", hash = "sha256:ab980fcc446ab87ea0879edad41a5c28f2d86020014eb035cf5161e8de4474c6", size = 152262, upload-time = "2025-02-15T05:17:13.543Z" },
    { url = "https://files.pythonhosted.org/packages/32/84/f0fdb3625292d945c2bd13a814584603aebdb38cfbe5fe9be6b46fe598c4/simplejson-3.20.1-cp313-cp313-musllinux_1_2_aarch64.whl", hash = "sha256:f5aee2a4cb6b146bd17333ac623610f069f34e8f31d2f4f0c1a2186e50c594f0", size = 150164, upload-time = "2025-02-15T05:17:15.021Z" },
    { url = "https://files.pythonhosted.org/packages/95/51/6d625247224f01eaaeabace9aec75ac5603a42f8ebcce02c486fbda8b428/simplejson-3.20.1-cp313-cp313-musllinux_1_2_i686.whl", hash = "sha256:652d8eecbb9a3b6461b21ec7cf11fd0acbab144e45e600c817ecf18e4580b99e", size = 151795, upload-time = "2025-02-15T05:17:16.542Z" },
    { url = "https://files.pythonhosted.org/packages/7f/d9/bb921df6b35be8412f519e58e86d1060fddf3ad401b783e4862e0a74c4c1/simplejson-3.20.1-cp313-cp313-musllinux_1_2_ppc64le.whl", hash = "sha256:8c09948f1a486a89251ee3a67c9f8c969b379f6ffff1a6064b41fea3bce0a112", size = 159027, upload-time = "2025-02-15T05:17:18.083Z" },
    { url = "https://files.pythonhosted.org/packages/03/c5/5950605e4ad023a6621cf4c931b29fd3d2a9c1f36be937230bfc83d7271d/simplejson-3.20.1-cp313-cp313-musllinux_1_2_x86_64.whl", hash = "sha256:cbbd7b215ad4fc6f058b5dd4c26ee5c59f72e031dfda3ac183d7968a99e4ca3a", size = 154380, upload-time = "2025-02-15T05:17:20.334Z" },
    { url = "https://files.pythonhosted.org/packages/66/ad/b74149557c5ec1e4e4d55758bda426f5d2ec0123cd01a53ae63b8de51fa3/simplejson-3.20.1-cp313-cp313-win32.whl", hash = "sha256:ae81e482476eaa088ef9d0120ae5345de924f23962c0c1e20abbdff597631f87", size = 74102, upload-time = "2025-02-15T05:17:22.475Z" },
    { url = "https://files.pythonhosted.org/packages/db/a9/25282fdd24493e1022f30b7f5cdf804255c007218b2bfaa655bd7ad34b2d/simplejson-3.20.1-cp313-cp313-win_amd64.whl", hash = "sha256:1b9fd15853b90aec3b1739f4471efbf1ac05066a2c7041bf8db821bb73cd2ddc", size = 75736, upload-time = "2025-02-15T05:17:24.122Z" },
    { url = "https://files.pythonhosted.org/packages/4b/30/00f02a0a921556dd5a6db1ef2926a1bc7a8bbbfb1c49cfed68a275b8ab2b/simplejson-3.20.1-py3-none-any.whl", hash = "sha256:8a6c1bbac39fa4a79f83cbf1df6ccd8ff7069582a9fd8db1e52cea073bc2c697", size = 57121, upload-time = "2025-02-15T05:18:51.243Z" },
]

[[package]]
name = "six"
version = "1.17.0"
source = { registry = "https://pypi.org/simple" }
sdist = { url = "https://files.pythonhosted.org/packages/94/e7/b2c673351809dca68a0e064b6af791aa332cf192da575fd474ed7d6f16a2/six-1.17.0.tar.gz", hash = "sha256:ff70335d468e7eb6ec65b95b99d3a2836546063f63acc5171de367e834932a81", size = 34031, upload-time = "2024-12-04T17:35:28.174Z" }
wheels = [
    { url = "https://files.pythonhosted.org/packages/b7/ce/149a00dd41f10bc29e5921b496af8b574d8413afcd5e30dfa0ed46c2cc5e/six-1.17.0-py2.py3-none-any.whl", hash = "sha256:4721f391ed90541fddacab5acf947aa0d3dc7d27b2e1e8eda2be8970586c3274", size = 11050, upload-time = "2024-12-04T17:35:26.475Z" },
]

[[package]]
name = "slippers"
version = "0.6.2"
source = { registry = "https://pypi.org/simple" }
dependencies = [
    { name = "django" },
    { name = "pyyaml" },
    { name = "typeguard" },
    { name = "typing-extensions" },
]
sdist = { url = "https://files.pythonhosted.org/packages/a7/c6/6af4500f31e53e9f782d264cb715f1a8cc9ac4248fba9fe2fe172822ea79/slippers-0.6.2.tar.gz", hash = "sha256:4cb555b8822ba0d404e5405723f5d723994022c29046008ee917081031bc0cf1", size = 59499, upload-time = "2023-08-01T05:04:18.964Z" }
wheels = [
    { url = "https://files.pythonhosted.org/packages/d5/8c/1fe2803870861f9a7f0cf502e4d1361dbb3685997118f4f76fd83ec9272f/slippers-0.6.2-py3-none-any.whl", hash = "sha256:739e05f85354becbf0a65daab831eea62557d89e7512042209ab629af4378bca", size = 61359, upload-time = "2023-08-01T05:04:17.378Z" },
]

[[package]]
name = "soupsieve"
version = "2.7"
source = { registry = "https://pypi.org/simple" }
sdist = { url = "https://files.pythonhosted.org/packages/3f/f4/4a80cd6ef364b2e8b65b15816a843c0980f7a5a2b4dc701fc574952aa19f/soupsieve-2.7.tar.gz", hash = "sha256:ad282f9b6926286d2ead4750552c8a6142bc4c783fd66b0293547c8fe6ae126a", size = 103418, upload-time = "2025-04-20T18:50:08.518Z" }
wheels = [
    { url = "https://files.pythonhosted.org/packages/e7/9c/0e6afc12c269578be5c0c1c9f4b49a8d32770a080260c333ac04cc1c832d/soupsieve-2.7-py3-none-any.whl", hash = "sha256:6e60cc5c1ffaf1cebcc12e8188320b72071e922c2e897f737cadce79ad5d30c4", size = 36677, upload-time = "2025-04-20T18:50:07.196Z" },
]

[[package]]
name = "sqlparse"
version = "0.5.3"
source = { registry = "https://pypi.org/simple" }
sdist = { url = "https://files.pythonhosted.org/packages/e5/40/edede8dd6977b0d3da179a342c198ed100dd2aba4be081861ee5911e4da4/sqlparse-0.5.3.tar.gz", hash = "sha256:09f67787f56a0b16ecdbde1bfc7f5d9c3371ca683cfeaa8e6ff60b4807ec9272", size = 84999, upload-time = "2024-12-10T12:05:30.728Z" }
wheels = [
    { url = "https://files.pythonhosted.org/packages/a9/5c/bfd6bd0bf979426d405cc6e71eceb8701b148b16c21d2dc3c261efc61c7b/sqlparse-0.5.3-py3-none-any.whl", hash = "sha256:cf2196ed3418f3ba5de6af7e82c694a9fbdbfecccdfc72e281548517081f16ca", size = 44415, upload-time = "2024-12-10T12:05:27.824Z" },
]

[[package]]
name = "structlog"
version = "25.3.0"
source = { registry = "https://pypi.org/simple" }
sdist = { url = "https://files.pythonhosted.org/packages/ff/6a/b0b6d440e429d2267076c4819300d9929563b1da959cf1f68afbcd69fe45/structlog-25.3.0.tar.gz", hash = "sha256:8dab497e6f6ca962abad0c283c46744185e0c9ba900db52a423cb6db99f7abeb", size = 1367514, upload-time = "2025-04-25T16:00:39.167Z" }
wheels = [
    { url = "https://files.pythonhosted.org/packages/f5/52/7a2c7a317b254af857464da3d60a0d3730c44f912f8c510c76a738a207fd/structlog-25.3.0-py3-none-any.whl", hash = "sha256:a341f5524004c158498c3127eecded091eb67d3a611e7a3093deca30db06e172", size = 68240, upload-time = "2025-04-25T16:00:37.295Z" },
]

[[package]]
name = "termcolor"
version = "3.1.0"
source = { registry = "https://pypi.org/simple" }
sdist = { url = "https://files.pythonhosted.org/packages/ca/6c/3d75c196ac07ac8749600b60b03f4f6094d54e132c4d94ebac6ee0e0add0/termcolor-3.1.0.tar.gz", hash = "sha256:6a6dd7fbee581909eeec6a756cff1d7f7c376063b14e4a298dc4980309e55970", size = 14324, upload-time = "2025-04-30T11:37:53.791Z" }
wheels = [
    { url = "https://files.pythonhosted.org/packages/4f/bd/de8d508070629b6d84a30d01d57e4a65c69aa7f5abe7560b8fad3b50ea59/termcolor-3.1.0-py3-none-any.whl", hash = "sha256:591dd26b5c2ce03b9e43f391264626557873ce1d379019786f99b0c2bee140aa", size = 7684, upload-time = "2025-04-30T11:37:52.382Z" },
]

[[package]]
name = "twilio"
version = "9.8.0"
source = { registry = "https://pypi.org/simple" }
dependencies = [
    { name = "aiohttp" },
    { name = "aiohttp-retry" },
    { name = "pyjwt" },
    { name = "requests" },
]
sdist = { url = "https://files.pythonhosted.org/packages/27/da/e8b43c05c98bf639282af982b6afb452db946de48eebc4d10c79441c558f/twilio-9.8.0.tar.gz", hash = "sha256:2661241f279494e4b9e2ad88f4b5f57cb27c618c600d07ca44fe863a0ce6ce9a", size = 923393, upload-time = "2025-09-04T10:22:55.211Z" }
wheels = [
    { url = "https://files.pythonhosted.org/packages/0b/c9/424ff885d5903d3505dc2ac307aa4b7cd4c19fdc15e05f47e16adef720d9/twilio-9.8.0-py2.py3-none-any.whl", hash = "sha256:d8d34bd74125ea583eaebf29310c54136c2556e23dcc9efca4483691e921d895", size = 1804517, upload-time = "2025-09-04T10:22:53.6Z" },
]

[[package]]
name = "typeguard"
version = "2.13.3"
source = { registry = "https://pypi.org/simple" }
sdist = { url = "https://files.pythonhosted.org/packages/3a/38/c61bfcf62a7b572b5e9363a802ff92559cb427ee963048e1442e3aef7490/typeguard-2.13.3.tar.gz", hash = "sha256:00edaa8da3a133674796cf5ea87d9f4b4c367d77476e185e80251cc13dfbb8c4", size = 40604, upload-time = "2021-12-10T21:09:39.158Z" }
wheels = [
    { url = "https://files.pythonhosted.org/packages/9a/bb/d43e5c75054e53efce310e79d63df0ac3f25e34c926be5dffb7d283fb2a8/typeguard-2.13.3-py3-none-any.whl", hash = "sha256:5e3e3be01e887e7eafae5af63d1f36c849aaa94e3a0112097312aabfa16284f1", size = 17605, upload-time = "2021-12-10T21:09:37.844Z" },
]

[[package]]
name = "types-beautifulsoup4"
version = "4.12.0.20250516"
source = { registry = "https://pypi.org/simple" }
dependencies = [
    { name = "types-html5lib" },
]
sdist = { url = "https://files.pythonhosted.org/packages/6d/d1/32b410f6d65eda94d3dfb0b3d0ca151f12cb1dc4cef731dcf7cbfd8716ff/types_beautifulsoup4-4.12.0.20250516.tar.gz", hash = "sha256:aa19dd73b33b70d6296adf92da8ab8a0c945c507e6fb7d5db553415cc77b417e", size = 16628, upload-time = "2025-05-16T03:09:09.93Z" }
wheels = [
    { url = "https://files.pythonhosted.org/packages/7c/79/d84de200a80085b32f12c5820d4fd0addcbe7ba6dce8c1c9d8605e833c8e/types_beautifulsoup4-4.12.0.20250516-py3-none-any.whl", hash = "sha256:5923399d4a1ba9cc8f0096fe334cc732e130269541d66261bb42ab039c0376ee", size = 16879, upload-time = "2025-05-16T03:09:09.051Z" },
]

[[package]]
name = "types-fpdf2"
version = "2.8.4.20250822"
source = { registry = "https://pypi.org/simple" }
dependencies = [
    { name = "pillow" },
]
sdist = { url = "https://files.pythonhosted.org/packages/1f/80/235a29aece12c8dfe74558b9495e2dac16ed622d0743168d22c09faa9ee7/types_fpdf2-2.8.4.20250822.tar.gz", hash = "sha256:912ae08ae8e65d08f448f627a02ed952bd097b40123e604a629be0cc48620cce", size = 40573, upload-time = "2025-08-22T03:04:06.33Z" }
wheels = [
    { url = "https://files.pythonhosted.org/packages/19/a0/575bb95defe557452b46ae053f8bd72e0da0b2ea68d87ef1df19b415b07f/types_fpdf2-2.8.4.20250822-py3-none-any.whl", hash = "sha256:250ee73596a6241097c125bf1afba2c44a801eec55eb2adc25d7b6f484526267", size = 47801, upload-time = "2025-08-22T03:04:05.192Z" },
]

[[package]]
name = "types-html5lib"
version = "1.1.11.20241018"
source = { registry = "https://pypi.org/simple" }
sdist = { url = "https://files.pythonhosted.org/packages/b6/9d/f6fbcc8246f5e46845b4f989c4e17e6fb3ce572f7065b185e515bf8a3be7/types-html5lib-1.1.11.20241018.tar.gz", hash = "sha256:98042555ff78d9e3a51c77c918b1041acbb7eb6c405408d8a9e150ff5beccafa", size = 11370, upload-time = "2024-10-18T02:44:50.087Z" }
wheels = [
    { url = "https://files.pythonhosted.org/packages/ba/7c/f862b1dc31268ef10fe95b43dcdf216ba21a592fafa2d124445cd6b92e93/types_html5lib-1.1.11.20241018-py3-none-any.whl", hash = "sha256:3f1e064d9ed2c289001ae6392c84c93833abb0816165c6ff0abfc304a779f403", size = 17292, upload-time = "2024-10-18T02:44:48.503Z" },
]

[[package]]
name = "types-python-dateutil"
version = "2.9.0.20250822"
source = { registry = "https://pypi.org/simple" }
sdist = { url = "https://files.pythonhosted.org/packages/0c/0a/775f8551665992204c756be326f3575abba58c4a3a52eef9909ef4536428/types_python_dateutil-2.9.0.20250822.tar.gz", hash = "sha256:84c92c34bd8e68b117bff742bc00b692a1e8531262d4507b33afcc9f7716cd53", size = 16084, upload-time = "2025-08-22T03:02:00.613Z" }
wheels = [
    { url = "https://files.pythonhosted.org/packages/ab/d9/a29dfa84363e88b053bf85a8b7f212a04f0d7343a4d24933baa45c06e08b/types_python_dateutil-2.9.0.20250822-py3-none-any.whl", hash = "sha256:849d52b737e10a6dc6621d2bd7940ec7c65fcb69e6aa2882acf4e56b2b508ddc", size = 17892, upload-time = "2025-08-22T03:01:59.436Z" },
]

[[package]]
name = "types-pytz"
version = "2025.2.0.20250326"
source = { registry = "https://pypi.org/simple" }
sdist = { url = "https://files.pythonhosted.org/packages/4b/66/38c89861242f2c61c8315ddbcc7d7bbf64979f4b0bdc48db0ba62aeec330/types_pytz-2025.2.0.20250326.tar.gz", hash = "sha256:deda02de24f527066fc8d6a19e284ab3f3ae716a42b4adb6b40e75e408c08d36", size = 10595, upload-time = "2025-03-26T02:53:12.504Z" }
wheels = [
    { url = "https://files.pythonhosted.org/packages/4e/e0/17f3a6670db5c95dc195f346e2e7290f22ba8327c188133959389b578cbd/types_pytz-2025.2.0.20250326-py3-none-any.whl", hash = "sha256:3c397fd1b845cd2b3adc9398607764ced9e578a98a5d1fbb4a9bc9253edfb162", size = 10222, upload-time = "2025-03-26T02:53:11.145Z" },
]

[[package]]
name = "types-pyyaml"
version = "6.0.12.20250402"
source = { registry = "https://pypi.org/simple" }
sdist = { url = "https://files.pythonhosted.org/packages/2d/68/609eed7402f87c9874af39d35942744e39646d1ea9011765ec87b01b2a3c/types_pyyaml-6.0.12.20250402.tar.gz", hash = "sha256:d7c13c3e6d335b6af4b0122a01ff1d270aba84ab96d1a1a1063ecba3e13ec075", size = 17282, upload-time = "2025-04-02T02:56:00.235Z" }
wheels = [
    { url = "https://files.pythonhosted.org/packages/ed/56/1fe61db05685fbb512c07ea9323f06ea727125951f1eb4dff110b3311da3/types_pyyaml-6.0.12.20250402-py3-none-any.whl", hash = "sha256:652348fa9e7a203d4b0d21066dfb00760d3cbd5a15ebb7cf8d33c88a49546681", size = 20329, upload-time = "2025-04-02T02:55:59.382Z" },
]

[[package]]
name = "types-requests"
version = "2.32.4.20250913"
source = { registry = "https://pypi.org/simple" }
dependencies = [
    { name = "urllib3" },
]
sdist = { url = "https://files.pythonhosted.org/packages/36/27/489922f4505975b11de2b5ad07b4fe1dca0bca9be81a703f26c5f3acfce5/types_requests-2.32.4.20250913.tar.gz", hash = "sha256:abd6d4f9ce3a9383f269775a9835a4c24e5cd6b9f647d64f88aa4613c33def5d", size = 23113, upload-time = "2025-09-13T02:40:02.309Z" }
wheels = [
    { url = "https://files.pythonhosted.org/packages/2a/20/9a227ea57c1285986c4cf78400d0a91615d25b24e257fd9e2969606bdfae/types_requests-2.32.4.20250913-py3-none-any.whl", hash = "sha256:78c9c1fffebbe0fa487a418e0fa5252017e9c60d1a2da394077f1780f655d7e1", size = 20658, upload-time = "2025-09-13T02:40:01.115Z" },
]

[[package]]
name = "typing-extensions"
version = "4.13.2"
source = { registry = "https://pypi.org/simple" }
sdist = { url = "https://files.pythonhosted.org/packages/f6/37/23083fcd6e35492953e8d2aaaa68b860eb422b34627b13f2ce3eb6106061/typing_extensions-4.13.2.tar.gz", hash = "sha256:e6c81219bd689f51865d9e372991c540bda33a0379d5573cddb9a3a23f7caaef", size = 106967, upload-time = "2025-04-10T14:19:05.416Z" }
wheels = [
    { url = "https://files.pythonhosted.org/packages/8b/54/b1ae86c0973cc6f0210b53d508ca3641fb6d0c56823f288d108bc7ab3cc8/typing_extensions-4.13.2-py3-none-any.whl", hash = "sha256:a439e7c04b49fec3e5d3e2beaa21755cadbbdc391694e28ccdd36ca4a1408f8c", size = 45806, upload-time = "2025-04-10T14:19:03.967Z" },
]

[[package]]
name = "typing-inspection"
version = "0.4.0"
source = { registry = "https://pypi.org/simple" }
dependencies = [
    { name = "typing-extensions" },
]
sdist = { url = "https://files.pythonhosted.org/packages/82/5c/e6082df02e215b846b4b8c0b887a64d7d08ffaba30605502639d44c06b82/typing_inspection-0.4.0.tar.gz", hash = "sha256:9765c87de36671694a67904bf2c96e395be9c6439bb6c87b5142569dcdd65122", size = 76222, upload-time = "2025-02-25T17:27:59.638Z" }
wheels = [
    { url = "https://files.pythonhosted.org/packages/31/08/aa4fdfb71f7de5176385bd9e90852eaf6b5d622735020ad600f2bab54385/typing_inspection-0.4.0-py3-none-any.whl", hash = "sha256:50e72559fcd2a6367a19f7a7e610e6afcb9fac940c650290eed893d61386832f", size = 14125, upload-time = "2025-02-25T17:27:57.754Z" },
]

[[package]]
name = "tzdata"
version = "2025.2"
source = { registry = "https://pypi.org/simple" }
sdist = { url = "https://files.pythonhosted.org/packages/95/32/1a225d6164441be760d75c2c42e2780dc0873fe382da3e98a2e1e48361e5/tzdata-2025.2.tar.gz", hash = "sha256:b60a638fcc0daffadf82fe0f57e53d06bdec2f36c4df66280ae79bce6bd6f2b9", size = 196380, upload-time = "2025-03-23T13:54:43.652Z" }
wheels = [
    { url = "https://files.pythonhosted.org/packages/5c/23/c7abc0ca0a1526a0774eca151daeb8de62ec457e77262b66b359c3c7679e/tzdata-2025.2-py2.py3-none-any.whl", hash = "sha256:1a403fada01ff9221ca8044d701868fa132215d84beb92242d9acd2147f667a8", size = 347839, upload-time = "2025-03-23T13:54:41.845Z" },
]

[[package]]
name = "unidecode"
version = "1.4.0"
source = { registry = "https://pypi.org/simple" }
sdist = { url = "https://files.pythonhosted.org/packages/94/7d/a8a765761bbc0c836e397a2e48d498305a865b70a8600fd7a942e85dcf63/Unidecode-1.4.0.tar.gz", hash = "sha256:ce35985008338b676573023acc382d62c264f307c8f7963733405add37ea2b23", size = 200149, upload-time = "2025-04-24T08:45:03.798Z" }
wheels = [
    { url = "https://files.pythonhosted.org/packages/8f/b7/559f59d57d18b44c6d1250d2eeaa676e028b9c527431f5d0736478a73ba1/Unidecode-1.4.0-py3-none-any.whl", hash = "sha256:c3c7606c27503ad8d501270406e345ddb480a7b5f38827eafe4fa82a137f0021", size = 235837, upload-time = "2025-04-24T08:45:01.609Z" },
]

[[package]]
name = "uritemplate"
version = "4.1.1"
source = { registry = "https://pypi.org/simple" }
sdist = { url = "https://files.pythonhosted.org/packages/d2/5a/4742fdba39cd02a56226815abfa72fe0aa81c33bed16ed045647d6000eba/uritemplate-4.1.1.tar.gz", hash = "sha256:4346edfc5c3b79f694bccd6d6099a322bbeb628dbf2cd86eea55a456ce5124f0", size = 273898, upload-time = "2021-10-13T11:15:14.84Z" }
wheels = [
    { url = "https://files.pythonhosted.org/packages/81/c0/7461b49cd25aeece13766f02ee576d1db528f1c37ce69aee300e075b485b/uritemplate-4.1.1-py2.py3-none-any.whl", hash = "sha256:830c08b8d99bdd312ea4ead05994a38e8936266f84b9a7878232db50b044e02e", size = 10356, upload-time = "2021-10-13T11:15:12.316Z" },
]

[[package]]
name = "urllib3"
version = "2.4.0"
source = { registry = "https://pypi.org/simple" }
sdist = { url = "https://files.pythonhosted.org/packages/8a/78/16493d9c386d8e60e442a35feac5e00f0913c0f4b7c217c11e8ec2ff53e0/urllib3-2.4.0.tar.gz", hash = "sha256:414bc6535b787febd7567804cc015fee39daab8ad86268f1310a9250697de466", size = 390672, upload-time = "2025-04-10T15:23:39.232Z" }
wheels = [
    { url = "https://files.pythonhosted.org/packages/6b/11/cc635220681e93a0183390e26485430ca2c7b5f9d33b15c74c2861cb8091/urllib3-2.4.0-py3-none-any.whl", hash = "sha256:4e16665048960a0900c702d4a66415956a584919c03361cac9f1df5c5dd7e813", size = 128680, upload-time = "2025-04-10T15:23:37.377Z" },
]

[[package]]
name = "virtualenv"
version = "20.31.2"
source = { registry = "https://pypi.org/simple" }
dependencies = [
    { name = "distlib" },
    { name = "filelock" },
    { name = "platformdirs" },
]
sdist = { url = "https://files.pythonhosted.org/packages/56/2c/444f465fb2c65f40c3a104fd0c495184c4f2336d65baf398e3c75d72ea94/virtualenv-20.31.2.tar.gz", hash = "sha256:e10c0a9d02835e592521be48b332b6caee6887f332c111aa79a09b9e79efc2af", size = 6076316, upload-time = "2025-05-08T17:58:23.811Z" }
wheels = [
    { url = "https://files.pythonhosted.org/packages/f3/40/b1c265d4b2b62b58576588510fc4d1fe60a86319c8de99fd8e9fec617d2c/virtualenv-20.31.2-py3-none-any.whl", hash = "sha256:36efd0d9650ee985f0cad72065001e66d49a6f24eb44d98980f630686243cf11", size = 6057982, upload-time = "2025-05-08T17:58:21.15Z" },
]

[[package]]
name = "watchdog"
version = "6.0.0"
source = { registry = "https://pypi.org/simple" }
sdist = { url = "https://files.pythonhosted.org/packages/db/7d/7f3d619e951c88ed75c6037b246ddcf2d322812ee8ea189be89511721d54/watchdog-6.0.0.tar.gz", hash = "sha256:9ddf7c82fda3ae8e24decda1338ede66e1c99883db93711d8fb941eaa2d8c282", size = 131220, upload-time = "2024-11-01T14:07:13.037Z" }
wheels = [
    { url = "https://files.pythonhosted.org/packages/68/98/b0345cabdce2041a01293ba483333582891a3bd5769b08eceb0d406056ef/watchdog-6.0.0-cp313-cp313-macosx_10_13_universal2.whl", hash = "sha256:490ab2ef84f11129844c23fb14ecf30ef3d8a6abafd3754a6f75ca1e6654136c", size = 96480, upload-time = "2024-11-01T14:06:42.952Z" },
    { url = "https://files.pythonhosted.org/packages/85/83/cdf13902c626b28eedef7ec4f10745c52aad8a8fe7eb04ed7b1f111ca20e/watchdog-6.0.0-cp313-cp313-macosx_10_13_x86_64.whl", hash = "sha256:76aae96b00ae814b181bb25b1b98076d5fc84e8a53cd8885a318b42b6d3a5134", size = 88451, upload-time = "2024-11-01T14:06:45.084Z" },
    { url = "https://files.pythonhosted.org/packages/fe/c4/225c87bae08c8b9ec99030cd48ae9c4eca050a59bf5c2255853e18c87b50/watchdog-6.0.0-cp313-cp313-macosx_11_0_arm64.whl", hash = "sha256:a175f755fc2279e0b7312c0035d52e27211a5bc39719dd529625b1930917345b", size = 89057, upload-time = "2024-11-01T14:06:47.324Z" },
    { url = "https://files.pythonhosted.org/packages/a9/c7/ca4bf3e518cb57a686b2feb4f55a1892fd9a3dd13f470fca14e00f80ea36/watchdog-6.0.0-py3-none-manylinux2014_aarch64.whl", hash = "sha256:7607498efa04a3542ae3e05e64da8202e58159aa1fa4acddf7678d34a35d4f13", size = 79079, upload-time = "2024-11-01T14:06:59.472Z" },
    { url = "https://files.pythonhosted.org/packages/5c/51/d46dc9332f9a647593c947b4b88e2381c8dfc0942d15b8edc0310fa4abb1/watchdog-6.0.0-py3-none-manylinux2014_armv7l.whl", hash = "sha256:9041567ee8953024c83343288ccc458fd0a2d811d6a0fd68c4c22609e3490379", size = 79078, upload-time = "2024-11-01T14:07:01.431Z" },
    { url = "https://files.pythonhosted.org/packages/d4/57/04edbf5e169cd318d5f07b4766fee38e825d64b6913ca157ca32d1a42267/watchdog-6.0.0-py3-none-manylinux2014_i686.whl", hash = "sha256:82dc3e3143c7e38ec49d61af98d6558288c415eac98486a5c581726e0737c00e", size = 79076, upload-time = "2024-11-01T14:07:02.568Z" },
    { url = "https://files.pythonhosted.org/packages/ab/cc/da8422b300e13cb187d2203f20b9253e91058aaf7db65b74142013478e66/watchdog-6.0.0-py3-none-manylinux2014_ppc64.whl", hash = "sha256:212ac9b8bf1161dc91bd09c048048a95ca3a4c4f5e5d4a7d1b1a7d5752a7f96f", size = 79077, upload-time = "2024-11-01T14:07:03.893Z" },
    { url = "https://files.pythonhosted.org/packages/2c/3b/b8964e04ae1a025c44ba8e4291f86e97fac443bca31de8bd98d3263d2fcf/watchdog-6.0.0-py3-none-manylinux2014_ppc64le.whl", hash = "sha256:e3df4cbb9a450c6d49318f6d14f4bbc80d763fa587ba46ec86f99f9e6876bb26", size = 79078, upload-time = "2024-11-01T14:07:05.189Z" },
    { url = "https://files.pythonhosted.org/packages/62/ae/a696eb424bedff7407801c257d4b1afda455fe40821a2be430e173660e81/watchdog-6.0.0-py3-none-manylinux2014_s390x.whl", hash = "sha256:2cce7cfc2008eb51feb6aab51251fd79b85d9894e98ba847408f662b3395ca3c", size = 79077, upload-time = "2024-11-01T14:07:06.376Z" },
    { url = "https://files.pythonhosted.org/packages/b5/e8/dbf020b4d98251a9860752a094d09a65e1b436ad181faf929983f697048f/watchdog-6.0.0-py3-none-manylinux2014_x86_64.whl", hash = "sha256:20ffe5b202af80ab4266dcd3e91aae72bf2da48c0d33bdb15c66658e685e94e2", size = 79078, upload-time = "2024-11-01T14:07:07.547Z" },
    { url = "https://files.pythonhosted.org/packages/07/f6/d0e5b343768e8bcb4cda79f0f2f55051bf26177ecd5651f84c07567461cf/watchdog-6.0.0-py3-none-win32.whl", hash = "sha256:07df1fdd701c5d4c8e55ef6cf55b8f0120fe1aef7ef39a1c6fc6bc2e606d517a", size = 79065, upload-time = "2024-11-01T14:07:09.525Z" },
    { url = "https://files.pythonhosted.org/packages/db/d9/c495884c6e548fce18a8f40568ff120bc3a4b7b99813081c8ac0c936fa64/watchdog-6.0.0-py3-none-win_amd64.whl", hash = "sha256:cbafb470cf848d93b5d013e2ecb245d4aa1c8fd0504e863ccefa32445359d680", size = 79070, upload-time = "2024-11-01T14:07:10.686Z" },
    { url = "https://files.pythonhosted.org/packages/33/e8/e40370e6d74ddba47f002a32919d91310d6074130fe4e17dabcafc15cbf1/watchdog-6.0.0-py3-none-win_ia64.whl", hash = "sha256:a1914259fa9e1454315171103c6a30961236f508b9b623eae470268bbcc6a22f", size = 79067, upload-time = "2024-11-01T14:07:11.845Z" },
]

[[package]]
name = "whitenoise"
version = "6.10.0"
source = { registry = "https://pypi.org/simple" }
sdist = { url = "https://files.pythonhosted.org/packages/27/9a/4f4b84ff1f3a5c3cbc8070b6ecbbab6cd121c385244c9d24d80bb284190f/whitenoise-6.10.0.tar.gz", hash = "sha256:7b7e53de65d749cb1ce4a7100e751d9742e323b52746f9f93944c0d348ea2d02", size = 26412, upload-time = "2025-09-09T11:07:24.694Z" }
wheels = [
    { url = "https://files.pythonhosted.org/packages/cb/3b/4fa26e02935334fa0eb1422c938b1db796c55de7a432cc86b9d8cf97260c/whitenoise-6.10.0-py3-none-any.whl", hash = "sha256:bad74a40b33b055ba59731b6048dd08d5647f273b72bef922aa43ddd287b02da", size = 20194, upload-time = "2025-09-09T11:07:23.544Z" },
]

[package.optional-dependencies]
brotli = [
    { name = "brotli" },
]

[[package]]
name = "yarl"
version = "1.20.0"
source = { registry = "https://pypi.org/simple" }
dependencies = [
    { name = "idna" },
    { name = "multidict" },
    { name = "propcache" },
]
sdist = { url = "https://files.pythonhosted.org/packages/62/51/c0edba5219027f6eab262e139f73e2417b0f4efffa23bf562f6e18f76ca5/yarl-1.20.0.tar.gz", hash = "sha256:686d51e51ee5dfe62dec86e4866ee0e9ed66df700d55c828a615640adc885307", size = 185258, upload-time = "2025-04-17T00:45:14.661Z" }
wheels = [
    { url = "https://files.pythonhosted.org/packages/0f/6f/514c9bff2900c22a4f10e06297714dbaf98707143b37ff0bcba65a956221/yarl-1.20.0-cp313-cp313-macosx_10_13_universal2.whl", hash = "sha256:2137810a20b933b1b1b7e5cf06a64c3ed3b4747b0e5d79c9447c00db0e2f752f", size = 145030, upload-time = "2025-04-17T00:43:15.083Z" },
    { url = "https://files.pythonhosted.org/packages/4e/9d/f88da3fa319b8c9c813389bfb3463e8d777c62654c7168e580a13fadff05/yarl-1.20.0-cp313-cp313-macosx_10_13_x86_64.whl", hash = "sha256:447c5eadd750db8389804030d15f43d30435ed47af1313303ed82a62388176d3", size = 96894, upload-time = "2025-04-17T00:43:17.372Z" },
    { url = "https://files.pythonhosted.org/packages/cd/57/92e83538580a6968b2451d6c89c5579938a7309d4785748e8ad42ddafdce/yarl-1.20.0-cp313-cp313-macosx_11_0_arm64.whl", hash = "sha256:42fbe577272c203528d402eec8bf4b2d14fd49ecfec92272334270b850e9cd7d", size = 94457, upload-time = "2025-04-17T00:43:19.431Z" },
    { url = "https://files.pythonhosted.org/packages/e9/ee/7ee43bd4cf82dddd5da97fcaddb6fa541ab81f3ed564c42f146c83ae17ce/yarl-1.20.0-cp313-cp313-manylinux_2_17_aarch64.manylinux2014_aarch64.whl", hash = "sha256:18e321617de4ab170226cd15006a565d0fa0d908f11f724a2c9142d6b2812ab0", size = 343070, upload-time = "2025-04-17T00:43:21.426Z" },
    { url = "https://files.pythonhosted.org/packages/4a/12/b5eccd1109e2097bcc494ba7dc5de156e41cf8309fab437ebb7c2b296ce3/yarl-1.20.0-cp313-cp313-manylinux_2_17_armv7l.manylinux2014_armv7l.manylinux_2_31_armv7l.whl", hash = "sha256:4345f58719825bba29895011e8e3b545e6e00257abb984f9f27fe923afca2501", size = 337739, upload-time = "2025-04-17T00:43:23.634Z" },
    { url = "https://files.pythonhosted.org/packages/7d/6b/0eade8e49af9fc2585552f63c76fa59ef469c724cc05b29519b19aa3a6d5/yarl-1.20.0-cp313-cp313-manylinux_2_17_ppc64le.manylinux2014_ppc64le.whl", hash = "sha256:5d9b980d7234614bc4674468ab173ed77d678349c860c3af83b1fffb6a837ddc", size = 351338, upload-time = "2025-04-17T00:43:25.695Z" },
    { url = "https://files.pythonhosted.org/packages/45/cb/aaaa75d30087b5183c7b8a07b4fb16ae0682dd149a1719b3a28f54061754/yarl-1.20.0-cp313-cp313-manylinux_2_17_s390x.manylinux2014_s390x.whl", hash = "sha256:af4baa8a445977831cbaa91a9a84cc09debb10bc8391f128da2f7bd070fc351d", size = 353636, upload-time = "2025-04-17T00:43:27.876Z" },
    { url = "https://files.pythonhosted.org/packages/98/9d/d9cb39ec68a91ba6e66fa86d97003f58570327d6713833edf7ad6ce9dde5/yarl-1.20.0-cp313-cp313-manylinux_2_17_x86_64.manylinux2014_x86_64.whl", hash = "sha256:123393db7420e71d6ce40d24885a9e65eb1edefc7a5228db2d62bcab3386a5c0", size = 348061, upload-time = "2025-04-17T00:43:29.788Z" },
    { url = "https://files.pythonhosted.org/packages/72/6b/103940aae893d0cc770b4c36ce80e2ed86fcb863d48ea80a752b8bda9303/yarl-1.20.0-cp313-cp313-manylinux_2_5_i686.manylinux1_i686.manylinux_2_17_i686.manylinux2014_i686.whl", hash = "sha256:ab47acc9332f3de1b39e9b702d9c916af7f02656b2a86a474d9db4e53ef8fd7a", size = 334150, upload-time = "2025-04-17T00:43:31.742Z" },
    { url = "https://files.pythonhosted.org/packages/ef/b2/986bd82aa222c3e6b211a69c9081ba46484cffa9fab2a5235e8d18ca7a27/yarl-1.20.0-cp313-cp313-musllinux_1_2_aarch64.whl", hash = "sha256:4a34c52ed158f89876cba9c600b2c964dfc1ca52ba7b3ab6deb722d1d8be6df2", size = 362207, upload-time = "2025-04-17T00:43:34.099Z" },
    { url = "https://files.pythonhosted.org/packages/14/7c/63f5922437b873795d9422cbe7eb2509d4b540c37ae5548a4bb68fd2c546/yarl-1.20.0-cp313-cp313-musllinux_1_2_armv7l.whl", hash = "sha256:04d8cfb12714158abf2618f792c77bc5c3d8c5f37353e79509608be4f18705c9", size = 361277, upload-time = "2025-04-17T00:43:36.202Z" },
    { url = "https://files.pythonhosted.org/packages/81/83/450938cccf732466953406570bdb42c62b5ffb0ac7ac75a1f267773ab5c8/yarl-1.20.0-cp313-cp313-musllinux_1_2_i686.whl", hash = "sha256:7dc63ad0d541c38b6ae2255aaa794434293964677d5c1ec5d0116b0e308031f5", size = 364990, upload-time = "2025-04-17T00:43:38.551Z" },
    { url = "https://files.pythonhosted.org/packages/b4/de/af47d3a47e4a833693b9ec8e87debb20f09d9fdc9139b207b09a3e6cbd5a/yarl-1.20.0-cp313-cp313-musllinux_1_2_ppc64le.whl", hash = "sha256:f9d02b591a64e4e6ca18c5e3d925f11b559c763b950184a64cf47d74d7e41877", size = 374684, upload-time = "2025-04-17T00:43:40.481Z" },
    { url = "https://files.pythonhosted.org/packages/62/0b/078bcc2d539f1faffdc7d32cb29a2d7caa65f1a6f7e40795d8485db21851/yarl-1.20.0-cp313-cp313-musllinux_1_2_s390x.whl", hash = "sha256:95fc9876f917cac7f757df80a5dda9de59d423568460fe75d128c813b9af558e", size = 382599, upload-time = "2025-04-17T00:43:42.463Z" },
    { url = "https://files.pythonhosted.org/packages/74/a9/4fdb1a7899f1fb47fd1371e7ba9e94bff73439ce87099d5dd26d285fffe0/yarl-1.20.0-cp313-cp313-musllinux_1_2_x86_64.whl", hash = "sha256:bb769ae5760cd1c6a712135ee7915f9d43f11d9ef769cb3f75a23e398a92d384", size = 378573, upload-time = "2025-04-17T00:43:44.797Z" },
    { url = "https://files.pythonhosted.org/packages/fd/be/29f5156b7a319e4d2e5b51ce622b4dfb3aa8d8204cd2a8a339340fbfad40/yarl-1.20.0-cp313-cp313-win32.whl", hash = "sha256:70e0c580a0292c7414a1cead1e076c9786f685c1fc4757573d2967689b370e62", size = 86051, upload-time = "2025-04-17T00:43:47.076Z" },
    { url = "https://files.pythonhosted.org/packages/52/56/05fa52c32c301da77ec0b5f63d2d9605946fe29defacb2a7ebd473c23b81/yarl-1.20.0-cp313-cp313-win_amd64.whl", hash = "sha256:4c43030e4b0af775a85be1fa0433119b1565673266a70bf87ef68a9d5ba3174c", size = 92742, upload-time = "2025-04-17T00:43:49.193Z" },
    { url = "https://files.pythonhosted.org/packages/d4/2f/422546794196519152fc2e2f475f0e1d4d094a11995c81a465faf5673ffd/yarl-1.20.0-cp313-cp313t-macosx_10_13_universal2.whl", hash = "sha256:b6c4c3d0d6a0ae9b281e492b1465c72de433b782e6b5001c8e7249e085b69051", size = 163575, upload-time = "2025-04-17T00:43:51.533Z" },
    { url = "https://files.pythonhosted.org/packages/90/fc/67c64ddab6c0b4a169d03c637fb2d2a212b536e1989dec8e7e2c92211b7f/yarl-1.20.0-cp313-cp313t-macosx_10_13_x86_64.whl", hash = "sha256:8681700f4e4df891eafa4f69a439a6e7d480d64e52bf460918f58e443bd3da7d", size = 106121, upload-time = "2025-04-17T00:43:53.506Z" },
    { url = "https://files.pythonhosted.org/packages/6d/00/29366b9eba7b6f6baed7d749f12add209b987c4cfbfa418404dbadc0f97c/yarl-1.20.0-cp313-cp313t-macosx_11_0_arm64.whl", hash = "sha256:84aeb556cb06c00652dbf87c17838eb6d92cfd317799a8092cee0e570ee11229", size = 103815, upload-time = "2025-04-17T00:43:55.41Z" },
    { url = "https://files.pythonhosted.org/packages/28/f4/a2a4c967c8323c03689383dff73396281ced3b35d0ed140580825c826af7/yarl-1.20.0-cp313-cp313t-manylinux_2_17_aarch64.manylinux2014_aarch64.whl", hash = "sha256:f166eafa78810ddb383e930d62e623d288fb04ec566d1b4790099ae0f31485f1", size = 408231, upload-time = "2025-04-17T00:43:57.825Z" },
    { url = "https://files.pythonhosted.org/packages/0f/a1/66f7ffc0915877d726b70cc7a896ac30b6ac5d1d2760613603b022173635/yarl-1.20.0-cp313-cp313t-manylinux_2_17_armv7l.manylinux2014_armv7l.manylinux_2_31_armv7l.whl", hash = "sha256:5d3d6d14754aefc7a458261027a562f024d4f6b8a798adb472277f675857b1eb", size = 390221, upload-time = "2025-04-17T00:44:00.526Z" },
    { url = "https://files.pythonhosted.org/packages/41/15/cc248f0504610283271615e85bf38bc014224122498c2016d13a3a1b8426/yarl-1.20.0-cp313-cp313t-manylinux_2_17_ppc64le.manylinux2014_ppc64le.whl", hash = "sha256:2a8f64df8ed5d04c51260dbae3cc82e5649834eebea9eadfd829837b8093eb00", size = 411400, upload-time = "2025-04-17T00:44:02.853Z" },
    { url = "https://files.pythonhosted.org/packages/5c/af/f0823d7e092bfb97d24fce6c7269d67fcd1aefade97d0a8189c4452e4d5e/yarl-1.20.0-cp313-cp313t-manylinux_2_17_s390x.manylinux2014_s390x.whl", hash = "sha256:4d9949eaf05b4d30e93e4034a7790634bbb41b8be2d07edd26754f2e38e491de", size = 411714, upload-time = "2025-04-17T00:44:04.904Z" },
    { url = "https://files.pythonhosted.org/packages/83/70/be418329eae64b9f1b20ecdaac75d53aef098797d4c2299d82ae6f8e4663/yarl-1.20.0-cp313-cp313t-manylinux_2_17_x86_64.manylinux2014_x86_64.whl", hash = "sha256:9c366b254082d21cc4f08f522ac201d0d83a8b8447ab562732931d31d80eb2a5", size = 404279, upload-time = "2025-04-17T00:44:07.721Z" },
    { url = "https://files.pythonhosted.org/packages/19/f5/52e02f0075f65b4914eb890eea1ba97e6fd91dd821cc33a623aa707b2f67/yarl-1.20.0-cp313-cp313t-manylinux_2_5_i686.manylinux1_i686.manylinux_2_17_i686.manylinux2014_i686.whl", hash = "sha256:91bc450c80a2e9685b10e34e41aef3d44ddf99b3a498717938926d05ca493f6a", size = 384044, upload-time = "2025-04-17T00:44:09.708Z" },
    { url = "https://files.pythonhosted.org/packages/6a/36/b0fa25226b03d3f769c68d46170b3e92b00ab3853d73127273ba22474697/yarl-1.20.0-cp313-cp313t-musllinux_1_2_aarch64.whl", hash = "sha256:9c2aa4387de4bc3a5fe158080757748d16567119bef215bec643716b4fbf53f9", size = 416236, upload-time = "2025-04-17T00:44:11.734Z" },
    { url = "https://files.pythonhosted.org/packages/cb/3a/54c828dd35f6831dfdd5a79e6c6b4302ae2c5feca24232a83cb75132b205/yarl-1.20.0-cp313-cp313t-musllinux_1_2_armv7l.whl", hash = "sha256:d2cbca6760a541189cf87ee54ff891e1d9ea6406079c66341008f7ef6ab61145", size = 402034, upload-time = "2025-04-17T00:44:13.975Z" },
    { url = "https://files.pythonhosted.org/packages/10/97/c7bf5fba488f7e049f9ad69c1b8fdfe3daa2e8916b3d321aa049e361a55a/yarl-1.20.0-cp313-cp313t-musllinux_1_2_i686.whl", hash = "sha256:798a5074e656f06b9fad1a162be5a32da45237ce19d07884d0b67a0aa9d5fdda", size = 407943, upload-time = "2025-04-17T00:44:16.052Z" },
    { url = "https://files.pythonhosted.org/packages/fd/a4/022d2555c1e8fcff08ad7f0f43e4df3aba34f135bff04dd35d5526ce54ab/yarl-1.20.0-cp313-cp313t-musllinux_1_2_ppc64le.whl", hash = "sha256:f106e75c454288472dbe615accef8248c686958c2e7dd3b8d8ee2669770d020f", size = 423058, upload-time = "2025-04-17T00:44:18.547Z" },
    { url = "https://files.pythonhosted.org/packages/4c/f6/0873a05563e5df29ccf35345a6ae0ac9e66588b41fdb7043a65848f03139/yarl-1.20.0-cp313-cp313t-musllinux_1_2_s390x.whl", hash = "sha256:3b60a86551669c23dc5445010534d2c5d8a4e012163218fc9114e857c0586fdd", size = 423792, upload-time = "2025-04-17T00:44:20.639Z" },
    { url = "https://files.pythonhosted.org/packages/9e/35/43fbbd082708fa42e923f314c24f8277a28483d219e049552e5007a9aaca/yarl-1.20.0-cp313-cp313t-musllinux_1_2_x86_64.whl", hash = "sha256:3e429857e341d5e8e15806118e0294f8073ba9c4580637e59ab7b238afca836f", size = 422242, upload-time = "2025-04-17T00:44:22.851Z" },
    { url = "https://files.pythonhosted.org/packages/ed/f7/f0f2500cf0c469beb2050b522c7815c575811627e6d3eb9ec7550ddd0bfe/yarl-1.20.0-cp313-cp313t-win32.whl", hash = "sha256:65a4053580fe88a63e8e4056b427224cd01edfb5f951498bfefca4052f0ce0ac", size = 93816, upload-time = "2025-04-17T00:44:25.491Z" },
    { url = "https://files.pythonhosted.org/packages/3f/93/f73b61353b2a699d489e782c3f5998b59f974ec3156a2050a52dfd7e8946/yarl-1.20.0-cp313-cp313t-win_amd64.whl", hash = "sha256:53b2da3a6ca0a541c1ae799c349788d480e5144cac47dba0266c7cb6c76151fe", size = 101093, upload-time = "2025-04-17T00:44:27.418Z" },
    { url = "https://files.pythonhosted.org/packages/ea/1f/70c57b3d7278e94ed22d85e09685d3f0a38ebdd8c5c73b65ba4c0d0fe002/yarl-1.20.0-py3-none-any.whl", hash = "sha256:5d0fe6af927a47a230f31e6004621fd0959eaa915fc62acfafa67ff7229a3124", size = 46124, upload-time = "2025-04-17T00:45:12.199Z" },
]<|MERGE_RESOLUTION|>--- conflicted
+++ resolved
@@ -103,26 +103,17 @@
     { name = "django-tables2", specifier = "==2.7.5" },
     { name = "djangorestframework", specifier = "==3.16.1" },
     { name = "drf-spectacular", specifier = "==0.28.0" },
-<<<<<<< HEAD
     { name = "fhir-resources", specifier = "==8.0.0" },
-    { name = "fpdf2", specifier = "==2.8.3" },
-=======
     { name = "fpdf2", specifier = "==2.8.4" },
->>>>>>> 359e828d
     { name = "hl7apy", specifier = "==1.3.5" },
     { name = "kaleido", specifier = "==1.1.0" },
     { name = "mysqlclient", specifier = "==2.2.7" },
     { name = "openpyxl", specifier = "==3.1.5" },
     { name = "pandas", specifier = "==2.3.2" },
     { name = "pillow", specifier = "==11.3.0" },
-<<<<<<< HEAD
-    { name = "plotly", specifier = "==6.2.0" },
-    { name = "pydantic", specifier = "==2.11.7" },
-    { name = "python-jose", extras = ["cryptography"], specifier = "==3.5.0" },
-=======
     { name = "plotly", specifier = "==6.3.0" },
     { name = "pydantic", specifier = "==2.11.9" },
->>>>>>> 359e828d
+    { name = "python-jose", extras = ["cryptography"], specifier = "==3.5.0" },
     { name = "qrcode", specifier = "==8.2" },
     { name = "requests", specifier = "==2.32.5" },
     { name = "slippers", specifier = "==0.6.2" },
