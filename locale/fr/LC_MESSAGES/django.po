# SPDX-FileCopyrightText: Copyright (C) 2021 Opal Health Informatics Group at the Research Institute of the McGill University Health Centre <john.kildea@mcgill.ca>
#
# SPDX-License-Identifier: AGPL-3.0-or-later

# SOME DESCRIPTIVE TITLE.
# Copyright (C) YEAR THE PACKAGE'S COPYRIGHT HOLDER
# This file is distributed under the same license as the PACKAGE package.
# FIRST AUTHOR <EMAIL@ADDRESS>, YEAR.
#
#, fuzzy
msgid ""
msgstr ""
"Project-Id-Version: PACKAGE VERSION\n"
"Report-Msgid-Bugs-To: \n"
<<<<<<< HEAD
"POT-Creation-Date: 2024-04-04 15:16-0400\n"
=======
"POT-Creation-Date: 2024-11-18 14:52-0500\n"
>>>>>>> 54c0a90b
"PO-Revision-Date: YEAR-MO-DA HO:MI+ZONE\n"
"Last-Translator: FULL NAME <EMAIL@ADDRESS>\n"
"Language-Team: LANGUAGE <LL@li.org>\n"
"Language: \n"
"MIME-Version: 1.0\n"
"Content-Type: text/plain; charset=UTF-8\n"
"Content-Transfer-Encoding: 8bit\n"
"Plural-Forms: nplurals=2; plural=(n > 1);\n"

#: config/settings/base.py
msgid "English"
msgstr "Anglais"

#: config/settings/base.py
msgid "French"
msgstr "Français"

#: config/urls.py
msgid "Opal Management"
msgstr "Administration d'Opal"

#: config/urls.py
msgid "Opal Backend Admin"
msgstr "Administrateur principal d'Opal"

#: opal/core/forms/layouts.py
msgid "Submit"
msgstr "Soumettre"

#: opal/core/forms/layouts.py
msgid "Reset"
msgstr "Réinitialiser"

#: opal/core/models.py
msgid "Street Name"
msgstr "Nom de rue"

#: opal/core/models.py
msgid "Street Number"
msgstr "Numéro de rue"

#: opal/core/models.py
msgid "Postal Code"
msgstr "Code Postal"

#: opal/core/models.py
msgid "City"
msgstr "Ville"

#: opal/core/models.py
msgid "Province Code"
msgstr "Code provincial"

#: opal/core/models.py
msgid "Contact Telephone"
msgstr "Téléphone de Contact"

#: opal/core/models.py
msgid "Contact Fax"
msgstr "Télécopieur"

#: opal/core/models.py
msgid "Non-Interpretable Lab Result Delay"
msgstr "Le délai de résultat de laboratoire non interprétable"

#: opal/core/models.py
msgid ""
"Lab result delay for pediatric patients when clinician interpretation is "
"recommended in lab setting."
msgstr ""
"Le délai des résultats de laboratoire pour les patients pédiatriques lorsque "
"l'interprétation du clinicien est recommandée en laboratoire."

#: opal/core/models.py
msgid "Interpretable Lab Result Delay"
msgstr "Le délai de résultat de laboratoire interprétable"

#: opal/core/models.py
msgid ""
"Lab result delay for pediatric patients when clinician interpretation is not "
"specified in lab setting."
msgstr ""
"Le délai des résultats de laboratoire pour les patients pédiatriques lorsque "
"l'interprétation du clinicien n'est pas spécifiée dans le laboratoire."

#: opal/core/validators.py
msgid "Enter a valid RAMQ number consisting of 4 letters followed by 8 digits"
msgstr ""
"Entrez un numéro RAMQ valide composé de 4 lettres suivies de 8 chiffres"

#: opal/core/views.py
msgid "OpalAdmin v2"
msgstr "OpalAdmin v2"

#: opal/templates/base.html
msgid "Opal Health Informatics Group"
msgstr "Le Groupe Informatique Opal Santé"

#: opal/templates/components/confirm_delete.html
#, python-format
msgid "Are you sure you want to delete \"%(object)s\"?"
msgstr "Voulez-vous vraiment supprimer \"%(object)s\" ?"

#: opal/templates/components/form_cancel.html
msgid "Back"
msgstr "Retour"

#: opal/templates/components/form_cancel.html
msgid "Done"
msgstr "Terminer"

#: opal/templates/components/form_cancel.html
msgid "Cancel"
msgstr "Annuler"

#: opal/templates/components/form_submit.html
msgid "Save"
msgstr "Enregistrer"

#: opal/templates/components/form_submit.html
msgid "Yes, delete"
msgstr "Oui, supprimer"

#: opal/templates/email/confirmation_email.txt
msgid "Hello,"
msgstr "Bonjour,"

#: opal/templates/email/confirmation_email.txt
msgid "Thank you for registering for the Opal app."
msgstr "Merci de vous être inscrit(e) à l'application Opal."

#: opal/templates/email/confirmation_email.txt
msgid ""
"If you haven't already downloaded the app, please open one of the links "
"below on your mobile device to start the download process."
msgstr ""
"Si vous n'avez pas encore téléchargé l'application,veuillez ouvrir l'un des "
"liens ci-dessous sur votre appareil mobile pour lancer le téléchargement."

#: opal/templates/email/confirmation_email.txt
msgid "iOS: https://apps.apple.com/ca/app/opal-health/id1446920350"
msgstr "iOS: https://apps.apple.com/ca/app/opal-sant%C3%A9/id1446920350?l=fr"

#: opal/templates/email/confirmation_email.txt
msgid "Android: https://play.google.com/store/apps/details?id=com.hig.opal2"
msgstr ""
"Android: https://play.google.com/store/apps/details?id=com.hig."
"opal2&hl=fr&gl=CA"

#: opal/templates/email/confirmation_email.txt
msgid ""
"Once installed, launch the application and sign in with the username and "
"password you created when you registered."
msgstr ""
"Une fois l'installation terminée, lancez l'application et connectez-vous "
"avec le nom d'utilisateur et le mot de passe que vous avez créés lors de "
"votre inscription."

#: opal/templates/email/confirmation_email.txt
#, python-format
msgid ""
"If you have any problems with the app, please contact us at "
"%(support_email)s or by using the Feedback form available on the General tab "
"of Opal."
msgstr ""
"Si vous avez des problèmes avec l'application, n’hésitez pas à nous "
"contacter à %(support_email)s ou en utilisant la page « Commentaires » "
"disponible sur l'onglet général d'Opal."

#: opal/templates/email/confirmation_email.txt
msgid ""
"If you find the app useful, please let us know by rating it and leaving us a "
"comment on the App Store or Google Play store. We are working hard to make "
"Opal useful and empowering for our patients, and we appreciate your feedback."
msgstr ""
"Si vous trouvez l'application utile et aimeriez nous le faire savoir, "
"laissez-nous une note et un commentaire dans l'un des magasins d'applis. "
"Nous travaillons fort pour répondre aux besoins de nos patients et pour "
"rendre Opal aussi utile que possible, et nous apprécions vos commentaires."

#: opal/templates/email/confirmation_email.txt
msgid "Thank you,"
msgstr "Merci,"

#: opal/templates/email/confirmation_email.txt
#: opal/templates/email/verification_code.txt
msgid "The Opal team"
msgstr "L’équipe Opal"

#: opal/templates/email/confirmation_email.txt
#: opal/templates/email/verification_code.txt
msgid "https://opalmedapps.com"
msgstr "https://opalmedapps.com/fr-selected"

#: opal/templates/email/verification_code.txt
#, python-format
msgid "Dear %(first_name)s %(last_name)s,"
msgstr "Bonjour %(first_name)s %(last_name)s,"

#: opal/templates/email/verification_code.txt
msgid ""
"To verify your email address, please enter the code below on the "
"verification page:"
msgstr ""
"Pour effectuer la vérification de votre adresse courriel, veuillez entrer le "
"code ci-dessous sur la page de vérification:"

#: opal/templates/email/verification_code.txt
#, python-format
msgid "This code will expire in %(timeout)s minutes."
msgstr "Ce code expirera dans %(timeout)s minutes."

#: opal/templates/email/verification_code.txt
msgid ""
"Once the code has expired, you will need to request a new verification code "
"to continue the registration process."
msgstr ""
"Une fois le code expiré, vous devrez demander un nouveau code pour procéder "
"avec votre inscription."

#: opal/templates/email/verification_code.txt
msgid ""
"If you are not trying to create an Opal account using this email address, "
"you can disregard this email."
msgstr ""
<<<<<<< HEAD
"Bonjour %(first_name)s %(last_name)s ,\n"
"\n"
"Pour effectuer la vérification de votre adresse courriel, veuillez entrer le "
"code ci-dessous sur la page de vérification :\n"
"\n"
"%(code)s\n"
"\n"
"Ce code expirera dans %(timeout)s minutes. Une fois le code expiré, vous "
"devrez demander un nouveau code pour procéder avec votre inscription .\n"
=======
>>>>>>> 54c0a90b
"Si vous n'avez pas effectué de demande de création de compte Opal en "
"utilisant cette adresse courriel, veuillez ne pas tenir compte de ce message."

#: opal/templates/sidebar.html
msgid "Go back to opalADMIN menu"
msgstr "Retourner au menu d'opalADMIN"

#: opal/templates/sidebar.html
msgid "Log Out"
msgstr "Se déconnecter"

#: opal/templates/sidebar_menu.html
msgid "Home"
msgstr "Accueil"

#: opal/templates/sidebar_menu.html
msgid "Home Page"
msgstr "Page d'accueil"

#: opal/templates/sidebar_menu.html
msgid "Hospital Settings"
msgstr "Paramètres Hospitaliers"

#: opal/templates/sidebar_menu.html
msgid "Institutions"
msgstr "Établissements"

#: opal/templates/sidebar_menu.html
msgid "Sites"
msgstr "Sites"

#: opal/templates/sidebar_menu.html
msgid "Patients"
msgstr "Patients"

#: opal/templates/sidebar_menu.html
msgid "Relationship Types"
msgstr "Types de Relations"

#: opal/templates/sidebar_menu.html
msgid "Opal Registration"
msgstr "Inscription à Opal"

#: opal/templates/sidebar_menu.html
msgid "Manage Caregiver Access"
msgstr "Gestion d'accès des proches aidants"

#: opal/templates/sidebar_menu.html
msgid "Questionnaires"
msgstr "Questionnaires"

#: opal/templates/sidebar_menu.html
msgid "Export Reports"
msgstr "Exportation de Rapports"

#: opal/templates/sidebar_menu.html
msgid "Usage Statistics"
msgstr "Statistiques d'utilisation"

#: opal/templates/sidebar_menu.html
msgid "Group Reports"
msgstr "Rapports groupés"

#: opal/templates/sidebar_menu.html
msgid "Individual Reports"
msgstr "Rapports individuels"

#: opal/templates/tables/action_column.html
msgid "View"
msgstr "Voir"

#: opal/templates/tables/action_column.html
msgid "Edit"
msgstr "Modifier"

#: opal/templates/tables/action_column.html
msgid "Delete"
msgstr "Supprimer"<|MERGE_RESOLUTION|>--- conflicted
+++ resolved
@@ -12,11 +12,7 @@
 msgstr ""
 "Project-Id-Version: PACKAGE VERSION\n"
 "Report-Msgid-Bugs-To: \n"
-<<<<<<< HEAD
-"POT-Creation-Date: 2024-04-04 15:16-0400\n"
-=======
 "POT-Creation-Date: 2024-11-18 14:52-0500\n"
->>>>>>> 54c0a90b
 "PO-Revision-Date: YEAR-MO-DA HO:MI+ZONE\n"
 "Last-Translator: FULL NAME <EMAIL@ADDRESS>\n"
 "Language-Team: LANGUAGE <LL@li.org>\n"
@@ -242,18 +238,6 @@
 "If you are not trying to create an Opal account using this email address, "
 "you can disregard this email."
 msgstr ""
-<<<<<<< HEAD
-"Bonjour %(first_name)s %(last_name)s ,\n"
-"\n"
-"Pour effectuer la vérification de votre adresse courriel, veuillez entrer le "
-"code ci-dessous sur la page de vérification :\n"
-"\n"
-"%(code)s\n"
-"\n"
-"Ce code expirera dans %(timeout)s minutes. Une fois le code expiré, vous "
-"devrez demander un nouveau code pour procéder avec votre inscription .\n"
-=======
->>>>>>> 54c0a90b
 "Si vous n'avez pas effectué de demande de création de compte Opal en "
 "utilisant cette adresse courriel, veuillez ne pas tenir compte de ce message."
 
