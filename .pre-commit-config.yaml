# SPDX-FileCopyrightText: Copyright (C) 2022 Opal Health Informatics Group at the Research Institute of the McGill University Health Centre <john.kildea@mcgill.ca>
#
# SPDX-License-Identifier: AGPL-3.0-or-later

exclude: |
  (?x)(
    ^(
      \.vscode/launch\.json
      |manage\.py
      |opal/static/thirdparty/.*/.*
    )
  )

repos:
- repo: https://github.com/pre-commit/pre-commit-hooks
  rev: v6.0.0
  hooks:
  - id: check-added-large-files
  - id: check-merge-conflict
  - id: check-shebang-scripts-are-executable
  - id: check-json
  - id: check-toml
  - id: check-yaml
    args: ['--unsafe']
  - id: name-tests-test
    args: ['--django']
  - id: double-quote-string-fixer
  - id: end-of-file-fixer
  - id: trailing-whitespace

- repo: https://github.com/abravalheri/validate-pyproject
  rev: v0.24.1
  hooks:
    - id: validate-pyproject

- repo: https://github.com/astral-sh/uv-pre-commit
  rev: 0.9.18
  hooks:
    - id: uv-lock

# https://docs.astral.sh/ruff/integrations/#pre-commit
- repo: https://github.com/astral-sh/ruff-pre-commit
  rev: v0.14.9
  hooks:
    # Run the linter with fixes
    - id: ruff
      args: [--fix]
    # Run the formatter
    - id: ruff-format

- repo: https://github.com/executablebooks/mdformat
  rev: 1.0.0
  hooks:
    - id: mdformat
      args: [--number]
      language: python
      additional_dependencies:
        - mdformat-mkdocs==5.1.1

- repo: https://github.com/DavidAnson/markdownlint-cli2
  rev: v0.20.0
  hooks:
  - id: markdownlint-cli2

- repo: https://github.com/adamchainz/django-upgrade
  rev: 1.29.1
  hooks:
  - id: django-upgrade

- repo: https://github.com/fsfe/reuse-tool
  rev: v6.2.0
  hooks:
    - id: reuse-lint-file

- repo: https://github.com/crate-ci/typos
  rev: v1.40.0
  hooks:
    - id: typos

# use local virtual env for flake8 and mypy to reuse the same configuration (and dependencies)
- repo: local
  hooks:
  - id: no-auto-migrations
    name: no auto-named migrations
    entry: please provide a descriptive name for migrations
    language: fail
    files: .*/migrations/.*_auto_.*\.py$
  - id: check-form-novalidate
    name: check form for novalidate attribute
    description: 'Enforce that HTML forms have the novalidate attribute to disable browser validation and force Django form validation'
    language: pygrep
    types: [html]
    exclude: |
      (?x)(
          opal/questionnaires/templates/questionnaires/export_reports/reports-filter.html
      )
    # derived from this answer: https://stackoverflow.com/a/17204198
    entry: |
      <form(?=\s|>)(?!(?:[^>=]|=(['"])(?:(?!\1).)*\1)*?\snovalidate)[^>]*>
  - id: mypy
    name: mypy
    description: static type checking
    entry: mypy
<<<<<<< HEAD
=======
    args: ["--config-file=mypy.ini"]
>>>>>>> 8aca7ed7
    language: python
    types: [python]

# zizmor detects security vulnerabilities in GitHub Actions workflows.
- repo: https://github.com/woodruffw/zizmor-pre-commit
  rev: v1.18.0
  hooks:
    - id: zizmor

- repo: https://github.com/python-jsonschema/check-jsonschema
  rev: 0.35.0
  hooks:
    - id: check-github-workflows
      args: ["--verbose"]
    - id: check-compose-spec
      args: ["--verbose"]
    - id: check-renovate
      args: ["--verbose"]
      additional_dependencies: ['json5']

# `actionlint` hook, for verifying correct syntax in GitHub Actions workflows.
# Some additional configuration for `actionlint` can be found in `.github/actionlint.yaml`.
- repo: https://github.com/rhysd/actionlint
  rev: v1.7.9
  hooks:
    - id: actionlint
      language: golang
      additional_dependencies:
        # actionlint has a shellcheck integration which extracts shell scripts in `run:` steps from GitHub Actions
        # and checks these with shellcheck.
        # see also: https://github.com/rhysd/actionlint/pull/482
        - "github.com/wasilibs/go-shellcheck/cmd/shellcheck@v0.11.1"<|MERGE_RESOLUTION|>--- conflicted
+++ resolved
@@ -101,10 +101,6 @@
     name: mypy
     description: static type checking
     entry: mypy
-<<<<<<< HEAD
-=======
-    args: ["--config-file=mypy.ini"]
->>>>>>> 8aca7ed7
     language: python
     types: [python]
 
