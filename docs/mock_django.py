<<<<<<< HEAD
# SPDX-FileCopyrightText: Copyright (C) 2022 Opal Health Informatics Group at the Research Institute of the McGill University Health Centre <john.kildea@mcgill.ca>
#
# SPDX-License-Identifier: AGPL-3.0-or-later

"""Mocks pytkdocs to workaround issues with Django and Django REST framework."""
=======
"""Mocks pytkdocs to workaround issues with Django and Django REST framework."""  # noqa: INP001
>>>>>>> 1a89ec96

from typing import Any
from unittest.mock import MagicMock

from pytkdocs.loader import Loader, ObjectNode, split_attr_name
from pytkdocs.objects import Object

# keep original add_fields in order to be able to call it in certain cases when mocking
original_add_fields = Loader.add_fields
origin_detect_field_model = Loader.detect_field_model


def add_fields(loader: Loader, node: ObjectNode, root_object: Object, *args: Any, **kwargs: Any) -> None:
    """
    Mock the `add_fields` method to not add fields for `Meta` special classes.

    See: https://github.com/mkdocstrings/mkdocstrings/issues/141

    Args:
        loader: the `pytkdocs` loader instance
        node: the current object node
        root_object: the current object
        args: additional arguments
        kwargs: additional keyword arguments
    """
    if not str(root_object).endswith('.Meta.model'):
        original_add_fields(loader, node, root_object, *args, **kwargs)


def detect_field_model(loader: Loader, attr_name: str, direct_members: Any, all_members: Any) -> bool:
    """
    Mock the `detect_field_model` method to ignore errors with factory-boy `DjangoModelFactory`.

    Causes `AttributeError: 'DjangoOptions' object has no attribute 'get_fields'`

    See: https://github.com/mkdocstrings/pytkdocs/issues/142

    Args:
        loader: the `pytkdocs` loader instance
        attr_name: The name of the attribute to detect, can contain dots
        direct_members: The direct members of the class
        all_members: All members of the class

    Returns:
        Whether the attribute is present.
    """
    first_order_attr_name, remainder = split_attr_name(attr_name)

    if (
        remainder
        and first_order_attr_name in all_members
        and not hasattr(all_members[first_order_attr_name], remainder)
    ):
        return False

    return origin_detect_field_model(loader, attr_name, direct_members, all_members)


# mock in order to avoid missing metadata error caused by Django REST framework
Loader.get_marshmallow_field_documentation = MagicMock()  # type: ignore[method-assign]
Loader.add_fields = add_fields  # type: ignore[assignment]
Loader.detect_field_model = detect_field_model  # type: ignore[assignment]<|MERGE_RESOLUTION|>--- conflicted
+++ resolved
@@ -1,12 +1,8 @@
-<<<<<<< HEAD
 # SPDX-FileCopyrightText: Copyright (C) 2022 Opal Health Informatics Group at the Research Institute of the McGill University Health Centre <john.kildea@mcgill.ca>
 #
 # SPDX-License-Identifier: AGPL-3.0-or-later
 
-"""Mocks pytkdocs to workaround issues with Django and Django REST framework."""
-=======
 """Mocks pytkdocs to workaround issues with Django and Django REST framework."""  # noqa: INP001
->>>>>>> 1a89ec96
 
 from typing import Any
 from unittest.mock import MagicMock
